"""Routes and wsgi app creation"""

import os

from pyramid.config import Configurator
from pyramid.renderers import JSON

from mist.io.resources import Root
from mist.io import config

import logging

logging.basicConfig(level=config.PY_LOG_LEVEL,
                    format=config.PY_LOG_FORMAT,
                    datefmt=config.PY_LOG_FORMAT_DATE)
log = logging.getLogger(__name__)


def main(global_config, **settings):
    """This function returns a Pyramid WSGI application."""
    settings = {}

    configurator = Configurator(root_factory=Root, settings=settings)

    # Add custom adapter to the JSON renderer to avoid serialization errors
    json_renderer = JSON()

    def string_adapter(obj, request):
        return str(obj)

    json_renderer.add_adapter(object, string_adapter)
    configurator.add_renderer('json', json_renderer)
    configurator.add_static_view('resources', 'mist.io:static')
    configurator.add_static_view('docs', path='../../../docs/build')

    # polymer resources
    configurator.add_static_view('bower_components', path='../../../bower_components')
    configurator.add_static_view('elements', path='../../../app/elements')
    configurator.add_static_view('images', path='../../../app/images')
    configurator.add_static_view('styles', path='../../../app/styles')

    configurator.include(add_routes)
    configurator.scan()
    app = configurator.make_wsgi_app()

    return app


def add_routes(configurator):
    """This function defines pyramid routes.

    Takes a Configurator instance as argument and changes it's configuration.
    Any return value is ignored. This was put in a separate function so that it
    can easily be imported and extended upon.
    Just use: config.include(add_routes)

    """

    configurator.add_route('home', '/')
    configurator.add_route('machines', '/machines')
    configurator.add_route('networks', '/networks')
    configurator.add_route('keys', '/keys')
    configurator.add_route('machine', '/machines/{machine}')
    configurator.add_route('images', '/images')
    configurator.add_route('image', '/images/{image}')


    configurator.add_route('api_v1_providers', '/api/v1/providers')
    configurator.add_route('providers', '/providers')
    configurator.add_route('api_v1_clouds', '/api/v1/clouds')
    configurator.add_route('clouds', '/clouds')
    configurator.add_route('api_v1_cloud_action', '/api/v1/clouds/{cloud}')
    configurator.add_route('cloud_action', '/clouds/{cloud}')

    configurator.add_route('api_v1_machines', '/api/v1/clouds/{cloud}/machines')
<<<<<<< HEAD
    configurator.add_route('api_v1_machine', '/api/v1/clouds/{cloud}/machines/{machine}')
    configurator.add_route('api_v1_machine_rdp', '/api/v1/clouds/{cloud}/machines/{machine}/rdp')
    configurator.add_route('machine_rdp', '/clouds/{cloud}/machines/{machine}/rdp')
    configurator.add_route('api_v1_machine_tags', '/api/v1/clouds/{cloud}/machines/{machine}/tags')
    configurator.add_route('machine_tags', '/clouds/{cloud}/machines/{machine}/tags')
    configurator.add_route('api_v1_machine_tag', '/api/v1/clouds/{cloud}/machines/{machine}/tags/{tag}')
    configurator.add_route('machine_tag', '/clouds/{cloud}/machines/{machine}/tags/{tag}')
    configurator.add_route('api_v1_probe', '/api/v1/clouds/{cloud}/machines/{machine}/probe')
=======
    configurator.add_route('machines', '/clouds/{cloud}/machines')
    configurator.add_route('api_v1_machine',
                           '/api/v1/clouds/{cloud}/machines/{machine}')
    configurator.add_route('machine', '/clouds/{cloud}/machines/{machine}')
    configurator.add_route('api_v1_machine_rdp',
                           '/api/v1/clouds/{cloud}/machines/{machine}/rdp')
    configurator.add_route('machine_rdp',
                           '/clouds/{cloud}/machines/{machine}/rdp')
    configurator.add_route('api_v1_machine_tags',
                           '/api/v1/clouds/{cloud}/machines/{machine}/tags')
    configurator.add_route('machine_tags',
                           '/clouds/{cloud}/machines/{machine}/tags')
    configurator.add_route('api_v1_machine_tag',
                           '/api/v1/clouds/{cloud}/machines/{machine}/tags/{tag}')
    configurator.add_route('machine_tag',
                           '/clouds/{cloud}/machines/{machine}/tags/{tag}')
    configurator.add_route('api_v1_probe',
                           '/api/v1/clouds/{cloud}/machines/{machine}/probe')
>>>>>>> 7c8226d1
    configurator.add_route('probe', '/clouds/{cloud}/machines/{machine}/probe')

    configurator.add_route('api_v1_monitoring', '/api/v1/monitoring')
    configurator.add_route('monitoring', '/monitoring')
    configurator.add_route('api_v1_update_monitoring',
                           '/api/v1/clouds/{cloud}/machines/{machine}/monitoring')
    configurator.add_route('update_monitoring',
                           '/clouds/{cloud}/machines/{machine}/monitoring')
    configurator.add_route('api_v1_stats',
                           '/api/v1/clouds/{cloud}/machines/{machine}/stats')
    configurator.add_route('stats', '/clouds/{cloud}/machines/{machine}/stats')
    configurator.add_route('api_v1_metrics',
                           '/api/v1/clouds/{cloud}/machines/{machine}/metrics')
    configurator.add_route('metrics',
                           '/clouds/{cloud}/machines/{machine}/metrics')
    configurator.add_route('api_v1_metric', '/api/v1/metrics/{metric}')
    configurator.add_route('metric', '/metrics/{metric}')
    configurator.add_route('api_v1_deploy_plugin',
                           '/api/v1/clouds/{cloud}/machines/{machine}/plugins/{plugin}')
    configurator.add_route('deploy_plugin',
                           '/clouds/{cloud}/machines/{machine}/plugins/{plugin}')

    configurator.add_route('api_v1_images', '/api/v1/clouds/{cloud}/images')
<<<<<<< HEAD

    configurator.add_route('api_v1_image', '/api/v1/clouds/{cloud}/images/{image:.*}')
=======
    configurator.add_route('images', '/clouds/{cloud}/images')
    configurator.add_route('api_v1_image',
                           '/api/v1/clouds/{cloud}/images/{image:.*}')
    configurator.add_route('image', '/clouds/{cloud}/images/{image:.*}')
>>>>>>> 7c8226d1
    configurator.add_route('api_v1_sizes', '/api/v1/clouds/{cloud}/sizes')
    configurator.add_route('sizes', '/clouds/{cloud}/sizes')
    configurator.add_route('api_v1_locations',
                           '/api/v1/clouds/{cloud}/locations')
    configurator.add_route('locations', '/clouds/{cloud}/locations')
    configurator.add_route('api_v1_networks', '/api/v1/clouds/{cloud}/networks')
<<<<<<< HEAD
    configurator.add_route('api_v1_network', '/api/v1/clouds/{cloud}/networks/{network}')
=======
    configurator.add_route('networks', '/clouds/{cloud}/networks')
    configurator.add_route('api_v1_network',
                           '/api/v1/clouds/{cloud}/networks/{network}')
>>>>>>> 7c8226d1
    configurator.add_route('network', '/clouds/{cloud}/networks/{network}')

    configurator.add_route('api_v1_keys', '/api/v1/keys')
    configurator.add_route('api_v1_key', '/api/v1/keys/{key}')
    configurator.add_route('key', '/keys/{key}')
    configurator.add_route('api_v1_key_public', '/api/v1/keys/{key}/public')
    configurator.add_route('key_public', '/keys/{key}/public')
    configurator.add_route('api_v1_key_private', '/api/v1/keys/{key}/private')
    configurator.add_route('key_private', '/keys/{key}/private')
    configurator.add_route('api_v1_key_association',
                           '/api/v1/clouds/{cloud}/machines/{machine}/keys/{key}')
    configurator.add_route('key_association',
                           '/clouds/{cloud}/machines/{machine}/keys/{key}')

    configurator.add_route('api_v1_rules', '/api/v1/rules')
    configurator.add_route('rules', '/rules')
    configurator.add_route('api_v1_rule', '/api/v1/rules/{rule}')
    configurator.add_route('rule', '/rules/{rule}')
    configurator.add_route('api_v1_check_auth', '/api/v1/auth')
    configurator.add_route('check_auth', '/auth')
    configurator.add_route('account', '/account')<|MERGE_RESOLUTION|>--- conflicted
+++ resolved
@@ -73,36 +73,16 @@
     configurator.add_route('cloud_action', '/clouds/{cloud}')
 
     configurator.add_route('api_v1_machines', '/api/v1/clouds/{cloud}/machines')
-<<<<<<< HEAD
-    configurator.add_route('api_v1_machine', '/api/v1/clouds/{cloud}/machines/{machine}')
-    configurator.add_route('api_v1_machine_rdp', '/api/v1/clouds/{cloud}/machines/{machine}/rdp')
-    configurator.add_route('machine_rdp', '/clouds/{cloud}/machines/{machine}/rdp')
-    configurator.add_route('api_v1_machine_tags', '/api/v1/clouds/{cloud}/machines/{machine}/tags')
-    configurator.add_route('machine_tags', '/clouds/{cloud}/machines/{machine}/tags')
-    configurator.add_route('api_v1_machine_tag', '/api/v1/clouds/{cloud}/machines/{machine}/tags/{tag}')
-    configurator.add_route('machine_tag', '/clouds/{cloud}/machines/{machine}/tags/{tag}')
-    configurator.add_route('api_v1_probe', '/api/v1/clouds/{cloud}/machines/{machine}/probe')
-=======
-    configurator.add_route('machines', '/clouds/{cloud}/machines')
     configurator.add_route('api_v1_machine',
                            '/api/v1/clouds/{cloud}/machines/{machine}')
-    configurator.add_route('machine', '/clouds/{cloud}/machines/{machine}')
     configurator.add_route('api_v1_machine_rdp',
                            '/api/v1/clouds/{cloud}/machines/{machine}/rdp')
-    configurator.add_route('machine_rdp',
-                           '/clouds/{cloud}/machines/{machine}/rdp')
     configurator.add_route('api_v1_machine_tags',
                            '/api/v1/clouds/{cloud}/machines/{machine}/tags')
-    configurator.add_route('machine_tags',
-                           '/clouds/{cloud}/machines/{machine}/tags')
     configurator.add_route('api_v1_machine_tag',
                            '/api/v1/clouds/{cloud}/machines/{machine}/tags/{tag}')
-    configurator.add_route('machine_tag',
-                           '/clouds/{cloud}/machines/{machine}/tags/{tag}')
     configurator.add_route('api_v1_probe',
                            '/api/v1/clouds/{cloud}/machines/{machine}/probe')
->>>>>>> 7c8226d1
-    configurator.add_route('probe', '/clouds/{cloud}/machines/{machine}/probe')
 
     configurator.add_route('api_v1_monitoring', '/api/v1/monitoring')
     configurator.add_route('monitoring', '/monitoring')
@@ -125,28 +105,14 @@
                            '/clouds/{cloud}/machines/{machine}/plugins/{plugin}')
 
     configurator.add_route('api_v1_images', '/api/v1/clouds/{cloud}/images')
-<<<<<<< HEAD
-
-    configurator.add_route('api_v1_image', '/api/v1/clouds/{cloud}/images/{image:.*}')
-=======
-    configurator.add_route('images', '/clouds/{cloud}/images')
     configurator.add_route('api_v1_image',
                            '/api/v1/clouds/{cloud}/images/{image:.*}')
-    configurator.add_route('image', '/clouds/{cloud}/images/{image:.*}')
->>>>>>> 7c8226d1
     configurator.add_route('api_v1_sizes', '/api/v1/clouds/{cloud}/sizes')
-    configurator.add_route('sizes', '/clouds/{cloud}/sizes')
     configurator.add_route('api_v1_locations',
                            '/api/v1/clouds/{cloud}/locations')
-    configurator.add_route('locations', '/clouds/{cloud}/locations')
     configurator.add_route('api_v1_networks', '/api/v1/clouds/{cloud}/networks')
-<<<<<<< HEAD
-    configurator.add_route('api_v1_network', '/api/v1/clouds/{cloud}/networks/{network}')
-=======
-    configurator.add_route('networks', '/clouds/{cloud}/networks')
     configurator.add_route('api_v1_network',
                            '/api/v1/clouds/{cloud}/networks/{network}')
->>>>>>> 7c8226d1
     configurator.add_route('network', '/clouds/{cloud}/networks/{network}')
 
     configurator.add_route('api_v1_keys', '/api/v1/keys')
