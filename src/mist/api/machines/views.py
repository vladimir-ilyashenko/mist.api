import uuid
import logging
import urllib

from pyramid.response import Response
from pyramid.renderers import render_to_response

import mist.api.machines.methods as methods

from mist.api.clouds.models import Cloud
from mist.api.clouds.models import LibvirtCloud
from mist.api.machines.models import Machine, KeyMachineAssociation
from mist.api.clouds.methods import filter_list_clouds

from mist.api import tasks

from mist.api.auth.methods import auth_context_from_request
from mist.api.helpers import view_config, params_from_request
from mist.api.helpers import trigger_session_update

from mist.api.exceptions import RequiredParameterMissingError
from mist.api.exceptions import BadRequestError, NotFoundError, ForbiddenError
from mist.api.exceptions import MachineCreationError, RedirectError
from mist.api.exceptions import CloudUnauthorizedError, CloudUnavailableError

from mist.api.monitoring.methods import enable_monitoring
from mist.api.monitoring.methods import disable_monitoring

from mist.api import config

if config.HAS_VPN:
    from mist.vpn.methods import destination_nat as dnat
else:
    from mist.api.dummy.methods import dnat

logging.basicConfig(level=config.PY_LOG_LEVEL,
                    format=config.PY_LOG_FORMAT,
                    datefmt=config.PY_LOG_FORMAT_DATE)
log = logging.getLogger(__name__)

OK = Response("OK", 200)


@view_config(route_name='api_v1_machines',
             request_method='GET', renderer='json')
def list_machines(request):
    """
    Tags: machines
    ---
    Gets machines and their metadata from all clouds.
    Check Permissions take place in filter_list_machines.
    READ permission required on cloud.
    READ permission required on location.
    READ permission required on machine.
    """
    auth_context = auth_context_from_request(request)
    params = params_from_request(request)
    cached = not params.get('fresh', False)  # return cached by default

    # to prevent iterate throw every cloud
    auth_context.check_perm("cloud", "read", None)
    clouds = filter_list_clouds(auth_context)
    machines = []
    for cloud in clouds:
        if cloud.get('enabled'):
            try:
                cloud_machines = methods.filter_list_machines(
                    auth_context, cloud.get('id'), cached=cached)
                machines.extend(cloud_machines)
            except (CloudUnavailableError, CloudUnauthorizedError):
                pass
    return machines


@view_config(route_name='api_v1_cloud_machines',
             request_method='GET', renderer='json')
def list_cloud_machines(request):
    """
    Tags: machines
    ---
    Lists machines on cloud along with their metadata.
    Check Permissions takes place in filter_list_machines.
    READ permission required on cloud.
    READ permission required on machine.
    ---
    cloud:
      in: path
      required: true
      type: string
    """
    auth_context = auth_context_from_request(request)
    cloud_id = request.matchdict['cloud']
    params = params_from_request(request)
    cached = bool(params.get('cached', False))

    # SEC get filtered resources based on auth_context
    try:
        Cloud.objects.get(owner=auth_context.owner, id=cloud_id, deleted=None)
    except Cloud.DoesNotExist:
        raise NotFoundError('Cloud does not exist')

    machines = methods.filter_list_machines(auth_context, cloud_id,
                                            cached=cached)

    return machines


@view_config(route_name='api_v1_cloud_machines', request_method='POST',
             renderer='json')
def create_machine(request):
    """
    Tags: machines
    ---
    Creates one or more machines on the specified cloud. If async is true, a
    jobId will be returned.
    READ permission required on cloud.
    CREATE_RESOURCES permission required on cloud.
    READ permission required on location.
    CREATE_RESOURCES permission required on location.
    CREATE permission required on machine.
    RUN permission required on script.
    READ permission required on key.
    ---
    cloud:
      in: path
      required: true
      type: string
    name:
      type: string
      description: Name of the machine
      required: true
      example: "my-digital-ocean-machine"
    image:
      description: Provider's image id to be used on creation
      required: true
      type: string
      example: "17384153"
    size:
      type: string
      description: Provider's size id to be used on creation
      example: "512mb"
    location:
      type: string
      description: Mist internal location id
      example: "3462b4dfbb434986a7dac362789bc402"
    key:
      description: Associate machine with this key. Mist internal key id
      type: string
      example: "da1df7d0402043b9a9c786b100992888"
    monitoring:
      type: boolean
      description: Enable monitoring on the machine
      example: false
    async:
      description: Create machine asynchronously, returning a jobId
      type: boolean
      example: false
    cloud_init:
      description: Cloud Init script
      type: string
    networks:
      type: array
      items:
        type: string
    subnet_id:
      type: string
      description: Optional for EC2
    subnetwork:
      type: string
    image_extra:
      type: string
      description: Required for GCE and Linode
    schedule:
      type: object
    script:
      type: string
    script_id:
      type: string
      example: "e7ac65fb4b23453486778585616b2bb8"
    script_params:
      type: string
    plugins:
      type: array
      items:
        type: string
    post_script_id:
      type: string
    post_script_params:
      type: string
    associate_floating_ip:
      type: boolean
      description: Required for Openstack. Either 'true' or 'false'
    azure_port_bindings:
      type: string
      description: Required for Azure
    storage_account:
      type: string
      description: Required for Azure_arm.
    resource_group:
      type: string
      description: Required for Azure_arm.
    storage_account_type:
      type: string
      description: Required for Azure_arm
    machine_password:
      type: string
      description: Required for Azure_arm
    machine_username:
      type: string
      description: Required for Azure_arm
    bare_metal:
      description: Needed only by SoftLayer cloud
      type: boolean
    billing:
      description: Needed only by SoftLayer cloud
      type: string
      example: "hourly"
    boot:
      description: Required for OnApp
      type: boolean
    build:
      description: Required for OnApp
      type: boolean
    docker_command:
      type: string
    docker_env:
      type: array
      items:
        type: string
    docker_exposed_ports:
      type: object
    docker_port_bindings:
      type: object
    project_id:
      description: ' Needed only by Packet cloud'
      type: string
    softlayer_backend_vlan_id:
      description: 'Specify id of a backend(private) vlan'
      type: integer
    ssh_port:
      type: integer
      example: 22
    ip_addresses:
      type: array
      items:
        type:
          object
    security_group:
      type: string
      description: Machine will join this security group
    vnfs:
      description: Network Virtual Functions to configure in machine
      type: array
      items:
        type: string
      description:
        description: Description of machine. Only for GigG8 machines
        type: string
    """

    params = params_from_request(request)
    cloud_id = request.matchdict['cloud']
    for key in ('name', 'size'):
        if key not in params:
            raise RequiredParameterMissingError(key)

    key_id = params.get('key')
    machine_name = params['name']
    location_id = params.get('location', None)
    image_id = params.get('image')
    if not image_id:
        raise RequiredParameterMissingError("image")
    # this is used in libvirt
    disk_size = int(params.get('libvirt_disk_size', 4))
    disk_path = params.get('libvirt_disk_path', '')
    size = params.get('size', None)
    # deploy_script received as unicode, but ScriptDeployment wants str
    script = str(params.get('script', ''))
    # these are required only for Linode/GCE, passing them anyway
    image_extra = params.get('image_extra', None)
    disk = params.get('disk', None)
    image_name = params.get('image_name', None)
    size_name = params.get('size_name', None)
    location_name = params.get('location_name', None)
    ips = params.get('ips', None)
    monitoring = params.get('monitoring', False)
    storage_account = params.get('storage_account', '')
    storage_account_type = params.get('storage_account_type', '')
    machine_password = params.get('machine_password', '')
    machine_username = params.get('machine_username', '')
    resource_group = params.get('resource_group', '')
    volumes = params.get('volumes', [])
    if volumes and volumes[0].get('volume_id'):
        request.matchdict['volume'] = volumes[0].get('volume_id')
    networks = params.get('networks', [])
    subnet_id = params.get('subnet_id', '')
    subnetwork = params.get('subnetwork', None)
    ip_addresses = params.get('ip_addresses', [])
    docker_env = params.get('docker_env', [])
    docker_command = params.get('docker_command', None)
    script_id = params.get('script_id', '')
    script_params = params.get('script_params', '')
    post_script_id = params.get('post_script_id', '')
    post_script_params = params.get('post_script_params', '')
    run_async = params.get('async', False)
    quantity = params.get('quantity', 1)
    persist = params.get('persist', False)
    docker_port_bindings = params.get('docker_port_bindings', {})
    docker_exposed_ports = params.get('docker_exposed_ports', {})
    azure_port_bindings = params.get('azure_port_bindings', '')
    # hostname: if provided it will be attempted to assign a DNS name
    hostname = params.get('hostname', '')
    plugins = params.get('plugins')
    cloud_init = params.get('cloud_init', '')
    associate_floating_ip = params.get('associate_floating_ip', False)
    associate_floating_ip_subnet = params.get('attach_floating_ip_subnet',
                                              None)
    project_id = params.get('project', None)
    bare_metal = params.get('bare_metal', False)
    # bare_metal True creates a hardware server in SoftLayer,
    # whule bare_metal False creates a virtual cloud server
    # hourly True is the default setting for SoftLayer hardware
    # servers, while False means the server has montly pricing
    softlayer_backend_vlan_id = params.get('softlayer_backend_vlan_id', None)
    hourly = params.get('hourly', True)
    sec_group = params.get('security_group', '')
    vnfs = params.get('vnfs', [])
    expiration = params.get('expiration', {})
<<<<<<< HEAD
    description = params.get('description', '')

=======
    folder = params.get('folders', None)
    datastore = params.get('datastore', None)
>>>>>>> d40c57aa
    job_id = params.get('job_id')
    # The `job` variable points to the event that started the job. If a job_id
    # is not provided, then it means that this is the beginning of a new story
    # that starts with a `create_machine` event. If a job_id is provided that
    # means that the current event will be part of already existing, unknown
    # story. TODO: Provide the `job` in the request's params or query it.
    if not job_id:
        job = 'create_machine'
        job_id = uuid.uuid4().hex
    else:
        job = None

    auth_context = auth_context_from_request(request)

    try:
        cloud = Cloud.objects.get(owner=auth_context.owner,
                                  id=cloud_id, deleted=None)
    except Cloud.DoesNotExist:
        raise NotFoundError('Cloud does not exist')

    # FIXME For backwards compatibility.
    if cloud.ctl.provider in ('vsphere', 'onapp', 'libvirt', ):
        if not size or not isinstance(size, dict):
            size = {}
        for param in (
            'size_ram', 'size_cpu', 'size_disk_primary', 'size_disk_swap',
            'boot', 'build', 'cpu_priority', 'cpu_sockets', 'cpu_threads',
            'port_speed', 'hypervisor_group_id',
        ):
            if param in params and params[param]:
                size[param.replace('size_', '')] = params[param]

    # compose schedule as a dict from relative parameters
    if not params.get('schedule_type'):
        schedule = {}
    else:
        if params.get('schedule_type') not in ['crontab',
                                               'interval', 'one_off']:
            raise BadRequestError('schedule type must be one of '
                                  'these (crontab, interval, one_off)]'
                                  )
        if params.get('schedule_entry') == {}:
            raise RequiredParameterMissingError('schedule_entry')

        schedule = {
            'name': params.get('name'),
            'description': params.get('description', ''),
            'action': params.get('action', ''),
            'script_id': params.get('schedule_script_id', ''),
            'schedule_type': params.get('schedule_type'),
            'schedule_entry': params.get('schedule_entry'),
            'expires': params.get('expires', ''),
            'start_after': params.get('start_after', ''),
            'max_run_count': params.get('max_run_count'),
            'task_enabled': bool(params.get('task_enabled', True)),
            'auth_context': auth_context.serialize(),
        }

    auth_context.check_perm("cloud", "read", cloud_id)
    auth_context.check_perm("cloud", "create_resources", cloud_id)
    if location_id:
        auth_context.check_perm("location", "read", location_id)
        auth_context.check_perm("location", "create_resources", location_id)

    tags, constraints = auth_context.check_perm("machine", "create", None)
    if script_id:
        auth_context.check_perm("script", "run", script_id)
    if key_id:
        auth_context.check_perm("key", "read", key_id)

    # Parse tags.
    try:
        mtags = params.get('tags') or {}
        if not isinstance(mtags, dict):
            if not isinstance(mtags, list):
                raise ValueError()
            if not all((isinstance(t, dict) and len(t) is 1 for t in mtags)):
                raise ValueError()
            mtags = {key: val for item in mtags for key,
                     val in list(item.items())}
        security_tags = auth_context.get_security_tags()
        for mt in mtags:
            if mt in security_tags:
                raise ForbiddenError(
                    'You may not assign tags included in a Team access policy:'
                    ' `%s`' % mt)
        tags.update(mtags)
    except ValueError:
        raise BadRequestError('Invalid tags format. Expecting either a '
                              'dictionary of tags or a list of single-item '
                              'dictionaries')

    # check expiration constraint
    exp_constraint = constraints.get('expiration', {})
    if exp_constraint:
        try:
            from mist.rbac.methods import check_expiration
            check_expiration(expiration, exp_constraint)
        except ImportError:
            pass

    # check cost constraint
    cost_constraint = constraints.get('cost', {})
    if cost_constraint:
        try:
            from mist.rbac.methods import check_cost
            check_cost(auth_context.org, cost_constraint)
        except ImportError:
            pass

    args = (cloud_id, key_id, machine_name,
            location_id, image_id, size,
            image_extra, disk, image_name, size_name,
            location_name, ips, monitoring,
            storage_account, machine_password, resource_group,
            storage_account_type, networks,
            subnetwork, docker_env, docker_command)
    kwargs = {'script_id': script_id,
              'script_params': script_params, 'script': script, 'job': job,
              'job_id': job_id, 'docker_port_bindings': docker_port_bindings,
              'docker_exposed_ports': docker_exposed_ports,
              'azure_port_bindings': azure_port_bindings,
              'hostname': hostname, 'plugins': plugins,
              'post_script_id': post_script_id,
              'post_script_params': post_script_params,
              'disk_size': disk_size,
              'disk_path': disk_path,
              'cloud_init': cloud_init,
              'subnet_id': subnet_id,
              'associate_floating_ip': associate_floating_ip,
              'associate_floating_ip_subnet': associate_floating_ip_subnet,
              'project_id': project_id,
              'bare_metal': bare_metal,
              'tags': tags,
              'hourly': hourly,
              'schedule': schedule,
              'softlayer_backend_vlan_id': softlayer_backend_vlan_id,
              'machine_username': machine_username,
              'volumes': volumes,
              'ip_addresses': ip_addresses,
              'vnfs': vnfs,
              'expiration': expiration,
              'folder': folder,
              'datastore': datastore,
              'ephemeral': params.get('ephemeral', False),
              'lxd_image_source': params.get('lxd_image_source', None),
              'sec_group': sec_group,
              'description': description}

    if not run_async:
        ret = methods.create_machine(auth_context, *args, **kwargs)
    else:
        args = (auth_context.serialize(), ) + args
        kwargs.update({'quantity': quantity, 'persist': persist})
        tasks.create_machine_async.apply_async(args, kwargs, countdown=2)
        ret = {'job_id': job_id}
    ret.update({'job': job})
    return ret


@view_config(route_name='api_v1_cloud_machines', request_method='PUT',
             renderer='json')
def add_machine(request):
    """
    Tags: machines
    ---
    Add a machine to an OtherServer Cloud. This works for bare_metal clouds.
    ---
    cloud:
      in: path
      required: true
      type: string
    machine_ip:
      type: string
      required: true
    operating_system:
      type: string
    machine_name:
      type: string
    machine_key:
      type: string
    machine_user:
      type: string
    machine_port:
      type: string
    remote_desktop_port:
      type: string
    monitoring:
      type: boolean
    """
    cloud_id = request.matchdict.get('cloud')
    params = params_from_request(request)
    machine_ip = params.get('machine_ip')
    if not machine_ip:
        raise RequiredParameterMissingError("machine_ip")

    operating_system = params.get('operating_system', '')
    machine_name = params.get('machine_name', '')
    machine_key = params.get('machine_key', '')
    machine_user = params.get('machine_user', '')
    machine_port = params.get('machine_port', '')
    remote_desktop_port = params.get('remote_desktop_port', '')
    monitoring = params.get('monitoring', '')

    job_id = params.get('job_id')
    if not job_id:
        job = 'add_machine'
        job_id = uuid.uuid4().hex
    else:
        job = None

    auth_context = auth_context_from_request(request)
    auth_context.check_perm("cloud", "read", cloud_id)

    if machine_key:
        auth_context.check_perm("key", "read", machine_key)

    try:
        Cloud.objects.get(owner=auth_context.owner,
                          id=cloud_id, deleted=None)
    except Cloud.DoesNotExist:
        raise NotFoundError('Cloud does not exist')

    log.info('Adding bare metal machine %s on cloud %s'
             % (machine_name, cloud_id))
    cloud = Cloud.objects.get(owner=auth_context.owner, id=cloud_id,
                              deleted=None)

    try:
        machine = cloud.ctl.add_machine(machine_name, host=machine_ip,
                                        ssh_user=machine_user,
                                        ssh_port=machine_port,
                                        ssh_key=machine_key,
                                        os_type=operating_system,
                                        rdp_port=remote_desktop_port,
                                        fail_on_error=True)
    except Exception as e:
        raise MachineCreationError("OtherServer, got exception %r" % e,
                                   exc=e)

    # Enable monitoring
    if monitoring:
        monitor = enable_monitoring(
            auth_context.owner, cloud.id, machine.machine_id,
            no_ssh=not (machine.os_type == 'unix' and
                        KeyMachineAssociation.objects(machine=machine))
        )

    ret = {'id': machine.id,
           'name': machine.name,
           'extra': {},
           'public_ips': machine.public_ips,
           'private_ips': machine.private_ips,
           'job_id': job_id,
           'job': job
           }

    if monitoring:
        ret.update({'monitoring': monitor})

    return ret


@view_config(route_name='api_v1_cloud_machine',
             request_method='PUT', renderer='json')
@view_config(route_name='api_v1_machine',
             request_method='PUT', renderer='json')
def edit_machine(request):
    """
    Tags: machines
    ---
    Edits a machine.
    For now expiration related attributes can change.
    READ permission required on cloud.
    EDIT permission required on machine.
    ---
    expiration:
      type: object
      properties:
        date:
          type: string
          description: format should be ΥΥΥΥ-ΜΜ-DD HH:MM:SS
        action:
          type: string
          description: one of ['stop', 'destroy']
        notify:
          type: integer
          description: seconds before the expiration date to be notified
    """
    cloud_id = request.matchdict.get('cloud')
    params = params_from_request(request)
    auth_context = auth_context_from_request(request)

    if cloud_id:
        machine_id = request.matchdict['machine']
        auth_context.check_perm("cloud", "read", cloud_id)
        try:
            machine = Machine.objects.get(cloud=cloud_id,
                                          machine_id=machine_id,
                                          state__ne='terminated')
            # used by logging_view_decorator
            request.environ['machine_uuid'] = machine.id
        except Machine.DoesNotExist:
            raise NotFoundError("Machine %s doesn't exist" % machine_id)
    else:
        machine_uuid = request.matchdict['machine_uuid']
        try:
            machine = Machine.objects.get(id=machine_uuid)
            # VMs in libvirt can be started no matter if they are terminated
            if machine.state == 'terminated' and not isinstance(machine.cloud,
                                                                LibvirtCloud):
                raise NotFoundError(
                    "Machine %s has been terminated" % machine_uuid
                )
            # used by logging_view_decorator
            request.environ['machine_id'] = machine.machine_id
            request.environ['cloud_id'] = machine.cloud.id
        except Machine.DoesNotExist:
            raise NotFoundError("Machine %s doesn't exist" % machine_uuid)

        cloud_id = machine.cloud.id
        auth_context.check_perm("cloud", "read", cloud_id)

    if machine.cloud.owner != auth_context.owner:
        raise NotFoundError("Machine %s doesn't exist" % machine.id)

    tags, constraints = auth_context.check_perm("machine", "edit", machine.id)
    expiration = params.get('expiration', {})
    # check expiration constraint
    exp_constraint = constraints.get('expiration', {})
    if exp_constraint:
        try:
            from mist.rbac.methods import check_expiration
            check_expiration(expiration, exp_constraint)
        except ImportError:
            pass

    return machine.ctl.update(auth_context, params)


@view_config(route_name='api_v1_cloud_machine',
             request_method='POST', renderer='json')
@view_config(route_name='api_v1_machine',
             request_method='POST', renderer='json')
def machine_actions(request):
    """
    Tags: machines
    ---
    Calls a machine action on cloud that supports it.
    READ permission required on cloud.
    ACTION permission required on machine(ACTION can be START,
    STOP, DESTROY, REBOOT or RESIZE, RENAME for some providers).
    ---
    machine_uuid:
      in: path
      required: true
      type: string
    action:
      enum:
      - start
      - stop
      - reboot
      - destroy
      - resize
      - rename
      - create_snapshot
      - remove_snapshot
      - revert_to_snapshot
      required: true
      type: string
    name:
      description: The new name of the renamed machine
      type: string
    size:
      description: The size id of the plan to resize
      type: string
    snapshot_name:
      description: The name of the snapshot to create/remove/revert_to
    snapshot_description:
      description: The description of the snapshot to create
    snapshot_dump_memory:
      description: Dump the machine's memory in the snapshot
      default: false
    snapshot_quiesce:
      description: Enable guest file system quiescing
      default: false
    """
    cloud_id = request.matchdict.get('cloud')
    params = params_from_request(request)
    action = params.get('action', '')
    name = params.get('name', '')
    size_id = params.get('size', '')
    memory = params.get('memory', '')
    cpus = params.get('cpus', '')
    cpu_shares = params.get('cpu_shares', '')
    cpu_units = params.get('cpu_units', '')
    snapshot_name = params.get('snapshot_name')
    snapshot_description = params.get('snapshot_description')
    snapshot_dump_memory = params.get('snapshot_dump_memory')
    snapshot_quiesce = params.get('snapshot_quiesce')
    auth_context = auth_context_from_request(request)

    if cloud_id:
        machine_id = request.matchdict['machine']
        auth_context.check_perm("cloud", "read", cloud_id)
        try:
            machine = Machine.objects.get(cloud=cloud_id,
                                          machine_id=machine_id,
                                          state__ne='terminated')
            # used by logging_view_decorator
            request.environ['machine_uuid'] = machine.id
        except Machine.DoesNotExist:
            raise NotFoundError("Machine %s doesn't exist" % machine_id)
    else:
        machine_uuid = request.matchdict['machine_uuid']
        try:
            machine = Machine.objects.get(id=machine_uuid)
            # VMs in libvirt can be started no matter if they are terminated
            if machine.state == 'terminated' and not isinstance(machine.cloud,
                                                                LibvirtCloud):
                raise NotFoundError(
                    "Machine %s has been terminated" % machine_uuid
                )
            # used by logging_view_decorator
            request.environ['machine_id'] = machine.machine_id
            request.environ['cloud_id'] = machine.cloud.id
        except Machine.DoesNotExist:
            raise NotFoundError("Machine %s doesn't exist" % machine_uuid)

        cloud_id = machine.cloud.id
        auth_context.check_perm("cloud", "read", cloud_id)

    if machine.cloud.owner != auth_context.owner:
        raise NotFoundError("Machine %s doesn't exist" % machine.id)

    auth_context.check_perm("machine", action, machine.id)

    actions = ('start', 'stop', 'reboot', 'destroy', 'resize',
               'rename', 'undefine', 'suspend', 'resume', 'remove',
               'list_snapshots', 'create_snapshot', 'remove_snapshot',
               'revert_to_snapshot', 'clone')

    if action not in actions:
        raise BadRequestError("Action '%s' should be "
                              "one of %s" % (action, actions))

    if not methods.run_pre_action_hooks(machine, action, auth_context.user):
        return OK  # webhook requires stopping action propagation

    if action == 'destroy':
        result = methods.destroy_machine(auth_context.owner, cloud_id,
                                         machine.machine_id)
    elif action == 'remove':
        log.info('Removing machine %s in cloud %s'
                 % (machine.machine_id, cloud_id))

        # if machine has monitoring, disable it
        if machine.monitoring.hasmonitoring:
            try:
                disable_monitoring(auth_context.owner, cloud_id, machine_id,
                                   no_ssh=True)
            except Exception as exc:
                log.warning("Didn't manage to disable monitoring, maybe the "
                            "machine never had monitoring enabled. Error: %r"
                            % exc)
        result = machine.ctl.remove()
        # Schedule a UI update
        trigger_session_update(auth_context.owner, ['clouds'])
    elif action in ('start', 'stop', 'reboot', 'clone',
                    'undefine', 'suspend', 'resume'):
        result = getattr(machine.ctl, action)()
    elif action == 'rename':
        if not name:
            raise BadRequestError("You must give a name!")
        result = getattr(machine.ctl, action)(name)
    elif action == 'resize':
        _, constraints = auth_context.check_perm("machine", "resize",
                                                 machine.id)
        # check cost constraint
        cost_constraint = constraints.get('cost', {})
        if cost_constraint:
            try:
                from mist.rbac.methods import check_cost
                check_cost(auth_context.org, cost_constraint)
            except ImportError:
                pass
        kwargs = {}
        if memory:
            kwargs['memory'] = memory
        if cpus:
            kwargs['cpus'] = cpus
        if cpu_shares:
            kwargs['cpu_shares'] = cpu_shares
        if cpu_units:
            kwargs['cpu_units'] = cpu_units
        result = getattr(machine.ctl, action)(size_id, kwargs)
    elif action == 'list_snapshots':
        return machine.ctl.list_snapshots()
    elif action in ('create_snapshot', 'remove_snapshot',
                    'revert_to_snapshot'):
        kwargs = {}
        if snapshot_description:
            kwargs['description'] = snapshot_description
        if snapshot_dump_memory:
            kwargs['dump_memory'] = bool(snapshot_dump_memory)
        if snapshot_quiesce:
            kwargs['quiesce'] = bool(snapshot_quiesce)
        result = getattr(machine.ctl, action)(snapshot_name, **kwargs)

    methods.run_post_action_hooks(machine, action, auth_context.user, result)

    # TODO: We shouldn't return list_machines, just OK. Save the API!
    return methods.filter_list_machines(auth_context, cloud_id)


@view_config(route_name='api_v1_cloud_machine_rdp',
             request_method='GET', renderer='json')
@view_config(route_name='api_v1_machine_rdp',
             request_method='GET', renderer='json')
def machine_rdp(request):
    """
    Tags: machines
    ---
    Rdp file for windows machines.
    Generates and returns an rdp file for windows machines.
    READ permission required on cloud.
    READ permission required on machine.
    ---
    cloud:
      in: path
      required: true
      type: string
    machine:
      in: path
      required: true
      type: string
    rdp_port:
      default: 3389
      in: query
      required: true
      type: integer
    host:
      in: query
      required: true
      type: string
    """
    cloud_id = request.matchdict.get('cloud')

    auth_context = auth_context_from_request(request)

    if cloud_id:
        machine_id = request.matchdict['machine']
        auth_context.check_perm("cloud", "read", cloud_id)
        try:
            machine = Machine.objects.get(cloud=cloud_id,
                                          machine_id=machine_id,
                                          state__ne='terminated')
            # used by logging_view_decorator
            request.environ['machine_uuid'] = machine.id
        except Machine.DoesNotExist:
            raise NotFoundError("Machine %s doesn't exist" % machine_id)
    else:
        machine_uuid = request.matchdict['machine_uuid']
        try:
            machine = Machine.objects.get(id=machine_uuid,
                                          state__ne='terminated')
            # used by logging_view_decorator
            request.environ['machine_id'] = machine.machine_id
            request.environ['cloud_id'] = machine.cloud.id
        except Machine.DoesNotExist:
            raise NotFoundError("Machine %s doesn't exist" % machine_uuid)

        cloud_id = machine.cloud.id
        auth_context.check_perm("cloud", "read", cloud_id)

    auth_context.check_perm("machine", "read", machine.id)
    rdp_port = request.params.get('rdp_port', 3389)
    host = request.params.get('host')

    if not host:
        raise BadRequestError('No hostname specified')
    try:
        1 < int(rdp_port) < 65535
    except (ValueError, TypeError):
        rdp_port = 3389

    host, rdp_port = dnat(auth_context.owner, host, rdp_port)

    rdp_content = 'full address:s:%s:%s\nprompt for credentials:i:1' % \
                  (host, rdp_port)
    return Response(content_type='application/octet-stream',
                    content_disposition='attachment; filename="%s.rdp"' % host,
                    charset='utf8',
                    pragma='no-cache',
                    body=rdp_content)


@view_config(route_name='api_v1_cloud_machine_console',
             request_method='POST', renderer='json')
@view_config(route_name='api_v1_machine_console',
             request_method='GET', renderer='json')
@view_config(route_name='api_v1_machine_console',
             request_method='POST', renderer='json')
def machine_console(request):
    """
    Tags: machines
    ---
    Open VNC console.
    Generate and return an URI to open a VNC console to target machine
    READ permission required on cloud.
    READ permission required on machine.
    ---
    cloud:
      in: path
      required: true
      type: string
    machine:
      in: path
      required: true
      type: string
    rdp_port:
      default: 3389
      in: query
      required: true
      type: integer
    host:
      in: query
      required: true
      type: string
    """
    cloud_id = request.matchdict.get('cloud')

    auth_context = auth_context_from_request(request)

    if cloud_id:
        machine_id = request.matchdict['machine']
        auth_context.check_perm("cloud", "read", cloud_id)
        try:
            machine = Machine.objects.get(cloud=cloud_id,
                                          machine_id=machine_id,
                                          state__ne='terminated')
            # used by logging_view_decorator
            request.environ['machine_uuid'] = machine.id
        except Machine.DoesNotExist:
            raise NotFoundError("Machine %s doesn't exist" % machine_id)
    else:
        machine_uuid = request.matchdict['machine_uuid']
        try:
            machine = Machine.objects.get(id=machine_uuid,
                                          state__ne='terminated')
            # used by logging_view_decorator
            request.environ['machine_id'] = machine.machine_id
            request.environ['cloud_id'] = machine.cloud.id
        except Machine.DoesNotExist:
            raise NotFoundError("Machine %s doesn't exist" % machine_uuid)

        cloud_id = machine.cloud.id
        auth_context.check_perm("cloud", "read", cloud_id)

    auth_context.check_perm("machine", "read", machine.id)

    if machine.cloud.ctl.provider not in ['vsphere', 'openstack', 'libvirt']:
        raise NotImplementedError(
            "VNC console only supported for vSphere, OpenStack or KVM")

    if machine.cloud.ctl.provider == 'libvirt':
        import xml.etree.ElementTree as ET
        from html import unescape
        from datetime import datetime
        import hmac
        import hashlib
        xml_desc = unescape(machine.extra.get('xml_description', ''))
        root = ET.fromstring(xml_desc)
        vnc_element = root.find('devices').find('graphics[@type="vnc"]')
        vnc_port = vnc_element.attrib.get('port')
        vnc_host = vnc_element.attrib.get('listen')
        key_id = machine.cloud.key.id
        host = '%s@%s:%d' % (
            machine.cloud.username, machine.cloud.host, machine.cloud.port)
        expiry = int(datetime.now().timestamp()) + 100
        msg = '%s,%s,%s,%s,%s' % (host, key_id, vnc_host, vnc_port, expiry)
        mac = hmac.new(
            config.SECRET.encode(),
            msg=msg.encode(),
            digestmod=hashlib.sha256).hexdigest()
        base_ws_uri = config.CORE_URI.replace('http', 'ws')
        ws_uri = '%s/proxy/%s/%s/%s/%s/%s/%s' % (
            base_ws_uri, host, key_id, vnc_host, vnc_port, expiry, mac)
        return render_to_response('../templates/novnc.pt', {'url': ws_uri})
    if machine.cloud.ctl.provider == 'vsphere':
        url_param = machine.cloud.ctl.compute.connection.ex_open_console(
            machine.machine_id
        )
        params = urllib.parse.urlencode({'url': url_param})
        console_url = ("/ui/assets/vsphere-console-util-js/"
                       f"console.html?{params}")
    else:
        console_url = machine.cloud.ctl.compute.connection.ex_open_console(
            machine.machine_id
        )
    raise RedirectError(console_url)<|MERGE_RESOLUTION|>--- conflicted
+++ resolved
@@ -326,13 +326,9 @@
     sec_group = params.get('security_group', '')
     vnfs = params.get('vnfs', [])
     expiration = params.get('expiration', {})
-<<<<<<< HEAD
     description = params.get('description', '')
-
-=======
     folder = params.get('folders', None)
     datastore = params.get('datastore', None)
->>>>>>> d40c57aa
     job_id = params.get('job_id')
     # The `job` variable points to the event that started the job. If a job_id
     # is not provided, then it means that this is the beginning of a new story
