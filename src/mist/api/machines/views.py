import uuid
import logging

from pyramid.response import Response
from pyramid.renderers import render_to_response

import mist.api.machines.methods as methods

from mist.api.clouds.models import Cloud
from mist.api.clouds.models import LibvirtCloud
from mist.api.machines.models import Machine, KeyMachineAssociation
from mist.api.clouds.methods import filter_list_clouds

from mist.api import tasks

from mist.api.auth.methods import auth_context_from_request
from mist.api.helpers import view_config, params_from_request
from mist.api.helpers import trigger_session_update

from mist.api.exceptions import RequiredParameterMissingError
from mist.api.exceptions import BadRequestError, NotFoundError, ForbiddenError
from mist.api.exceptions import MachineCreationError, RedirectError
from mist.api.exceptions import CloudUnauthorizedError, CloudUnavailableError

from mist.api.monitoring.methods import enable_monitoring
from mist.api.monitoring.methods import disable_monitoring

from mist.api import config

if config.HAS_VPN:
    from mist.vpn.methods import destination_nat as dnat
else:
    from mist.api.dummy.methods import dnat

logging.basicConfig(level=config.PY_LOG_LEVEL,
                    format=config.PY_LOG_FORMAT,
                    datefmt=config.PY_LOG_FORMAT_DATE)
log = logging.getLogger(__name__)

OK = Response("OK", 200)


@view_config(route_name='api_v1_machines',
             request_method='GET', renderer='json')
def list_machines(request):
    """
    Tags: machines
    ---
    Gets machines and their metadata from all clouds.
    Check Permissions take place in filter_list_machines.
    READ permission required on cloud.
    READ permission required on location.
    READ permission required on machine.
    """
    auth_context = auth_context_from_request(request)
    params = params_from_request(request)
    cached = not params.get('fresh', False)  # return cached by default

    # to prevent iterate throw every cloud
    auth_context.check_perm("cloud", "read", None)
    clouds = filter_list_clouds(auth_context)
    machines = []
    for cloud in clouds:
        if cloud.get('enabled'):
            try:
                cloud_machines = methods.filter_list_machines(
                    auth_context, cloud.get('id'), cached=cached)
                machines.extend(cloud_machines)
            except (CloudUnavailableError, CloudUnauthorizedError):
                pass
    return machines


@view_config(route_name='api_v1_cloud_machines',
             request_method='GET', renderer='json')
def list_cloud_machines(request):
    """
    Tags: machines
    ---
    Lists machines on cloud along with their metadata.
    Check Permissions takes place in filter_list_machines.
    READ permission required on cloud.
    READ permission required on machine.
    ---
    cloud:
      in: path
      required: true
      type: string
    """
    auth_context = auth_context_from_request(request)
    cloud_id = request.matchdict['cloud']
    params = params_from_request(request)
    cached = bool(params.get('cached', False))

    # SEC get filtered resources based on auth_context
    try:
        Cloud.objects.get(owner=auth_context.owner, id=cloud_id, deleted=None)
    except Cloud.DoesNotExist:
        raise NotFoundError('Cloud does not exist')

    machines = methods.filter_list_machines(auth_context, cloud_id,
                                            cached=cached)

    return machines


@view_config(route_name='api_v1_cloud_machines', request_method='POST',
             renderer='json')
def create_machine(request):
    """
    Tags: machines
    ---
    Creates one or more machines on the specified cloud. If async is true, a
    jobId will be returned.
    READ permission required on cloud.
    CREATE_RESOURCES permission required on cloud.
    READ permission required on location.
    CREATE_RESOURCES permission required on location.
    CREATE permission required on machine.
    RUN permission required on script.
    READ permission required on key.
    ---
    cloud:
      in: path
      required: true
      type: string
    name:
      type: string
      description: Name of the machine
      required: true
      example: "my-digital-ocean-machine"
    image:
      description: Provider's image id to be used on creation
      required: true
      type: string
      example: "17384153"
    size:
      type: string
      description: Provider's size id to be used on creation
      example: "512mb"
    location:
      type: string
      description: Mist internal location id
      example: "3462b4dfbb434986a7dac362789bc402"
    key:
      description: Associate machine with this key. Mist internal key id
      type: string
      example: "da1df7d0402043b9a9c786b100992888"
    monitoring:
      type: boolean
      description: Enable monitoring on the machine
      example: false
    async:
      description: Create machine asynchronously, returning a jobId
      type: boolean
      example: false
    cloud_init:
      description: Cloud Init script
      type: string
    networks:
      type: array
      items:
        type: string
    subnet_id:
      type: string
      description: Optional for EC2
    subnetwork:
      type: string
    image_extra:
      type: string
      description: Required for GCE and Linode
    schedule:
      type: object
    script:
      type: string
    script_id:
      type: string
      example: "e7ac65fb4b23453486778585616b2bb8"
    script_params:
      type: string
    plugins:
      type: array
      items:
        type: string
    post_script_id:
      type: string
    post_script_params:
      type: string
    associate_floating_ip:
      type: boolean
      description: Required for Openstack. Either 'true' or 'false'
    azure_port_bindings:
      type: string
      description: Required for Azure
    storage_account:
      type: string
      description: Required for Azure_arm.
    resource_group:
      type: string
      description: Required for Azure_arm.
    storage_account_type:
      type: string
      description: Required for Azure_arm
    machine_password:
      type: string
      description: Required for Azure_arm
    machine_username:
      type: string
      description: Required for Azure_arm
    bare_metal:
      description: Needed only by SoftLayer cloud
      type: boolean
    billing:
      description: Needed only by SoftLayer cloud
      type: string
      example: "hourly"
    boot:
      description: Required for OnApp
      type: boolean
    build:
      description: Required for OnApp
      type: boolean
    docker_command:
      type: string
    docker_env:
      type: array
      items:
        type: string
    docker_exposed_ports:
      type: object
    docker_port_bindings:
      type: object
    project_id:
      description: ' Needed only by Packet cloud'
      type: string
    softlayer_backend_vlan_id:
      description: 'Specify id of a backend(private) vlan'
      type: integer
    ssh_port:
      type: integer
      example: 22
    ip_addresses:
      type: array
      items:
        type:
          object
    security_group:
      type: string
      description: Machine will join this security group
    vnfs:
      description: Network Virtual Functions to configure in machine
      type: array
      items:
        type: string
      description:
        description: Description of machine. Only for GigG8 machines
        type: string
    """

    params = params_from_request(request)
    cloud_id = request.matchdict['cloud']
    for key in ('name', 'size'):
        if key not in params:
            raise RequiredParameterMissingError(key)

    key_id = params.get('key')
    machine_name = params['name']
    location_id = params.get('location', None)
    image_id = params.get('image')
    if not image_id:
        raise RequiredParameterMissingError("image")
    # this is used in libvirt
    disk_size = int(params.get('libvirt_disk_size', 4))
    disk_path = params.get('libvirt_disk_path', '')
    size = params.get('size', None)
    # deploy_script received as unicode, but ScriptDeployment wants str
    script = str(params.get('script', ''))
    # these are required only for Linode/GCE, passing them anyway
    image_extra = params.get('image_extra', None)
    disk = params.get('disk', None)
    image_name = params.get('image_name', None)
    size_name = params.get('size_name', None)
    location_name = params.get('location_name', None)
    ips = params.get('ips', None)
    monitoring = params.get('monitoring', False)
    storage_account = params.get('storage_account', '')
    storage_account_type = params.get('storage_account_type', '')
    machine_password = params.get('machine_password', '')
    machine_username = params.get('machine_username', '')
    resource_group = params.get('resource_group', '')
    volumes = params.get('volumes', [])
    if volumes and volumes[0].get('volume_id'):
        request.matchdict['volume'] = volumes[0].get('volume_id')
    networks = params.get('networks', [])
    subnet_id = params.get('subnet_id', '')
    subnetwork = params.get('subnetwork', None)
    ip_addresses = params.get('ip_addresses', [])
    docker_env = params.get('docker_env', [])
    docker_command = params.get('docker_command', None)
    script_id = params.get('script_id', '')
    script_params = params.get('script_params', '')
    post_script_id = params.get('post_script_id', '')
    post_script_params = params.get('post_script_params', '')
    run_async = params.get('async', False)
    quantity = params.get('quantity', 1)
    persist = params.get('persist', False)
    docker_port_bindings = params.get('docker_port_bindings', {})
    docker_exposed_ports = params.get('docker_exposed_ports', {})
    azure_port_bindings = params.get('azure_port_bindings', '')
    # hostname: if provided it will be attempted to assign a DNS name
    hostname = params.get('hostname', '')
    plugins = params.get('plugins')
    cloud_init = params.get('cloud_init', '')
    associate_floating_ip = params.get('associate_floating_ip', False)
    associate_floating_ip_subnet = params.get('attach_floating_ip_subnet',
                                              None)
    project_id = params.get('project', None)
    bare_metal = params.get('bare_metal', False)
    # bare_metal True creates a hardware server in SoftLayer,
    # whule bare_metal False creates a virtual cloud server
    # hourly True is the default setting for SoftLayer hardware
    # servers, while False means the server has montly pricing
    softlayer_backend_vlan_id = params.get('softlayer_backend_vlan_id', None)
    hourly = params.get('hourly', True)
    sec_group = params.get('security_group', '')
    vnfs = params.get('vnfs', [])
    expiration = params.get('expiration', {})
    description = params.get('description', '')

    job_id = params.get('job_id')
    # The `job` variable points to the event that started the job. If a job_id
    # is not provided, then it means that this is the beginning of a new story
    # that starts with a `create_machine` event. If a job_id is provided that
    # means that the current event will be part of already existing, unknown
    # story. TODO: Provide the `job` in the request's params or query it.
    if not job_id:
        job = 'create_machine'
        job_id = uuid.uuid4().hex
    else:
        job = None

    auth_context = auth_context_from_request(request)

    try:
        cloud = Cloud.objects.get(owner=auth_context.owner,
                                  id=cloud_id, deleted=None)
    except Cloud.DoesNotExist:
        raise NotFoundError('Cloud does not exist')

    # FIXME For backwards compatibility.
    if cloud.ctl.provider in ('vsphere', 'onapp', 'libvirt', ):
        if not size or not isinstance(size, dict):
            size = {}
        for param in (
            'size_ram', 'size_cpu', 'size_disk_primary', 'size_disk_swap',
            'boot', 'build', 'cpu_priority', 'cpu_sockets', 'cpu_threads',
            'port_speed', 'hypervisor_group_id',
        ):
            if param in params and params[param]:
                size[param.replace('size_', '')] = params[param]

    # compose schedule as a dict from relative parameters
    if not params.get('schedule_type'):
        schedule = {}
    else:
        if params.get('schedule_type') not in ['crontab',
                                               'interval', 'one_off']:
            raise BadRequestError('schedule type must be one of '
                                  'these (crontab, interval, one_off)]'
                                  )
        if params.get('schedule_entry') == {}:
            raise RequiredParameterMissingError('schedule_entry')

        schedule = {
            'name': params.get('name'),
            'description': params.get('description', ''),
            'action': params.get('action', ''),
            'script_id': params.get('schedule_script_id', ''),
            'schedule_type': params.get('schedule_type'),
            'schedule_entry': params.get('schedule_entry'),
            'expires': params.get('expires', ''),
            'start_after': params.get('start_after', ''),
            'max_run_count': params.get('max_run_count'),
            'task_enabled': bool(params.get('task_enabled', True)),
            'auth_context': auth_context.serialize(),
        }

    auth_context.check_perm("cloud", "read", cloud_id)
    auth_context.check_perm("cloud", "create_resources", cloud_id)
    if location_id:
        auth_context.check_perm("location", "read", location_id)
        auth_context.check_perm("location", "create_resources", location_id)

    tags, constraints = auth_context.check_perm("machine", "create", None)
    if script_id:
        auth_context.check_perm("script", "run", script_id)
    if key_id:
        auth_context.check_perm("key", "read", key_id)

    # Parse tags.
    try:
        mtags = params.get('tags') or {}
        if not isinstance(mtags, dict):
            if not isinstance(mtags, list):
                raise ValueError()
            if not all((isinstance(t, dict) and len(t) is 1 for t in mtags)):
                raise ValueError()
            mtags = {key: val for item in mtags for key,
                     val in list(item.items())}
        security_tags = auth_context.get_security_tags()
        for mt in mtags:
            if mt in security_tags:
                raise ForbiddenError(
                    'You may not assign tags included in a Team access policy:'
                    ' `%s`' % mt)
        tags.update(mtags)
    except ValueError:
        raise BadRequestError('Invalid tags format. Expecting either a '
                              'dictionary of tags or a list of single-item '
                              'dictionaries')

    # check expiration constraint
    exp_constraint = constraints.get('expiration', {})
    if exp_constraint:
        try:
            from mist.rbac.methods import check_expiration
            check_expiration(expiration, exp_constraint)
        except ImportError:
            pass

    # check cost constraint
    cost_constraint = constraints.get('cost', {})
    if cost_constraint:
        try:
            from mist.rbac.methods import check_cost
            check_cost(auth_context.org, cost_constraint)
        except ImportError:
            pass

    args = (cloud_id, key_id, machine_name,
            location_id, image_id, size,
            image_extra, disk, image_name, size_name,
            location_name, ips, monitoring,
            storage_account, machine_password, resource_group,
            storage_account_type, networks,
            subnetwork, docker_env, docker_command)
    kwargs = {'script_id': script_id,
              'script_params': script_params, 'script': script, 'job': job,
              'job_id': job_id, 'docker_port_bindings': docker_port_bindings,
              'docker_exposed_ports': docker_exposed_ports,
              'azure_port_bindings': azure_port_bindings,
              'hostname': hostname, 'plugins': plugins,
              'post_script_id': post_script_id,
              'post_script_params': post_script_params,
              'disk_size': disk_size,
              'disk_path': disk_path,
              'cloud_init': cloud_init,
              'subnet_id': subnet_id,
              'associate_floating_ip': associate_floating_ip,
              'associate_floating_ip_subnet': associate_floating_ip_subnet,
              'project_id': project_id,
              'bare_metal': bare_metal,
              'tags': tags,
              'hourly': hourly,
              'schedule': schedule,
              'softlayer_backend_vlan_id': softlayer_backend_vlan_id,
              'machine_username': machine_username,
              'volumes': volumes,
              'ip_addresses': ip_addresses,
              'vnfs': vnfs,
              'expiration': expiration,
<<<<<<< HEAD
              'sec_group': sec_group,
              'description': description}
=======
              'ephemeral': params.get('ephemeral', False),
              'lxd_image_source': params.get('lxd_image_source', None),
              'sec_group': sec_group}
>>>>>>> 3c791d10

    if not run_async:
        ret = methods.create_machine(auth_context, *args, **kwargs)
    else:
        args = (auth_context.serialize(), ) + args
        kwargs.update({'quantity': quantity, 'persist': persist})
        tasks.create_machine_async.apply_async(args, kwargs, countdown=2)
        ret = {'job_id': job_id}
    ret.update({'job': job})
    return ret


@view_config(route_name='api_v1_cloud_machines', request_method='PUT',
             renderer='json')
def add_machine(request):
    """
    Tags: machines
    ---
    Add a machine to an OtherServer Cloud. This works for bare_metal clouds.
    ---
    cloud:
      in: path
      required: true
      type: string
    machine_ip:
      type: string
      required: true
    operating_system:
      type: string
    machine_name:
      type: string
    machine_key:
      type: string
    machine_user:
      type: string
    machine_port:
      type: string
    remote_desktop_port:
      type: string
    monitoring:
      type: boolean
    """
    cloud_id = request.matchdict.get('cloud')
    params = params_from_request(request)
    machine_ip = params.get('machine_ip')
    if not machine_ip:
        raise RequiredParameterMissingError("machine_ip")

    operating_system = params.get('operating_system', '')
    machine_name = params.get('machine_name', '')
    machine_key = params.get('machine_key', '')
    machine_user = params.get('machine_user', '')
    machine_port = params.get('machine_port', '')
    remote_desktop_port = params.get('remote_desktop_port', '')
    monitoring = params.get('monitoring', '')

    job_id = params.get('job_id')
    if not job_id:
        job = 'add_machine'
        job_id = uuid.uuid4().hex
    else:
        job = None

    auth_context = auth_context_from_request(request)
    auth_context.check_perm("cloud", "read", cloud_id)

    if machine_key:
        auth_context.check_perm("key", "read", machine_key)

    try:
        Cloud.objects.get(owner=auth_context.owner,
                          id=cloud_id, deleted=None)
    except Cloud.DoesNotExist:
        raise NotFoundError('Cloud does not exist')

    log.info('Adding bare metal machine %s on cloud %s'
             % (machine_name, cloud_id))
    cloud = Cloud.objects.get(owner=auth_context.owner, id=cloud_id,
                              deleted=None)

    try:
        machine = cloud.ctl.add_machine(machine_name, host=machine_ip,
                                        ssh_user=machine_user,
                                        ssh_port=machine_port,
                                        ssh_key=machine_key,
                                        os_type=operating_system,
                                        rdp_port=remote_desktop_port,
                                        fail_on_error=True)
    except Exception as e:
        raise MachineCreationError("OtherServer, got exception %r" % e,
                                   exc=e)

    # Enable monitoring
    if monitoring:
        monitor = enable_monitoring(
            auth_context.owner, cloud.id, machine.machine_id,
            no_ssh=not (machine.os_type == 'unix' and
                        KeyMachineAssociation.objects(machine=machine))
        )

    ret = {'id': machine.id,
           'name': machine.name,
           'extra': {},
           'public_ips': machine.public_ips,
           'private_ips': machine.private_ips,
           'job_id': job_id,
           'job': job
           }

    if monitoring:
        ret.update({'monitoring': monitor})

    return ret


@view_config(route_name='api_v1_cloud_machine',
             request_method='PUT', renderer='json')
@view_config(route_name='api_v1_machine',
             request_method='PUT', renderer='json')
def edit_machine(request):
    """
    Tags: machines
    ---
    Edits a machine.
    For now expiration related attributes can change.
    READ permission required on cloud.
    EDIT permission required on machine.
    ---
    expiration:
      type: object
      properties:
        date:
          type: string
          description: format should be ΥΥΥΥ-ΜΜ-DD HH:MM:SS
        action:
          type: string
          description: one of ['stop', 'destroy']
        notify:
          type: integer
          description: seconds before the expiration date to be notified
    """
    cloud_id = request.matchdict.get('cloud')
    params = params_from_request(request)
    auth_context = auth_context_from_request(request)

    if cloud_id:
        machine_id = request.matchdict['machine']
        auth_context.check_perm("cloud", "read", cloud_id)
        try:
            machine = Machine.objects.get(cloud=cloud_id,
                                          machine_id=machine_id,
                                          state__ne='terminated')
            # used by logging_view_decorator
            request.environ['machine_uuid'] = machine.id
        except Machine.DoesNotExist:
            raise NotFoundError("Machine %s doesn't exist" % machine_id)
    else:
        machine_uuid = request.matchdict['machine_uuid']
        try:
            machine = Machine.objects.get(id=machine_uuid)
            # VMs in libvirt can be started no matter if they are terminated
            if machine.state == 'terminated' and not isinstance(machine.cloud,
                                                                LibvirtCloud):
                raise NotFoundError(
                    "Machine %s has been terminated" % machine_uuid
                )
            # used by logging_view_decorator
            request.environ['machine_id'] = machine.machine_id
            request.environ['cloud_id'] = machine.cloud.id
        except Machine.DoesNotExist:
            raise NotFoundError("Machine %s doesn't exist" % machine_uuid)

        cloud_id = machine.cloud.id
        auth_context.check_perm("cloud", "read", cloud_id)

    if machine.cloud.owner != auth_context.owner:
        raise NotFoundError("Machine %s doesn't exist" % machine.id)

    tags, constraints = auth_context.check_perm("machine", "edit", machine.id)
    expiration = params.get('expiration', {})
    # check expiration constraint
    exp_constraint = constraints.get('expiration', {})
    if exp_constraint:
        try:
            from mist.rbac.methods import check_expiration
            check_expiration(expiration, exp_constraint)
        except ImportError:
            pass

    return machine.ctl.update(auth_context, params)


@view_config(route_name='api_v1_cloud_machine',
             request_method='POST', renderer='json')
@view_config(route_name='api_v1_machine',
             request_method='POST', renderer='json')
def machine_actions(request):
    """
    Tags: machines
    ---
    Calls a machine action on cloud that supports it.
    READ permission required on cloud.
    ACTION permission required on machine(ACTION can be START,
    STOP, DESTROY, REBOOT or RESIZE, RENAME for some providers).
    ---
    machine_uuid:
      in: path
      required: true
      type: string
    action:
      enum:
      - start
      - stop
      - reboot
      - destroy
      - resize
      - rename
      - create_snapshot
      - remove_snapshot
      - revert_to_snapshot
      required: true
      type: string
    name:
      description: The new name of the renamed machine
      type: string
    size:
      description: The size id of the plan to resize
      type: string
    snapshot_name:
      description: The name of the snapshot to create/remove/revert_to
    snapshot_description:
      description: The description of the snapshot to create
    snapshot_dump_memory:
      description: Dump the machine's memory in the snapshot
      default: false
    snapshot_quiesce:
      description: Enable guest file system quiescing
      default: false
    """
    cloud_id = request.matchdict.get('cloud')
    params = params_from_request(request)
    action = params.get('action', '')
    name = params.get('name', '')
    size_id = params.get('size', '')
    memory = params.get('memory', '')
    cpus = params.get('cpus', '')
    cpu_shares = params.get('cpu_shares', '')
    cpu_units = params.get('cpu_units', '')
    snapshot_name = params.get('snapshot_name')
    snapshot_description = params.get('snapshot_description')
    snapshot_dump_memory = params.get('snapshot_dump_memory')
    snapshot_quiesce = params.get('snapshot_quiesce')
    auth_context = auth_context_from_request(request)

    if cloud_id:
        machine_id = request.matchdict['machine']
        auth_context.check_perm("cloud", "read", cloud_id)
        try:
            machine = Machine.objects.get(cloud=cloud_id,
                                          machine_id=machine_id,
                                          state__ne='terminated')
            # used by logging_view_decorator
            request.environ['machine_uuid'] = machine.id
        except Machine.DoesNotExist:
            raise NotFoundError("Machine %s doesn't exist" % machine_id)
    else:
        machine_uuid = request.matchdict['machine_uuid']
        try:
            machine = Machine.objects.get(id=machine_uuid)
            # VMs in libvirt can be started no matter if they are terminated
            if machine.state == 'terminated' and not isinstance(machine.cloud,
                                                                LibvirtCloud):
                raise NotFoundError(
                    "Machine %s has been terminated" % machine_uuid
                )
            # used by logging_view_decorator
            request.environ['machine_id'] = machine.machine_id
            request.environ['cloud_id'] = machine.cloud.id
        except Machine.DoesNotExist:
            raise NotFoundError("Machine %s doesn't exist" % machine_uuid)

        cloud_id = machine.cloud.id
        auth_context.check_perm("cloud", "read", cloud_id)

    if machine.cloud.owner != auth_context.owner:
        raise NotFoundError("Machine %s doesn't exist" % machine.id)

    auth_context.check_perm("machine", action, machine.id)

    actions = ('start', 'stop', 'reboot', 'destroy', 'resize',
               'rename', 'undefine', 'suspend', 'resume', 'remove',
               'list_snapshots', 'create_snapshot', 'remove_snapshot',
               'revert_to_snapshot', 'clone')

    if action not in actions:
        raise BadRequestError("Action '%s' should be "
                              "one of %s" % (action, actions))

    if not methods.run_pre_action_hooks(machine, action, auth_context.user):
        return OK  # webhook requires stopping action propagation

    if action == 'destroy':
        result = methods.destroy_machine(auth_context.owner, cloud_id,
                                         machine.machine_id)
    elif action == 'remove':
        log.info('Removing machine %s in cloud %s'
                 % (machine.machine_id, cloud_id))

        # if machine has monitoring, disable it
        if machine.monitoring.hasmonitoring:
            try:
                disable_monitoring(auth_context.owner, cloud_id, machine_id,
                                   no_ssh=True)
            except Exception as exc:
                log.warning("Didn't manage to disable monitoring, maybe the "
                            "machine never had monitoring enabled. Error: %r"
                            % exc)
        result = machine.ctl.remove()
        # Schedule a UI update
        trigger_session_update(auth_context.owner, ['clouds'])
    elif action in ('start', 'stop', 'reboot', 'clone',
                    'undefine', 'suspend', 'resume'):
        result = getattr(machine.ctl, action)()
    elif action == 'rename':
        if not name:
            raise BadRequestError("You must give a name!")
        result = getattr(machine.ctl, action)(name)
    elif action == 'resize':
        _, constraints = auth_context.check_perm("machine", "resize",
                                                 machine.id)
        # check cost constraint
        cost_constraint = constraints.get('cost', {})
        if cost_constraint:
            try:
                from mist.rbac.methods import check_cost
                check_cost(auth_context.org, cost_constraint)
            except ImportError:
                pass
        kwargs = {}
        if memory:
            kwargs['memory'] = memory
        if cpus:
            kwargs['cpus'] = cpus
        if cpu_shares:
            kwargs['cpu_shares'] = cpu_shares
        if cpu_units:
            kwargs['cpu_units'] = cpu_units
        result = getattr(machine.ctl, action)(size_id, kwargs)
    elif action == 'list_snapshots':
        return machine.ctl.list_snapshots()
    elif action in ('create_snapshot', 'remove_snapshot',
                    'revert_to_snapshot'):
        kwargs = {}
        if snapshot_description:
            kwargs['description'] = snapshot_description
        if snapshot_dump_memory:
            kwargs['dump_memory'] = bool(snapshot_dump_memory)
        if snapshot_quiesce:
            kwargs['quiesce'] = bool(snapshot_quiesce)
        result = getattr(machine.ctl, action)(snapshot_name, **kwargs)

    methods.run_post_action_hooks(machine, action, auth_context.user, result)

    # TODO: We shouldn't return list_machines, just OK. Save the API!
    return methods.filter_list_machines(auth_context, cloud_id)


@view_config(route_name='api_v1_cloud_machine_rdp',
             request_method='GET', renderer='json')
@view_config(route_name='api_v1_machine_rdp',
             request_method='GET', renderer='json')
def machine_rdp(request):
    """
    Tags: machines
    ---
    Rdp file for windows machines.
    Generates and returns an rdp file for windows machines.
    READ permission required on cloud.
    READ permission required on machine.
    ---
    cloud:
      in: path
      required: true
      type: string
    machine:
      in: path
      required: true
      type: string
    rdp_port:
      default: 3389
      in: query
      required: true
      type: integer
    host:
      in: query
      required: true
      type: string
    """
    cloud_id = request.matchdict.get('cloud')

    auth_context = auth_context_from_request(request)

    if cloud_id:
        machine_id = request.matchdict['machine']
        auth_context.check_perm("cloud", "read", cloud_id)
        try:
            machine = Machine.objects.get(cloud=cloud_id,
                                          machine_id=machine_id,
                                          state__ne='terminated')
            # used by logging_view_decorator
            request.environ['machine_uuid'] = machine.id
        except Machine.DoesNotExist:
            raise NotFoundError("Machine %s doesn't exist" % machine_id)
    else:
        machine_uuid = request.matchdict['machine_uuid']
        try:
            machine = Machine.objects.get(id=machine_uuid,
                                          state__ne='terminated')
            # used by logging_view_decorator
            request.environ['machine_id'] = machine.machine_id
            request.environ['cloud_id'] = machine.cloud.id
        except Machine.DoesNotExist:
            raise NotFoundError("Machine %s doesn't exist" % machine_uuid)

        cloud_id = machine.cloud.id
        auth_context.check_perm("cloud", "read", cloud_id)

    auth_context.check_perm("machine", "read", machine.id)
    rdp_port = request.params.get('rdp_port', 3389)
    host = request.params.get('host')

    if not host:
        raise BadRequestError('No hostname specified')
    try:
        1 < int(rdp_port) < 65535
    except (ValueError, TypeError):
        rdp_port = 3389

    host, rdp_port = dnat(auth_context.owner, host, rdp_port)

    rdp_content = 'full address:s:%s:%s\nprompt for credentials:i:1' % \
                  (host, rdp_port)
    return Response(content_type='application/octet-stream',
                    content_disposition='attachment; filename="%s.rdp"' % host,
                    charset='utf8',
                    pragma='no-cache',
                    body=rdp_content)


@view_config(route_name='api_v1_cloud_machine_console',
             request_method='POST', renderer='json')
@view_config(route_name='api_v1_machine_console',
             request_method='GET', renderer='json')
@view_config(route_name='api_v1_machine_console',
             request_method='POST', renderer='json')
def machine_console(request):
    """
    Tags: machines
    ---
    Open VNC console.
    Generate and return an URI to open a VNC console to target machine
    READ permission required on cloud.
    READ permission required on machine.
    ---
    cloud:
      in: path
      required: true
      type: string
    machine:
      in: path
      required: true
      type: string
    rdp_port:
      default: 3389
      in: query
      required: true
      type: integer
    host:
      in: query
      required: true
      type: string
    """
    cloud_id = request.matchdict.get('cloud')

    auth_context = auth_context_from_request(request)

    if cloud_id:
        machine_id = request.matchdict['machine']
        auth_context.check_perm("cloud", "read", cloud_id)
        try:
            machine = Machine.objects.get(cloud=cloud_id,
                                          machine_id=machine_id,
                                          state__ne='terminated')
            # used by logging_view_decorator
            request.environ['machine_uuid'] = machine.id
        except Machine.DoesNotExist:
            raise NotFoundError("Machine %s doesn't exist" % machine_id)
    else:
        machine_uuid = request.matchdict['machine_uuid']
        try:
            machine = Machine.objects.get(id=machine_uuid,
                                          state__ne='terminated')
            # used by logging_view_decorator
            request.environ['machine_id'] = machine.machine_id
            request.environ['cloud_id'] = machine.cloud.id
        except Machine.DoesNotExist:
            raise NotFoundError("Machine %s doesn't exist" % machine_uuid)

        cloud_id = machine.cloud.id
        auth_context.check_perm("cloud", "read", cloud_id)

    auth_context.check_perm("machine", "read", machine.id)

    if machine.cloud.ctl.provider not in ['vsphere', 'openstack', 'libvirt']:
        raise NotImplementedError(
            "VNC console only supported for vSphere, OpenStack or KVM")

    if machine.cloud.ctl.provider == 'libvirt':
        import xml.etree.ElementTree as ET
        from html import unescape
        from datetime import datetime
        import hmac
        import hashlib
        xml_desc = unescape(machine.extra.get('xml_description', ''))
        root = ET.fromstring(xml_desc)
        vnc_element = root.find('devices').find('graphics[@type="vnc"]')
        vnc_port = vnc_element.attrib.get('port')
        vnc_host = vnc_element.attrib.get('listen')
        key_id = machine.cloud.key.id
        host = '%s@%s:%d' % (
            machine.cloud.username, machine.cloud.host, machine.cloud.port)
        expiry = int(datetime.now().timestamp()) + 100
        msg = '%s,%s,%s,%s,%s' % (host, key_id, vnc_host, vnc_port, expiry)
        mac = hmac.new(
            config.SECRET.encode(),
            msg=msg.encode(),
            digestmod=hashlib.sha256).hexdigest()
        base_ws_uri = config.CORE_URI.replace('http', 'ws')
        ws_uri = '%s/proxy/%s/%s/%s/%s/%s/%s' % (
            base_ws_uri, host, key_id, vnc_host, vnc_port, expiry, mac)
        return render_to_response('../templates/novnc.pt', {'url': ws_uri})

    console_uri = machine.cloud.ctl.compute.connection.ex_open_console(
        machine.machine_id
    )

    raise RedirectError(console_uri)<|MERGE_RESOLUTION|>--- conflicted
+++ resolved
@@ -469,14 +469,10 @@
               'ip_addresses': ip_addresses,
               'vnfs': vnfs,
               'expiration': expiration,
-<<<<<<< HEAD
+              'ephemeral': params.get('ephemeral', False),
+              'lxd_image_source': params.get('lxd_image_source', None),
               'sec_group': sec_group,
               'description': description}
-=======
-              'ephemeral': params.get('ephemeral', False),
-              'lxd_image_source': params.get('lxd_image_source', None),
-              'sec_group': sec_group}
->>>>>>> 3c791d10
 
     if not run_async:
         ret = methods.create_machine(auth_context, *args, **kwargs)
