--- conflicted
+++ resolved
@@ -1015,10 +1015,10 @@
             machine.machine_id
         )
         params = urllib.parse.urlencode({'url': url_param})
-<<<<<<< HEAD
-        console_url = f"/ui/assets/vsphere-console-util-js/console.html?{params}"
-=======
-        console_url = (f"/ui/assets/vsphere-console-util-js/"
-                        "console.html?{params}")
->>>>>>> b6edb000
-        raise RedirectError(console_url)+        console_url = ("/ui/assets/vsphere-console-util-js/"
+                       f"console.html?{params}")
+    else:
+        console_url = machine.cloud.ctl.compute.connection.ex_open_console(
+            machine.machine_id
+        )
+    raise RedirectError(console_url)