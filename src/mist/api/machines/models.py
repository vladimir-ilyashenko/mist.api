"""Machine entity model."""
import os
import json
import uuid
import logging
import datetime
import mongoengine as me

import mist.api.tag.models

from future.utils import string_types

from mist.api.mongoengine_extras import MistDictField
from mist.api.keys.models import Key
from mist.api.machines.controllers import MachineController
from mist.api.ownership.mixins import OwnershipMixin

from mist.api import config


log = logging.getLogger(__name__)


class KeyAssociation(me.EmbeddedDocument):
    keypair = me.ReferenceField(Key)
    last_used = me.IntField(default=0)
    ssh_user = me.StringField()
    sudo = me.BooleanField()
    port = me.IntField(default=22)

    def as_dict(self):
        return json.loads(self.to_json())


class InstallationStatus(me.EmbeddedDocument):
    # automatic: refers to automatic installations from mist.core
    # manual: refers to manual deployments and everything from
    #         standalone mist.api

    # automatic:
    # - preparing: Set on first API call before everything else
    # - pending: Enabled on mist.monitor, submitted celery task
    # - installing: Celery task running
    # - failed: Ansible job failed (also set finished_at)
    # - succeeded: Ansible job succeeded (also set finished_at)
    # manual:
    # - preparing: Same as for automatic
    # - installing: Enabled on mist.monitor,
    #               returned command for manual install
    # - succeeded: Set when activated_at is set (see below)
    state = me.StringField()
    # True only for mist.core automatic installations
    manual = me.BooleanField()

    activated_at = me.IntField()  # Data for period after started_at received

    started_at = me.IntField()  # timestamp: First enable_monitoring API call

    # following apply only for automatic:
    finished_at = me.IntField()  # Ansible job completed (also set state)
    stdout = me.StringField()  # Ansible job captured stdout/stderr mux streams
    error_msg = me.StringField()

    def as_dict(self):
        return json.loads(self.to_json())


class Actions(me.EmbeddedDocument):
    start = me.BooleanField(default=False)
    stop = me.BooleanField(default=False)
    reboot = me.BooleanField(default=False)
    destroy = me.BooleanField(default=False)
    resize = me.BooleanField(default=False)
    rename = me.BooleanField(default=False)
    remove = me.BooleanField(default=False)
    tag = me.BooleanField(default=False)
    resume = me.BooleanField(default=False)
    suspend = me.BooleanField(default=False)
    undefine = me.BooleanField(default=False)
    clone = me.BooleanField(default=False)
    create_snapshot = me.BooleanField(default=False)
    remove_snapshot = me.BooleanField(default=False)
    revert_to_snapshot = me.BooleanField(default=False)


class Monitoring(me.EmbeddedDocument):
    # Most of these will change with the new UI.
    hasmonitoring = me.BooleanField()
    monitor_server = me.StringField()  # Deprecated
    collectd_password = me.StringField()  # Deprecated
    metrics = me.ListField()  # list of metric_id's
    installation_status = me.EmbeddedDocumentField(InstallationStatus)
    method = me.StringField(choices=config.MONITORING_METHODS)
    method_since = me.DateTimeField()

    def clean(self):
        if not self.collectd_password:
            self.collectd_password = os.urandom(32).hex()

    def get_commands(self):
        if self.method in ('telegraf-influxdb', 'telegraf-graphite'):
            from mist.api.monitoring.commands import unix_install
            from mist.api.monitoring.commands import coreos_install
            from mist.api.monitoring.commands import windows_install
            return {
                'unix': unix_install(self._instance),
                'coreos': coreos_install(self._instance),
                'windows': windows_install(self._instance),
            }
        else:
            raise Exception("Invalid monitoring method %s" % self.method)

    def get_rules_dict(self):
        from mist.api.rules.models import MachineMetricRule
        m = self._instance
        return {rule.id: rule.as_dict() for
                rule in MachineMetricRule.objects(owner_id=m.owner.id) if
                rule.ctl.includes_only(m)}

    def as_dict(self):
        status = self.installation_status
        try:
            commands = self.get_commands()
        except:
            commands = {}
        return {
            'hasmonitoring': self.hasmonitoring,
            'collectd_password': self.collectd_password,
            'metrics': self.metrics,
            'installation_status': status.as_dict() if status else '',
            'commands': commands,
            'method': self.method,
        }


class Cost(me.EmbeddedDocument):
    hourly = me.FloatField(default=0)
    monthly = me.FloatField(default=0)

    def as_dict(self):
        return json.loads(self.to_json())


class PingProbe(me.EmbeddedDocument):
    packets_tx = me.IntField()
    packets_rx = me.IntField()
    packets_loss = me.FloatField()
    packet_duplicate = me.FloatField(default=0.0)
    rtt_min = me.FloatField()
    rtt_max = me.FloatField()
    rtt_avg = me.FloatField()
    rtt_std = me.FloatField()
    updated_at = me.DateTimeField()
    unreachable_since = me.DateTimeField()
    meta = {'strict': False}

    def update_from_dict(self, data):
        for key in data:
            setattr(self, key, data[key])
        self.updated_at = datetime.datetime.now()
        if self.packets_loss == 100:
            self.unreachable_since = datetime.datetime.now()
        else:
            self.unreachable_since = None

    def as_dict(self):
        data = {key: getattr(self, key) for key in (
            'packets_tx', 'packets_rx', 'packets_loss',
            'rtt_min', 'rtt_max', 'rtt_avg', 'rtt_std', 'updated_at',
            'unreachable_since',
        )}
        # Handle datetime objects
        for key in ('updated_at', 'unreachable_since'):
            if data[key]:
                data[key] = str(data[key].replace(tzinfo=None))
        return data


class SSHProbe(me.EmbeddedDocument):
    uptime = me.FloatField()  # seconds
    loadavg = me.ListField(me.FloatField())
    cores = me.IntField()
    users = me.IntField()
    pub_ips = me.ListField(me.StringField())
    priv_ips = me.ListField(me.StringField())
    macs = me.ListField(me.StringField())
    df = me.StringField()
    kernel = me.StringField()
    os = me.StringField()
    os_version = me.StringField()
    distro = me.StringField()
    dirty_cow = me.BooleanField()
    updated_at = me.DateTimeField()
    unreachable_since = me.DateTimeField()
    meta = {'strict': False}

    def update_from_dict(self, data):

        uptime = data.get('uptime')
        try:
            self.uptime = float(uptime)
        except (ValueError, TypeError):
            log.error("Invalid uptime value: %s", uptime)
            self.uptime = 0

        loadavg = data.get('loadavg')
        try:
            assert isinstance(loadavg, list)
            assert len(loadavg) == 3
            for i in range(3):
                loadavg[i] = float(loadavg[i])
            self.loadavg = loadavg
        except Exception as exc:
            log.error("Invalid loadavg '%s': %r", loadavg, exc)
            self.loadavg = []

        for int_attr in ('cores', 'users'):
            val = data.get(int_attr)
            try:
                setattr(self, int_attr, int(val))
            except Exception as exc:
                log.error("Invalid %s '%s': %r", int_attr, val, exc)
                setattr(self, int_attr, 0)

        for strarr_attr in ('pub_ips', 'priv_ips', 'macs'):
            val = data.get(strarr_attr)
            try:
                assert isinstance(val, list)
                assert all(isinstance(item, string_types) for item in val)
                setattr(self, strarr_attr, val)
            except Exception as exc:
                log.error("Invalid %s '%s': %r", strarr_attr, val, exc)
                setattr(self, strarr_attr, [])

        for str_attr in ('df', 'kernel', 'os', 'os_version', 'distro'):
            setattr(self, str_attr, str(data.get(str_attr, '')))

        self.dirty_cow = bool(data.get('dirty_cow'))
        self.unreachable_since = None
        self.updated_at = datetime.datetime.now()

    def as_dict(self):
        data = {key: getattr(self, key) for key in (
            'uptime', 'loadavg', 'cores', 'users', 'pub_ips', 'priv_ips', 'df',
            'macs', 'kernel', 'os', 'os_version', 'distro', 'dirty_cow',
            'updated_at', 'unreachable_since',
        )}
        # Handle datetime objects
        for key in ('updated_at', 'unreachable_since'):
            if data[key]:
                data[key] = str(data[key].replace(tzinfo=None))
        return data


class Machine(OwnershipMixin, me.Document):
    """The basic machine model"""

    id = me.StringField(primary_key=True, default=lambda: uuid.uuid4().hex)

    cloud = me.ReferenceField('Cloud', required=True)
    owner = me.ReferenceField('Organization', required=True)
    location = me.ReferenceField('CloudLocation', required=False)
    size = me.ReferenceField('CloudSize', required=False)
<<<<<<< HEAD
    image_id = me.ReferenceField('CloudImage', required=False)
=======
    network = me.ReferenceField('Network', required=False)
    subnet = me.ReferenceField('Subnet', required=False)
>>>>>>> 5cfc7bd2
    name = me.StringField()

    # Info gathered mostly by libcloud (or in some cases user input).
    # Be more specific about what this is.
    # We should perhaps come up with a better name.
    machine_id = me.StringField(required=True)
    hostname = me.StringField()
    public_ips = me.ListField()
    private_ips = me.ListField()
    ssh_port = me.IntField(default=22)
    OS_TYPES = ('windows', 'coreos', 'freebsd', 'linux', 'unix')
    os_type = me.StringField(default='unix', choices=OS_TYPES)
    rdp_port = me.IntField(default=3389)
    actions = me.EmbeddedDocumentField(Actions, default=lambda: Actions())
    extra = MistDictField()
    cost = me.EmbeddedDocumentField(Cost, default=lambda: Cost())
<<<<<<< HEAD
    size = me.StringField()
=======
    image_id = me.StringField()
>>>>>>> 5cfc7bd2
    # libcloud.compute.types.NodeState
    state = me.StringField(default='unknown',
                           choices=tuple(config.STATES.values()))
    machine_type = me.StringField(default='machine',
                                  choices=('machine', 'vm', 'container',
                                           'hypervisor', 'container-host',
                                           'ilo-host'))
    parent = me.ReferenceField('Machine', required=False)

    # We should think this through a bit.
    key_associations = me.EmbeddedDocumentListField(KeyAssociation)

    last_seen = me.DateTimeField()
    missing_since = me.DateTimeField()
    unreachable_since = me.DateTimeField()
    created = me.DateTimeField()

    monitoring = me.EmbeddedDocumentField(Monitoring,
                                          default=lambda: Monitoring())

    ssh_probe = me.EmbeddedDocumentField(SSHProbe, required=False)
    ping_probe = me.EmbeddedDocumentField(PingProbe, required=False)

    # Number of vCPUs gathered from various sources. This field is meant to
    # be updated ONLY by the mist.api.metering.tasks:find_machine_cores task.
    cores = me.IntField()

    meta = {
        'collection': 'machines',
        'indexes': [
            {
                'fields': [
                    'cloud',
                    'machine_id'
                ],
                'sparse': False,
                'unique': True,
                'cls': False,
            }, {
                'fields': [
                    'monitoring.installation_status.activated_at'
                ],
                'sparse': True,
                'unique': False
            }
        ],
        'strict': False,
    }

    def __init__(self, *args, **kwargs):
        super(Machine, self).__init__(*args, **kwargs)
        self.ctl = MachineController(self)

    def clean(self):
        # Remove any KeyAssociation, whose `keypair` has been deleted. Do NOT
        # perform an atomic update on self, but rather remove items from the
        # self.key_associations list by iterating over it and popping matched
        # embedded documents in order to ensure that the most recent list is
        # always processed and saved.
        for ka in reversed(list(range(len(self.key_associations)))):
            if self.key_associations[ka].keypair.deleted:
                self.key_associations.pop(ka)

        # Reset key_associations in case self goes missing/destroyed. This is
        # going to prevent the machine from showing up as "missing" in the
        # corresponding keys' associated machines list.
        if self.missing_since:
            self.key_associations = []

        # Populate owner field based on self.cloud.owner
        if not self.owner:
            self.owner = self.cloud.owner

        self.clean_os_type()

        if self.monitoring.method not in config.MONITORING_METHODS:
            self.monitoring.method = config.DEFAULT_MONITORING_METHOD

    def clean_os_type(self):
        """Clean self.os_type"""
        if self.os_type not in self.OS_TYPES:
            for os_type in self.OS_TYPES:
                if self.os_type.lower() == os_type:
                    self.os_type = os_type
                    break
            else:
                self.os_type = 'unix'

    def delete(self):
        super(Machine, self).delete()
        mist.api.tag.models.Tag.objects(resource=self).delete()
        try:
            self.owner.mapper.remove(self)
        except (AttributeError, me.DoesNotExist) as exc:
            log.error(exc)
        try:
            if self.owned_by:
                self.owned_by.get_ownership_mapper(self.owner).remove(self)
        except (AttributeError, me.DoesNotExist) as exc:
            log.error(exc)

    def as_dict(self):
        # Return a dict as it will be returned to the API
        tags = {tag.key: tag.value for tag in mist.api.tag.models.Tag.objects(
            resource=self
        ).only('key', 'value')}
        return {
            'id': self.id,
            'hostname': self.hostname,
            'public_ips': self.public_ips,
            'private_ips': self.private_ips,
            'name': self.name,
            'ssh_port': self.ssh_port,
            'os_type': self.os_type,
            'rdp_port': self.rdp_port,
            'machine_id': self.machine_id,
            'actions': {action: self.actions[action]
                        for action in self.actions},
            'extra': dict(self.extra),
            'cost': self.cost.as_dict(),
<<<<<<< HEAD
            # TODO:migration needed first!
            # 'image_id': self.image_id,
            'size': self.size,
=======
            'image_id': self.image_id,
>>>>>>> 5cfc7bd2
            'state': self.state,
            'tags': tags,
            'monitoring':
                self.monitoring.as_dict() if self.monitoring and
                self.monitoring.hasmonitoring else '',
            'key_associations': [ka.as_dict() for ka in self.key_associations],
            'cloud': self.cloud.id,
            'location': self.location.id if self.location else '',
<<<<<<< HEAD
            # TODO:migration needed first!
            # 'size': self.size.id if self.size else '',
=======
            'size': self.size.name if self.size else '',
>>>>>>> 5cfc7bd2
            'cloud_title': self.cloud.title,
            'last_seen': str(self.last_seen.replace(tzinfo=None)
                             if self.last_seen else ''),
            'missing_since': str(self.missing_since.replace(tzinfo=None)
                                 if self.missing_since else ''),
            'unreachable_since': str(
                self.unreachable_since.replace(tzinfo=None)
                if self.unreachable_since else ''),
            'created': str(self.created.replace(tzinfo=None)
                           if self.created else ''),
            'machine_type': self.machine_type,
            'parent_id': self.parent.id if self.parent is not None else '',
            'probe': {
                'ping': (self.ping_probe.as_dict()
                         if self.ping_probe is not None
                         else PingProbe().as_dict()),
                'ssh': (self.ssh_probe.as_dict()
                        if self.ssh_probe is not None
                        else SSHProbe().as_dict()),
            },
            'cores': self.cores,
            'network': self.network.id if self.network else '',
            'subnet': self.subnet.id if self.subnet else '',
            'owned_by': self.owned_by.id if self.owned_by else '',
            'created_by': self.created_by.id if self.created_by else '',
        }

    def __str__(self):
        return 'Machine %s (%s) in %s' % (self.name, self.id, self.cloud)<|MERGE_RESOLUTION|>--- conflicted
+++ resolved
@@ -261,12 +261,9 @@
     owner = me.ReferenceField('Organization', required=True)
     location = me.ReferenceField('CloudLocation', required=False)
     size = me.ReferenceField('CloudSize', required=False)
-<<<<<<< HEAD
     image_id = me.ReferenceField('CloudImage', required=False)
-=======
     network = me.ReferenceField('Network', required=False)
     subnet = me.ReferenceField('Subnet', required=False)
->>>>>>> 5cfc7bd2
     name = me.StringField()
 
     # Info gathered mostly by libcloud (or in some cases user input).
@@ -283,11 +280,6 @@
     actions = me.EmbeddedDocumentField(Actions, default=lambda: Actions())
     extra = MistDictField()
     cost = me.EmbeddedDocumentField(Cost, default=lambda: Cost())
-<<<<<<< HEAD
-    size = me.StringField()
-=======
-    image_id = me.StringField()
->>>>>>> 5cfc7bd2
     # libcloud.compute.types.NodeState
     state = me.StringField(default='unknown',
                            choices=tuple(config.STATES.values()))
@@ -408,13 +400,9 @@
                         for action in self.actions},
             'extra': dict(self.extra),
             'cost': self.cost.as_dict(),
-<<<<<<< HEAD
             # TODO:migration needed first!
             # 'image_id': self.image_id,
             'size': self.size,
-=======
-            'image_id': self.image_id,
->>>>>>> 5cfc7bd2
             'state': self.state,
             'tags': tags,
             'monitoring':
@@ -423,12 +411,7 @@
             'key_associations': [ka.as_dict() for ka in self.key_associations],
             'cloud': self.cloud.id,
             'location': self.location.id if self.location else '',
-<<<<<<< HEAD
-            # TODO:migration needed first!
-            # 'size': self.size.id if self.size else '',
-=======
             'size': self.size.name if self.size else '',
->>>>>>> 5cfc7bd2
             'cloud_title': self.cloud.title,
             'last_seen': str(self.last_seen.replace(tzinfo=None)
                              if self.last_seen else ''),
