--- conflicted
+++ resolved
@@ -75,13 +75,10 @@
     resume = me.BooleanField(default=False)
     suspend = me.BooleanField(default=False)
     undefine = me.BooleanField(default=False)
-<<<<<<< HEAD
     clone = me.BooleanField(default=False)
-=======
     create_snapshot = me.BooleanField(default=False)
     remove_snapshot = me.BooleanField(default=False)
     revert_to_snapshot = me.BooleanField(default=False)
->>>>>>> 4b11b4ac
 
 
 class Monitoring(me.EmbeddedDocument):
