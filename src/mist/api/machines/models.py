"""Machine entity model."""
import os
import json
import uuid
import logging
import datetime
import mongoengine as me

import mist.api.tag.models

from future.utils import string_types

from mist.api.mongoengine_extras import MistDictField
from mist.api.keys.models import Key
from mist.api.schedules.models import Schedule
from mist.api.machines.controllers import MachineController
from mist.api.ownership.mixins import OwnershipMixin

from mist.api import config


log = logging.getLogger(__name__)


class KeyAssociation(me.EmbeddedDocument):
    keypair = me.ReferenceField(Key)
    last_used = me.IntField(default=0)
    ssh_user = me.StringField()
    sudo = me.BooleanField()
    port = me.IntField(default=22)

    def as_dict(self):
        return json.loads(self.to_json())


class InstallationStatus(me.EmbeddedDocument):
    # automatic: refers to automatic agent installations
    # manual: refers to manual agent deployments

    # automatic:
    # - preparing: Set on first API call before everything else
    # - pending: Enabled on mist.monitor, submitted celery task
    # - installing: Celery task running
    # - failed: Ansible job failed (also set finished_at)
    # - succeeded: Ansible job succeeded (also set finished_at)
    # manual:
    # - preparing: Same as for automatic
    # - installing: Enabled on mist.monitor,
    #               returned command for manual install
    # - succeeded: Set when activated_at is set (see below)
    state = me.StringField()
    # True only for mist.core automatic installations
    manual = me.BooleanField()

    activated_at = me.IntField()  # Data for period after started_at received

    started_at = me.IntField()  # timestamp: First enable_monitoring API call

    # following apply only for automatic:
    finished_at = me.IntField()  # Ansible job completed (also set state)
    stdout = me.StringField()  # Ansible job captured stdout/stderr mux streams
    error_msg = me.StringField()

    def as_dict(self):
        return json.loads(self.to_json())


class Actions(me.EmbeddedDocument):
    start = me.BooleanField(default=False)
    stop = me.BooleanField(default=False)
    reboot = me.BooleanField(default=False)
    destroy = me.BooleanField(default=False)
    resize = me.BooleanField(default=False)
    rename = me.BooleanField(default=False)
    remove = me.BooleanField(default=False)
    tag = me.BooleanField(default=False)
    resume = me.BooleanField(default=False)
    suspend = me.BooleanField(default=False)
    undefine = me.BooleanField(default=False)
    clone = me.BooleanField(default=False)
    create_snapshot = me.BooleanField(default=False)
    remove_snapshot = me.BooleanField(default=False)
    revert_to_snapshot = me.BooleanField(default=False)


class Monitoring(me.EmbeddedDocument):
    # Most of these will change with the new UI.
    hasmonitoring = me.BooleanField()
    monitor_server = me.StringField()  # Deprecated
    collectd_password = me.StringField()  # Deprecated
    metrics = me.ListField()  # list of metric_id's
    installation_status = me.EmbeddedDocumentField(InstallationStatus)
    method = me.StringField(choices=config.MONITORING_METHODS)
    method_since = me.DateTimeField()

    def clean(self):
        if not self.collectd_password:
            self.collectd_password = os.urandom(32).hex()

    def get_commands(self):
        if self.method in ('telegraf-influxdb', 'telegraf-graphite'):
            from mist.api.monitoring.commands import unix_install
            from mist.api.monitoring.commands import coreos_install
            from mist.api.monitoring.commands import windows_install
            return {
                'unix': unix_install(self._instance),
                'coreos': coreos_install(self._instance),
                'windows': windows_install(self._instance),
            }
        else:
            raise Exception("Invalid monitoring method %s" % self.method)

    def get_rules_dict(self):
        from mist.api.rules.models import MachineMetricRule
        m = self._instance
        return {rule.id: rule.as_dict() for
                rule in MachineMetricRule.objects(owner_id=m.owner.id) if
                rule.ctl.includes_only(m)}

    def as_dict(self):
        status = self.installation_status
        try:
            commands = self.get_commands()
        except:
            commands = {}
        return {
            'hasmonitoring': self.hasmonitoring,
            'collectd_password': self.collectd_password,
            'metrics': self.metrics,
            'installation_status': status.as_dict() if status else '',
            'commands': commands,
            'method': self.method,
        }


class Cost(me.EmbeddedDocument):
    hourly = me.FloatField(default=0)
    monthly = me.FloatField(default=0)

    def as_dict(self):
        return json.loads(self.to_json())


class PingProbe(me.EmbeddedDocument):
    packets_tx = me.IntField()
    packets_rx = me.IntField()
    packets_loss = me.FloatField()
    packet_duplicate = me.FloatField(default=0.0)
    rtt_min = me.FloatField()
    rtt_max = me.FloatField()
    rtt_avg = me.FloatField()
    rtt_std = me.FloatField()
    updated_at = me.DateTimeField()
    unreachable_since = me.DateTimeField()
    meta = {'strict': False}

    def update_from_dict(self, data):
        for key in data:
            setattr(self, key, data[key])
        self.updated_at = datetime.datetime.now()
        if self.packets_loss == 100:
            self.unreachable_since = datetime.datetime.now()
        else:
            self.unreachable_since = None

    def as_dict(self):
        data = {key: getattr(self, key) for key in (
            'packets_tx', 'packets_rx', 'packets_loss',
            'rtt_min', 'rtt_max', 'rtt_avg', 'rtt_std', 'updated_at',
            'unreachable_since',
        )}
        # Handle datetime objects
        for key in ('updated_at', 'unreachable_since'):
            if data[key]:
                data[key] = str(data[key].replace(tzinfo=None))
        return data


class SSHProbe(me.EmbeddedDocument):
    uptime = me.FloatField()  # seconds
    loadavg = me.ListField(me.FloatField())
    cores = me.IntField()
    users = me.IntField()
    pub_ips = me.ListField(me.StringField())
    priv_ips = me.ListField(me.StringField())
    macs = me.ListField(me.StringField())
    df = me.StringField()
    kernel = me.StringField()
    os = me.StringField()
    os_version = me.StringField()
    distro = me.StringField()
    dirty_cow = me.BooleanField()
    updated_at = me.DateTimeField()
    unreachable_since = me.DateTimeField()
    meta = {'strict': False}

    def update_from_dict(self, data):

        uptime = data.get('uptime')
        try:
            self.uptime = float(uptime)
        except (ValueError, TypeError):
            log.error("Invalid uptime value: %s", uptime)
            self.uptime = 0

        loadavg = data.get('loadavg')
        try:
            assert isinstance(loadavg, list)
            assert len(loadavg) == 3
            for i in range(3):
                loadavg[i] = float(loadavg[i])
            self.loadavg = loadavg
        except Exception as exc:
            log.error("Invalid loadavg '%s': %r", loadavg, exc)
            self.loadavg = []

        for int_attr in ('cores', 'users'):
            val = data.get(int_attr)
            try:
                setattr(self, int_attr, int(val))
            except Exception as exc:
                log.error("Invalid %s '%s': %r", int_attr, val, exc)
                setattr(self, int_attr, 0)

        for strarr_attr in ('pub_ips', 'priv_ips', 'macs'):
            val = data.get(strarr_attr)
            # macs may come in dicts that map ip to mac
            if strarr_attr == 'macs' and isinstance(val, dict):
                val = list(val.values())
            try:
                assert isinstance(val, list)
                assert all(isinstance(item, string_types) for item in val)
                setattr(self, strarr_attr, val)
            except Exception as exc:
                log.error("Invalid %s '%s': %r", strarr_attr, val, exc)
                setattr(self, strarr_attr, [])

        for str_attr in ('df', 'kernel', 'os', 'os_version', 'distro'):
            setattr(self, str_attr, str(data.get(str_attr, '')))

        self.dirty_cow = bool(data.get('dirty_cow'))
        self.unreachable_since = None
        self.updated_at = datetime.datetime.now()

    def as_dict(self):
        data = {key: getattr(self, key) for key in (
            'uptime', 'loadavg', 'cores', 'users', 'pub_ips', 'priv_ips', 'df',
            'macs', 'kernel', 'os', 'os_version', 'distro', 'dirty_cow',
            'updated_at', 'unreachable_since',
        )}
        # Handle datetime objects
        for key in ('updated_at', 'unreachable_since'):
            if data[key]:
                data[key] = str(data[key].replace(tzinfo=None))
        return data


class Machine(OwnershipMixin, me.Document):
    """The basic machine model"""

    id = me.StringField(primary_key=True, default=lambda: uuid.uuid4().hex)

<<<<<<< HEAD
    cloud = me.ReferenceField('Cloud', required=True)
    owner = me.ReferenceField('Organization', required=True)
    location = me.ReferenceField('CloudLocation', required=False)
    size = me.ReferenceField('CloudSize', required=False)
    image_id = me.ReferenceField('CloudImage', required=False)
    network = me.ReferenceField('Network', required=False)
    subnet = me.ReferenceField('Subnet', required=False)
=======
    cloud = me.ReferenceField('Cloud', required=True,
                              reverse_delete_rule=me.CASCADE)
    owner = me.ReferenceField('Organization', required=True,
                              reverse_delete_rule=me.CASCADE)
    location = me.ReferenceField('CloudLocation', required=False,
                                 reverse_delete_rule=me.DENY)
    size = me.ReferenceField('CloudSize', required=False,
                             reverse_delete_rule=me.DENY)
    network = me.ReferenceField('Network', required=False,
                                reverse_delete_rule=me.NULLIFY)
    subnet = me.ReferenceField('Subnet', required=False,
                               reverse_delete_rule=me.NULLIFY)
>>>>>>> 6603309f
    name = me.StringField()

    # Info gathered mostly by libcloud (or in some cases user input).
    # Be more specific about what this is.
    # We should perhaps come up with a better name.
    machine_id = me.StringField(required=True)
    hostname = me.StringField()
    public_ips = me.ListField()
    private_ips = me.ListField()
    ssh_port = me.IntField(default=22)
    OS_TYPES = ('windows', 'coreos', 'freebsd', 'linux', 'unix')
    os_type = me.StringField(default='unix', choices=OS_TYPES)
    rdp_port = me.IntField(default=3389)
    actions = me.EmbeddedDocumentField(Actions, default=lambda: Actions())
    extra = MistDictField()
    cost = me.EmbeddedDocumentField(Cost, default=lambda: Cost())
    # libcloud.compute.types.NodeState
    state = me.StringField(default='unknown',
                           choices=tuple(config.STATES.values()))
    machine_type = me.StringField(default='machine',
                                  choices=('machine', 'vm', 'container',
                                           'hypervisor', 'container-host',
                                           'ilo-host'))
    parent = me.ReferenceField('Machine', required=False,
                               reverse_delete_rule=me.NULLIFY)

    # Deprecated TODO: Remove in v5
    key_associations = me.EmbeddedDocumentListField(KeyAssociation)

    last_seen = me.DateTimeField()
    missing_since = me.DateTimeField()
    unreachable_since = me.DateTimeField()
    created = me.DateTimeField()

    monitoring = me.EmbeddedDocumentField(Monitoring,
                                          default=lambda: Monitoring())

    ssh_probe = me.EmbeddedDocumentField(SSHProbe, required=False)
    ping_probe = me.EmbeddedDocumentField(PingProbe, required=False)

    expiration = me.ReferenceField(Schedule, required=False,
                                   reverse_delete_rule=me.NULLIFY)

    # Number of vCPUs gathered from various sources. This field is meant to
    # be updated ONLY by the mist.api.metering.tasks:find_machine_cores task.
    cores = me.IntField()

    meta = {
        'collection': 'machines',
        'indexes': [
            {
                'fields': [
                    'cloud',
                    'machine_id'
                ],
                'sparse': False,
                'unique': True,
                'cls': False,
            }, {
                'fields': [
                    'monitoring.installation_status.activated_at'
                ],
                'sparse': True,
                'unique': False
            }
        ],
        'strict': False,
    }

    def __init__(self, *args, **kwargs):
        super(Machine, self).__init__(*args, **kwargs)
        self.ctl = MachineController(self)

    def clean(self):
        # Remove any KeyAssociation, whose `keypair` has been deleted. Do NOT
        # perform an atomic update on self, but rather remove items from the
        # self.key_associations list by iterating over it and popping matched
        # embedded documents in order to ensure that the most recent list is
        # always processed and saved.
        key_associations = KeyMachineAssociation.objects(machine=self)
        for ka in reversed(list(range(len(key_associations)))):
            if key_associations[ka].key.deleted:
                key_associations[ka].delete()

        # Reset key_associations in case self goes missing/destroyed. This is
        # going to prevent the machine from showing up as "missing" in the
        # corresponding keys' associated machines list.
        if self.missing_since:
            self.key_associations = []

        # Populate owner field based on self.cloud.owner
        if not self.owner:
            self.owner = self.cloud.owner

        self.clean_os_type()

        if self.monitoring.method not in config.MONITORING_METHODS:
            self.monitoring.method = config.DEFAULT_MONITORING_METHOD

    def clean_os_type(self):
        """Clean self.os_type"""
        if self.os_type not in self.OS_TYPES:
            for os_type in self.OS_TYPES:
                if self.os_type.lower() == os_type:
                    self.os_type = os_type
                    break
            else:
                self.os_type = 'unix'

    def delete(self):
        if self.expiration:
            self.expiration.delete()
        super(Machine, self).delete()
        mist.api.tag.models.Tag.objects(
            resource_id=self.id, resource_type='machine').delete()
        try:
            self.owner.mapper.remove(self)
        except (AttributeError, me.DoesNotExist) as exc:
            log.error(exc)
        try:
            if self.owned_by:
                self.owned_by.get_ownership_mapper(self.owner).remove(self)
        except (AttributeError, me.DoesNotExist) as exc:
            log.error(exc)

    def as_dict(self):
        # Return a dict as it will be returned to the API
        tags = {tag.key: tag.value for tag in mist.api.tag.models.Tag.objects(
            resource_id=self.id, resource_type='machine'
        ).only('key', 'value')}
        return {
            'id': self.id,
            'hostname': self.hostname,
            'public_ips': self.public_ips,
            'private_ips': self.private_ips,
            'name': self.name,
            'ssh_port': self.ssh_port,
            'os_type': self.os_type,
            'rdp_port': self.rdp_port,
            'machine_id': self.machine_id,
            'actions': {action: self.actions[action]
                        for action in self.actions},
            'extra': dict(self.extra),
            'cost': self.cost.as_dict(),
            # TODO:migration needed first!
            # 'image_id': self.image_id,
            'size': self.size,
            'state': self.state,
            'tags': tags,
            'monitoring':
                self.monitoring.as_dict() if self.monitoring and
                self.monitoring.hasmonitoring else '',
            'key_associations':
                [ka.as_dict() for ka in KeyMachineAssociation.objects(
                    machine=self)],
            'cloud': self.cloud.id,
            'location': self.location.id if self.location else '',
            'size': self.size.name if self.size else '',
            'cloud_title': self.cloud.title,
            'last_seen': str(self.last_seen.replace(tzinfo=None)
                             if self.last_seen else ''),
            'missing_since': str(self.missing_since.replace(tzinfo=None)
                                 if self.missing_since else ''),
            'unreachable_since': str(
                self.unreachable_since.replace(tzinfo=None)
                if self.unreachable_since else ''),
            'created': str(self.created.replace(tzinfo=None)
                           if self.created else ''),
            'machine_type': self.machine_type,
            'parent_id': self.parent.id if self.parent is not None else '',
            'probe': {
                'ping': (self.ping_probe.as_dict()
                         if self.ping_probe is not None
                         else PingProbe().as_dict()),
                'ssh': (self.ssh_probe.as_dict()
                        if self.ssh_probe is not None
                        else SSHProbe().as_dict()),
            },
            'cores': self.cores,
            'network': self.network.id if self.network else '',
            'subnet': self.subnet.id if self.subnet else '',
            'owned_by': self.owned_by.id if self.owned_by else '',
            'created_by': self.created_by.id if self.created_by else '',
            'expiration': {
                'id': self.expiration.id,
                'action': self.expiration.task_type.action,
                'date': self.expiration.schedule_type.entry,
                'notify': self.expiration.reminder and int((
                    self.expiration.schedule_type.entry -
                    self.expiration.reminder.schedule_type.entry
                ).total_seconds()) or 0,
            } if self.expiration else None,
        }

    def __str__(self):
        return 'Machine %s (%s) in %s' % (self.name, self.id, self.cloud)


class KeyMachineAssociation(me.Document):
    meta = {
        'allow_inheritance': True,
        'collection': 'key_association',
        'indexes': [
            {
                'fields': ['key'],
                'sparse': False,
                'cls': False,
            }, {
                'fields': ['machine'],
                'sparse': False,
                'cls': False
            }
        ],
    }
    key = me.ReferenceField(Key, required=True, reverse_delete_rule=me.CASCADE)
    machine = me.ReferenceField(Machine, reverse_delete_rule=me.CASCADE)
    last_used = me.IntField(default=0)
    ssh_user = me.StringField(default='root')
    sudo = me.BooleanField(default=False)
    port = me.IntField(default=22)

    def as_dict(self):
        return json.loads(self.to_json())<|MERGE_RESOLUTION|>--- conflicted
+++ resolved
@@ -260,15 +260,6 @@
 
     id = me.StringField(primary_key=True, default=lambda: uuid.uuid4().hex)
 
-<<<<<<< HEAD
-    cloud = me.ReferenceField('Cloud', required=True)
-    owner = me.ReferenceField('Organization', required=True)
-    location = me.ReferenceField('CloudLocation', required=False)
-    size = me.ReferenceField('CloudSize', required=False)
-    image_id = me.ReferenceField('CloudImage', required=False)
-    network = me.ReferenceField('Network', required=False)
-    subnet = me.ReferenceField('Subnet', required=False)
-=======
     cloud = me.ReferenceField('Cloud', required=True,
                               reverse_delete_rule=me.CASCADE)
     owner = me.ReferenceField('Organization', required=True,
@@ -277,11 +268,12 @@
                                  reverse_delete_rule=me.DENY)
     size = me.ReferenceField('CloudSize', required=False,
                              reverse_delete_rule=me.DENY)
+    image = me.ReferenceField('CloudImage', required=False)
+
     network = me.ReferenceField('Network', required=False,
                                 reverse_delete_rule=me.NULLIFY)
     subnet = me.ReferenceField('Subnet', required=False,
                                reverse_delete_rule=me.NULLIFY)
->>>>>>> 6603309f
     name = me.StringField()
 
     # Info gathered mostly by libcloud (or in some cases user input).
