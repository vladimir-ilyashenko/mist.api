--- conflicted
+++ resolved
@@ -698,10 +698,6 @@
 
     ex_data_disks = []
     ex_volumes = []
-<<<<<<< HEAD
-    import ipdb; ipdb.set_trace()
-=======
->>>>>>> 08ee160e
     for volume in volumes:
         if volume.get('volume_id'):
             try:
