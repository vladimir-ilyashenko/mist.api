--- conflicted
+++ resolved
@@ -158,10 +158,7 @@
                    volumes=[], ip_addresses=[], expiration={},
                    sec_group='', folder=None, datastore=None, vnfs=[],
                    ephemeral=False, lxd_image_source=None,
-<<<<<<< HEAD
-                   sec_group='', vnfs=[], description=''
-=======
->>>>>>> d40c57aa
+                   sec_group='', vnfs=[], description='',
                    ):
     """Creates a new virtual machine on the specified cloud.
 
