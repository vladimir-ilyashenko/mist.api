--- conflicted
+++ resolved
@@ -41,10 +41,7 @@
 from mist.api.poller.models import PingProbeMachinePollingSchedule
 from mist.api.poller.models import SSHProbeMachinePollingSchedule
 from mist.api.poller.models import ListLocationsPollingSchedule
-<<<<<<< HEAD
 from mist.api.poller.models import ListSizesPollingSchedule
-=======
->>>>>>> 9fe28855
 
 from mist.api.helpers import send_email as helper_send_email
 from mist.api.helpers import amqp_publish_user
@@ -688,8 +685,6 @@
             return 60 * 10  # Retry in 10mins after the third error
 
 
-<<<<<<< HEAD
-=======
 class ListSizes(UserTask):
     abstract = False
     task_key = 'list_sizes'
@@ -705,7 +700,6 @@
         return {'cloud_id': cloud_id, 'sizes': sizes}
 
 
->>>>>>> 9fe28855
 class ListNetworks(UserTask):
     abstract = False
     task_key = 'list_networks'
@@ -1400,14 +1394,11 @@
         sched.set_default_interval(60 * 60 * 24)
         sched.save()
 
-<<<<<<< HEAD
         sched = ListSizesPollingSchedule.add(cloud=cloud,
                                                  run_immediately=False)
         sched.set_default_interval(60 * 60 * 24)
         sched.save()
 
-=======
->>>>>>> 9fe28855
         for machine in cloud.ctl.compute.list_cached_machines():
             log.info("Updating poller for machine %s", machine)
             PingProbeMachinePollingSchedule.add(machine=machine,
