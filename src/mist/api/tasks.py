--- conflicted
+++ resolved
@@ -657,10 +657,7 @@
              'datastore': datastore,
              'vnfs': vnfs,
              'description': description,
-<<<<<<< HEAD
-             'port_forwards': port_forwards
-=======
->>>>>>> 582d11e3
+             'port_forwards': port_forwards,
              }
         ))
 
