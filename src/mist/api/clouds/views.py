import logging

from pyramid.response import Response
from mist.api.clouds.models import Cloud
from mist.api.auth.methods import auth_context_from_request

from mist.api.tasks import async_session_update
from mist.api.helpers import trigger_session_update
from mist.api.helpers import view_config, params_from_request

from mist.api.decorators import require_cc

from mist.api.exceptions import BadRequestError, MistNotImplementedError
from mist.api.exceptions import RequiredParameterMissingError, NotFoundError

from mist.api.clouds.methods import filter_list_clouds, add_cloud_v_2
from mist.api.clouds.methods import rename_cloud as m_rename_cloud
from mist.api.clouds.methods import delete_cloud as m_delete_cloud

from mist.api.tag.methods import add_tags_to_resource

from mist.api import config

import mist.api.methods as methods


logging.basicConfig(level=config.PY_LOG_LEVEL,
                    format=config.PY_LOG_FORMAT,
                    datefmt=config.PY_LOG_FORMAT_DATE)
log = logging.getLogger(__name__)

OK = Response("OK", 200)


@view_config(route_name='api_v1_clouds', request_method='GET', renderer='json')
def list_clouds(request):
    """
    Tags: clouds
    ---
    Lists all added clouds.
    READ permission required on cloud.
    ---
    """
    auth_context = auth_context_from_request(request)
    return filter_list_clouds(auth_context)


@view_config(route_name='api_v1_clouds',
             request_method='POST', renderer='json')
@require_cc
def add_cloud(request):
    """
    Tags: clouds
    ---
    Adds a new cloud and returns the cloud's id.
    ADD permission required on cloud.
    ---
    api_key:
      type: string
      description: Required for Clearcenter
    api_secret:
      type: string
    apikey:
      type: string
      description: Required for Ec2, Hostvirtual, Linode, \
      Packet, Rackspace, OnApp, SoftLayer, Vultr
    apisecret:
      type: string
      description: Required for Ec2
    apiurl:
      type: string
    auth_password:
      description: Optional for Docker
      type: string
    auth_url:
      type: string
      description: Required for OpenStack
    auth_user:
      description: Optional for Docker
      type: string
    authentication:
      description: Required for Docker
      enum:
      - tls
      - basic
    ca_cert_file:
      type: string
      description: Optional for Docker
    cert_file:
      type: string
      description: Optional for Docker
    certificate:
      type: string
      description: Required for Azure
    compute_endpoint:
      type: string
      description: Optional for OpenStack
    dns_enabled:
      type: boolean
    docker_host:
      description: Required for Docker
    docker_port:
      type: string
    domain:
      type: string
      description: Optional for OpenStack
    host:
      type: string
      description: Required for OnApp, Vcloud, vSphere
    images_location:
      type: string
      description: Required for KVM
    key:
      type: string
      description: Required for Azure_arm
    key_file:
      type: string
      description: Optional for Docker
    machine_hostname:
      type: string
      description: Required for KVM
    machine_key:
      type: string
      description: Id of the key. Required for KVM
    machine_port:
      type: string
    machine_user:
      type: string
      description: Required for KVM
    organization:
      type: string
      description: Required for Vcloud
    password:
      type: string
      description: Required for OpenStack, Vcloud, vSphere
    port:
      type: integer
      description: Required for Vcloud
    private_key:
      type: string
      description: Required for GCE
    project_id:
      type: string
      description: Required for GCE. Optional for Packet
    provider:
      description: The cloud provider.
      required: True
      enum:
      - vcloud
      - bare_metal
      - docker
      - libvirt
      - openstack
      - vsphere
      - ec2
      - rackspace
      - digitalocean
      - softlayer
      - gce
      - azure
      - azure_arm
      - linode
      - onapp
      - hostvirtual
      - vultr
      - aliyun_ecs
      required: true
      type: string
    region:
      type: string
      description: Required for Ec2, Alibaba, Rackspace. Optional for Openstack
    remove_on_error:
      type: string
    secret:
      type: string
      description: Required for Azure_arm
    show_all:
      type: boolean
      description: Show stopped containers. Required for Docker.
    ssh_port:
      type: integer
      description: Required for KVM
    subscription_id:
      type: string
      description: Required for Azure, Azure_arm
    tenant_id:
      type: string
      description: Required for Azure_arm
    tenant_name:
      type: string
      description: Required for OpenStack
    title:
      description: The human readable title of the cloud.
      type: string
      required: True
    token:
      type: string
      description: Required for Digitalocean
    username:
      type: string
      description: Required for Rackspace, OnApp, \
      SoftLayer, OpenStack, Vcloud, vSphere
    """
    auth_context = auth_context_from_request(request)
    cloud_tags, _ = auth_context.check_perm("cloud", "add", None)
    owner = auth_context.owner
    params = params_from_request(request)
    # remove spaces from start/end of string fields that are often included
    # when pasting keys, preventing thus succesfull connection with the
    # cloud
    for key in list(params.keys()):
        if type(params[key]) in [str, str]:
            params[key] = params[key].rstrip().lstrip()

    # api_version = request.headers.get('Api-Version', 1)
    title = params.get('title', '')
    provider = params.get('provider', '')

    if not provider:
        raise RequiredParameterMissingError('provider')

    monitoring = None
    ret = add_cloud_v_2(owner, title, provider, params)

    cloud_id = ret['cloud_id']
    monitoring = ret.get('monitoring')

    cloud = Cloud.objects.get(owner=owner, id=cloud_id)

    if cloud_tags:
        add_tags_to_resource(owner, cloud, list(cloud_tags.items()))

    # Set ownership.
    cloud.assign_to(auth_context.user)

    trigger_session_update(owner.id, ['clouds'])

    # SEC
    # Update the RBAC & User/Ownership mappings with the new Cloud and finally
    # trigger a session update by registering it as a chained task.
    if config.HAS_RBAC:
        owner.mapper.update(
            cloud,
            callback=async_session_update, args=(owner.id, ['clouds'], )
        )

    c_count = Cloud.objects(owner=owner, deleted=None).count()
    ret = cloud.as_dict()
    ret['index'] = c_count - 1
    if monitoring:
        ret['monitoring'] = monitoring

    return ret


@view_config(route_name='api_v1_cloud_action', request_method='DELETE')
def delete_cloud(request):
    """
    Tags: clouds
    ---
    Deletes a cloud with given cloud_id.
    REMOVE permission required on cloud.
    ---
    cloud:
      in: path
      required: true
      type: string
    """
    auth_context = auth_context_from_request(request)
    cloud_id = request.matchdict['cloud']
    try:
        Cloud.objects.get(owner=auth_context.owner, id=cloud_id, deleted=None)
    except Cloud.DoesNotExist:
        raise NotFoundError('Cloud does not exist')
    auth_context.check_perm('cloud', 'remove', cloud_id)
    m_delete_cloud(auth_context.owner, cloud_id)
    return OK


@view_config(route_name='api_v1_cloud_action', request_method='PUT')
def rename_cloud(request):
    """
    Tags: clouds
    ---
    Renames cloud with given cloud_id.
    EDIT permission required on cloud.
    ---
    cloud:
      in: path
      required: true
      type: string
    new_name:
      description: ' New name for the given cloud'
      type: string
    """
    auth_context = auth_context_from_request(request)
    cloud_id = request.matchdict['cloud']
    try:
        Cloud.objects.get(owner=auth_context.owner, id=cloud_id, deleted=None)
    except Cloud.DoesNotExist:
        raise NotFoundError('Cloud does not exist')

    params = params_from_request(request)
    new_name = params.get('new_name', '')
    if not new_name:
        raise RequiredParameterMissingError('new_name')
    auth_context.check_perm('cloud', 'edit', cloud_id)

    m_rename_cloud(auth_context.owner, cloud_id, new_name)
    return OK


@view_config(route_name='api_v1_cloud_action', request_method='PATCH')
def update_cloud(request):
    """
    Tags: clouds
    ---
    Updates cloud with given cloud_id.
    EDIT permission required on cloud.
    Not all fields need to be specified, only the ones being modified
    ---
    cloud_id:
      in: path
      required: true
      type: string
    """
    auth_context = auth_context_from_request(request)
    cloud_id = request.matchdict['cloud']
    try:
        cloud = Cloud.objects.get(owner=auth_context.owner,
                                  id=cloud_id, deleted=None)
    except Cloud.DoesNotExist:
        raise NotFoundError('Cloud does not exist')

    params = params_from_request(request)
    creds = params

    if not creds:
        raise BadRequestError("You should provide your new cloud settings")

    auth_context.check_perm('cloud', 'edit', cloud_id)

    log.info("Updating cloud: %s", cloud_id)

    fail_on_error = params.pop('fail_on_error', True)
    fail_on_invalid_params = params.pop('fail_on_invalid_params', True)
    polling_interval = params.pop('polling_interval', None)

    # Edit the cloud
    cloud.ctl.update(fail_on_error=fail_on_error,
                     fail_on_invalid_params=fail_on_invalid_params, **creds)

    try:
        polling_interval = int(polling_interval)
    except (ValueError, TypeError):
        pass
    else:
        cloud.ctl.set_polling_interval(polling_interval)

    log.info("Cloud with id '%s' updated successfully.", cloud.id)
    trigger_session_update(auth_context.owner, ['clouds'])
    return OK


@view_config(route_name='api_v1_cloud_action', request_method='POST')
def toggle_cloud(request):
    """
    Tags: clouds
    ---
    Toggles cloud with given cloud id.
    EDIT permission required on cloud.
    ---
    cloud_id:
      in: path
      required: true
      type: string
    new_state:
      enum:
      - '0'
      - '1'
      required: true
      type: string
    """
    auth_context = auth_context_from_request(request)
    cloud_id = request.matchdict['cloud']
    try:
        cloud = Cloud.objects.get(owner=auth_context.owner,
                                  id=cloud_id, deleted=None)
    except Cloud.DoesNotExist:
        raise NotFoundError('Cloud does not exist')

    auth_context.check_perm('cloud', 'edit', cloud_id)

    new_state = params_from_request(request).get('new_state', None)
    dns_enabled = params_from_request(request).get('dns_enabled', None)
    observation_logs_enabled = params_from_request(request).get(
        'observation_logs_enabled', None)

    if new_state is None and dns_enabled is None and \
            observation_logs_enabled is None:
        raise RequiredParameterMissingError('new_state or dns_enabled or \
          observation_logs_enabled')

    if new_state == '1':
        cloud.ctl.enable()
    elif new_state == '0':
        cloud.ctl.disable()
    elif new_state:
        raise BadRequestError('Invalid cloud state')

    if dns_enabled == 1:
        cloud.ctl.dns_enable()
    elif dns_enabled == 0:
        cloud.ctl.dns_disable()
    elif dns_enabled:
        raise BadRequestError('Invalid DNS state')

    if observation_logs_enabled == 1:
        cloud.ctl.observation_logs_enable()
    elif observation_logs_enabled == 0:
        cloud.ctl.observation_logs_disable()
    elif observation_logs_enabled:
        raise BadRequestError('Invalid observation_logs_enabled state')

    trigger_session_update(auth_context.owner, ['clouds'])
    return OK


@view_config(route_name='api_v1_cloud_security_groups', request_method='GET',
             renderer='json')
def list_security_groups(request):
    """
    Tags: security-groups
    ---
    Lists security groups on cloud.
    Currently only supported for AWS.
    READ permission required on cloud.
    ---
    cloud:
      in: path
      required: true
      type: string
    """
    auth_context = auth_context_from_request(request)
    cloud_id = request.matchdict['cloud']

    # SEC
    auth_context.check_perm("cloud", "read", cloud_id)
    try:
        cloud = Cloud.objects.get(owner=auth_context.owner, id=cloud_id,
                                  deleted=None)
    except Cloud.DoesNotExist:
        raise NotFoundError('Cloud does not exist')

    try:
        sec_groups = cloud.ctl.compute.connection.ex_list_security_groups()
    except Exception as e:
        log.error("Could not list security groups for cloud %s: %r" % (
            cloud, e))
        raise MistNotImplementedError

    return sec_groups


<<<<<<< HEAD
@view_config(route_name='api_v1_cloud_projects', request_method='GET',
             renderer='json')
def list_projects(request):
    """
    Tags: projects
    ---
    Lists projects on cloud.
    Only supported for Packet. For other providers, returns an empty list
    READ permission required on cloud.
    ---
    cloud:
      in: path
      required: true
      type: string
    """
    auth_context = auth_context_from_request(request)
    cloud_id = request.matchdict['cloud']

    # SEC
    auth_context.check_perm("cloud", "read", cloud_id)
    try:
        cloud = Cloud.objects.get(owner=auth_context.owner, id=cloud_id,
                                  deleted=None)
    except Cloud.DoesNotExist:
        raise NotFoundError('Cloud does not exist')
    try:
        projects = methods.list_projects(auth_context.owner, cloud_id)
    except Exception as e:
        log.error("Could not list projects for cloud %s: %r" % (
            cloud, e))
        raise MistNotImplementedError

    return projects
=======
# For VSphere only VM folders
@view_config(route_name='api_v1_cloud_folders', request_method='GET',
             renderer='json')
def list_folders(request):
    """
    Lists all the folders that contain VMs.
    It is needed for machine creation for the 6.7 REST api of VSphere.
    In the future it might not be necessary.
    """
    auth_context = auth_context_from_request(request)
    cloud_id = request.matchdict.get('cloud')

    if cloud_id:
        try:
            cloud = Cloud.objects.get(owner=auth_context.owner, id=cloud_id,
                                      deleted=None)
        except Cloud.DoesNotExist:
            raise NotFoundError('Cloud does not exist')
        # SEC
        auth_context.check_perm('cloud', 'read', cloud_id)
        vm_folders = cloud.ctl.compute.list_vm_folders()
        return vm_folders
    else:
        raise BadRequestError("Not possible at this time")


@view_config(route_name='api_v1_cloud_datastores', request_method='GET',
             renderer='json')
def list_datastores(request):
    auth_context = auth_context_from_request(request)
    cloud_id = request.matchdict.get('cloud')

    if cloud_id:
        try:
            cloud = Cloud.objects.get(owner=auth_context.owner, id=cloud_id,
                                      deleted=None)
        except Cloud.vmDoesNotExist:
            raise NotFoundError('Cloud does not exist')
        # SEC
        auth_context.check_perm('cloud', 'read', cloud_id)
        datastores = cloud.ctl.compute.list_datastores()
        return datastores
    else:
        raise BadRequestError("The cloud with the give id was not found,"
                              " please make sure it is was typed correctly"
                              " in the url.")
>>>>>>> 6b1239ae
<|MERGE_RESOLUTION|>--- conflicted
+++ resolved
@@ -462,7 +462,6 @@
     return sec_groups
 
 
-<<<<<<< HEAD
 @view_config(route_name='api_v1_cloud_projects', request_method='GET',
              renderer='json')
 def list_projects(request):
@@ -496,7 +495,8 @@
         raise MistNotImplementedError
 
     return projects
-=======
+
+
 # For VSphere only VM folders
 @view_config(route_name='api_v1_cloud_folders', request_method='GET',
              renderer='json')
@@ -542,5 +542,4 @@
     else:
         raise BadRequestError("The cloud with the give id was not found,"
                               " please make sure it is was typed correctly"
-                              " in the url.")
->>>>>>> 6b1239ae
+                              " in the url.")