"""Definition of base network subcontroller classes.

This currently contains only BaseNetworkController.

It contains all functionality concerning the management of networks and related
objects that is common among all cloud providers. Cloud specific subcontrollers
are in `mist.api.clouds.controllers.network.controllers`.

"""

import json
import copy
import logging
import datetime
import mongoengine.errors

import jsonpatch
from requests import ConnectionError

import mist.api.exceptions

from mist.api.clouds.utils import LibcloudExceptionHandler
from mist.api.clouds.controllers.base import BaseController

from mist.api.concurrency.models import PeriodicTaskInfo

from mist.api.helpers import amqp_publish_user
from mist.api.helpers import amqp_owner_listening

log = logging.getLogger(__name__)


class BaseNetworkController(BaseController):
    """Abstract base class for networking-specific subcontrollers.

    This base controller factors out all the steps common to all or most
    clouds into a base class, and defines an interface for provider
    or technology specific cloud controllers.

    Subclasses are meant to extend or override methods of this base class to
    account for differences between different cloud types.

    Care should be taken when considering to add new methods to a subclass.
    All controllers should have the same interface, to the degree this is
    feasible. That is to say, don't add a new method to a subclass unless
    there is a very good reason to do so.

    The following convention is followed:

    Any methods and attributes that don't start with an underscore are the
    controller's public API.

    In the `BaseNetworkController`, these public methods will contain all steps
    for network object management which are common to all cloud types.In almost
    all cases, subclasses SHOULD NOT override or extend the public methods of
    `BaseNetworkController`. To account for cloud/subclass specific behaviour,
    one is expected to override the internal/private methods of the
    `BaseNetworkController`.

    Any methods and attributes that start with an underscore are the
    controller's internal/private API.

    To account for cloud/subclass specific behaviour, the public methods of
    `BaseNetworkController` call a number of private methods. These methods
    will always start with an underscore. When an internal method is only ever
    used in the process of one public method, it is prefixed as such to make
    identification and purpose more obvious.

    For example, method `self._create_network__parse_args` is called in the
    process of `self.create_network` to parse the arguments given into the
    format required by libcloud.

    For each different cloud type, a subclass needs to be defined. To provide
    cloud specific processing, hook the code on the appropriate private method.
    Each method defined here documents its intended purpose and use.
    """

    @LibcloudExceptionHandler(mist.api.exceptions.NetworkCreationError)
    def create_network(self, network, **kwargs):
        """Create a new Network.

        This method receives a Network mongoengine object, parses the arguments
        provided and populates all cloud-specific fields, performs early field
        validation using the constraints specified in the corresponding Network
        subclass, performs the necessary libcloud call, and, finally, saves the
        Network objects to the database.

        Subclasses SHOULD NOT override or extend this method.

        Instead, there is a private method that is called from this method, to
        allow subclasses to modify the data according to the specific of their
        cloud type. This method currently is:

            `self._create_network__prepare_args`

        Subclasses that require special handling should override this, by
        default, dummy method. More private methods may be added in the future.

        :param network: A Network mongoengine model. The model may not have yet
                        been saved in the database.
        :param kwargs:  A dict of parameters required for network creation.
        """
        for key, value in kwargs.iteritems():
            if key not in network._network_specific_fields:
                raise mist.api.exceptions.BadRequestError(key)
            setattr(network, key, value)

        # Perform early validation.
        try:
            network.validate(clean=True)
        except mongoengine.errors.ValidationError as err:
            raise mist.api.exceptions.BadRequestError(err)

        if network.cidr:
            kwargs['cidr'] = network.cidr
        kwargs['name'] = network.name or ''

        # Cloud-specific kwargs pre-processing.
        self._create_network__prepare_args(kwargs)

        # Create the network.
        libcloud_net = self.cloud.ctl.compute.connection.ex_create_network(
            **kwargs)

        try:
            network.network_id = libcloud_net.id
            network.save()
        except mongoengine.errors.ValidationError as exc:
            log.error("Error saving %s: %s", network, exc.to_dict())
            raise mist.api.exceptions.NetworkCreationError(exc.message)
        except mongoengine.errors.NotUniqueError as exc:
            log.error("Network %s not unique error: %s", network.name, exc)
            raise mist.api.exceptions.NetworkExistsError()

        return network

    def _create_network__prepare_args(self, kwargs):
        """Parses keyword arguments on behalf of `self.create_network`.

        Creates the parameter structure required by the libcloud method
        that handles network creation.

        Subclasses MAY override this method.
        """
        return

    @LibcloudExceptionHandler(mist.api.exceptions.SubnetCreationError)
    def create_subnet(self, subnet, **kwargs):
        """Create a new Subnet.

        This method receives a Subnet mongoengine object, parses the arguments
        provided and populates all cloud-specific fields, performs early field
        validation using the constraints specified in the corresponding Subnet
        subclass, performs the necessary libcloud call, and, finally, saves the
        Subnet objects to the database.

        Subclasses SHOULD NOT override or extend this method.

        There are instead a number of methods that are called from this method,
        to allow subclasses to modify the data according to the specific of
        their cloud type. These methods currently are:

            `self._create_subnet`
            `self._create_subnet__prepare_args`

        Subclasses that require special handling should override these, by
        default, dummy methods.

        :param subnet: A Subnet mongoengine model. The model may not have yet
                       been saved in the database.
        :param kwargs: A dict of parameters required for subnet creation.
        """
        for key, value in kwargs.iteritems():
            if key not in subnet._subnet_specific_fields:
                raise mist.api.exceptions.BadRequestError(key)
            setattr(subnet, key, value)

        # Perform early validation.
        try:
            subnet.validate(clean=True)
        except mongoengine.errors.ValidationError as err:
            raise mist.api.exceptions.BadRequestError(err)

        kwargs['cidr'] = subnet.cidr
        kwargs['name'] = subnet.name or ''

        # Cloud-specific kwargs processing.
        self._create_subnet__prepare_args(subnet, kwargs)

        # Create the subnet.
        libcloud_subnet = self._create_subnet(kwargs)

        try:
            subnet.subnet_id = libcloud_subnet.id
            subnet.save()
        except mongoengine.errors.ValidationError as exc:
            log.error("Error saving %s: %s", subnet, exc.to_dict())
            raise mist.api.exceptions.NetworkCreationError(exc.message)
        except mongoengine.errors.NotUniqueError as exc:
            log.error("Subnet %s is not unique: %s", subnet.name, exc)
            raise mist.api.exceptions.SubnetExistsError()

        return subnet

    def _create_subnet(self, kwargs):
        """Performs the libcloud call that handles subnet creation.

        This method is meant to be called internally by `self.create_subnet`.

        Unless naming conventions change or specialized parsing of the libcloud
        response is needed, subclasses SHOULD NOT need to override this method.

        Subclasses MAY override this method.
        """
        return self.cloud.ctl.compute.connection.ex_create_subnet(**kwargs)

    def _create_subnet__prepare_args(self, subnet, kwargs):
        """Parses keyword arguments on behalf of `self.create_subnet`.

        Creates the parameter structure required by the libcloud method
        that handles network creation.

        Subclasses MAY override this method.
        """
        return

    def list_networks(self, persist=True):
        """Return list of networks for cloud

        A list of networks is fetched from libcloud, data is processed, stored
        on network models, and a list of network models is returned.

        Subclasses SHOULD NOT override or extend this method.

        This method wraps `_list_networks` which contains the core
        implementation.

        """
        task_key = 'cloud:list_networks:%s' % self.cloud.id
        task = PeriodicTaskInfo.get_or_add(task_key)
        with task.task_runner(persist=persist):
            cached_networks = self.list_cached_networks()
            cached_networks_dict = {'public': {}, 'private': {}, 'routers': {}}
            for network in cached_networks:
                network_dict = network.as_dict()

                if not network_dict.get('router_external'):
                    cached_networks_dict['private'].update(
                        {network_dict['id']: network_dict})
                else:
                    cached_networks_dict['public'].update(
                        {network_dict['id']: network_dict})

            networks = self._list_networks()

<<<<<<< HEAD
        # Initialize AMQP connection to reuse for multiple messages.

        amqp_conn = Connection(config.AMQP_URI)
        if amqp_owner_listening(self.cloud.owner.id):
            new_networks = {'public': {}, 'private': {}, 'routers': {}}

            for network in networks:
                network_dict = network.as_dict()
                network_dict['subnets'] = {}

                for subnet in network.ctl.list_subnets():
                    subnet_dict = subnet.as_dict()
                    network_dict['subnets'].update(
                        {subnet_dict['id']: subnet_dict})

                if not network_dict.get('router_external'):
                    new_networks['private'].update(
                        {network_dict['id']: network_dict})
                else:
                    new_networks['public'].update(
                        {network_dict['id']: network_dict})

            patch = jsonpatch.JsonPatch.from_diff(cached_networks_dict,
                                                  new_networks).patch

            # Publish patches to rabbitmq.
            if patch:
                amqp_publish_user(self.cloud.owner.id,
                                  routing_key='patch_networks',
                                  connection=amqp_conn,
=======
        if amqp_owner_listening(self.cloud.owner.id):
            networks_dict = [n.as_dict() for n in networks]
            if cached_networks and networks_dict:
                # Publish patches to rabbitmq.
                new_networks = {'%s' % n['id']: n for n in networks_dict}
                patch = jsonpatch.JsonPatch.from_diff(cached_networks,
                                                      new_networks).patch
                if patch:
                    amqp_publish_user(self.cloud.owner.id,
                                      routing_key='patch_networks',
                                      data={'cloud_id': self.cloud.id,
                                            'patch': patch})
            else:
                # TODO: remove this block, once patches
                # are implemented in the UI
                amqp_publish_user(self.cloud.owner.id,
                                  routing_key='list_networks',
>>>>>>> 50d7a75a
                                  data={'cloud_id': self.cloud.id,
                                        'patch': patch})
        return networks

    @LibcloudExceptionHandler(mist.api.exceptions.NetworkListingError)
    def _list_networks(self):
        """Lists all Networks present on the Cloud.

        Fetches all Networks via libcloud, applies cloud-specific processing,
        and syncs the state of the database with the state of the Cloud.

        Subclasses SHOULD NOT override or extend this method.

        There are instead a number of methods that are called from this method,
        to allow subclasses to modify the data according to the specific of
        their cloud type. These methods currently are:

            `self._list_networks__cidr_range`
            `self._list_networks__postparse_network`

        More private methods may be added in the future. Subclasses that
        require special handling should override this, by default, dummy
        method.
        """
        # FIXME: Move these imports to the top of the file when circular
        # import issues are resolved
        from mist.api.networks.models import Network, NETWORKS

        try:
            libcloud_nets = self._list_networks__fetch_networks()
        except ConnectionError as e:
            raise mist.api.exceptions.CloudUnavailableError(e)

        # List of Network mongoengine objects to be returned to the API.
        networks, new_networks = [], []
        for net in libcloud_nets:
            try:
                network = Network.objects.get(cloud=self.cloud,
                                              network_id=net.id)
            except Network.DoesNotExist:
                network = NETWORKS[self.provider](cloud=self.cloud,
                                                  network_id=net.id)
                new_networks.append(network)

            network.name = net.name
            network.extra = copy.copy(net.extra)
            network.missing_since = None

            # Get the Network's CIDR.
            try:
                network.cidr = self._list_networks__cidr_range(network, net)
            except Exception as exc:
                log.exception('Failed to get CIDR of %s: %s', network, exc)

            # Apply cloud-specific processing.
            try:
                self._list_networks__postparse_network(network, net)
            except Exception as exc:
                log.exception('Error post-parsing %s: %s', network, exc)

            # Ensure JSON-encoding.
            for key, value in network.extra.iteritems():
                try:
                    json.dumps(value)
                except TypeError:
                    network.extra[key] = str(value)

            try:
                network.save()
            except mongoengine.errors.ValidationError as exc:
                log.error("Error updating %s: %s", network, exc.to_dict())
                raise mist.api.exceptions.BadRequestError(
                    {"msg": exc.message, "errors": exc.to_dict()}
                )
            except mongoengine.errors.NotUniqueError as exc:
                log.error("Network %s is not unique: %s", network.name, exc)
                raise mist.api.exceptions.NetworkExistsError()

            networks.append(network)

        # Set missing_since for networks not returned by libcloud.
        Network.objects(
            cloud=self.cloud, id__nin=[n.id for n in networks],
            missing_since=None
        ).update(missing_since=datetime.datetime.utcnow())

        # Update RBAC Mappings given the list of new networks.
        self.cloud.owner.mapper.update(new_networks, async=False)

        return networks

    def list_cached_networks(self):
        """Returns networks stored in database for a specific cloud"""
        # FIXME: Move these imports to the top of the file when circular
        # import issues are resolved
        from mist.api.networks.models import Network
        return Network.objects(cloud=self.cloud, missing_since=None)

    def _list_networks__fetch_networks(self):
        """Return the original list of libcloud Network objects"""
        return self.cloud.ctl.compute.connection.ex_list_networks()

    def _list_networks__cidr_range(self, network, libcloud_network):
        """Returns the network's IP range in CIDR notation.

        This method is meant to be called internally by `self.list_networks`
        in order to return the network's CIDR, if exists.

        Subclasses MAY override this method.

        :param network: A network mongoengine model. The model may not have yet
                        been saved in the database.
        :param libcloud_network: A libcloud network object.
        """
        return

    def _list_networks__postparse_network(self, network, libcloud_network):
        """Parses a libcloud network object on behalf of `self.list_networks`.

        Any subclass that needs to perform custom parsing of a network object
        returned by libcloud SHOULD override this private method.

        This method is expected to edit the network objects in place and not
        return anything.

        Subclasses MAY override this method.

        :param network: A network mongoengine model. The model may not have yet
                        been saved in the database.
        :param libcloud_network: A libcloud network object.
        """
        return

    @LibcloudExceptionHandler(mist.api.exceptions.SubnetListingError)
    def list_subnets(self, network, **kwargs):
        """Lists all Subnets attached to a Network present on the Cloud.

        Currently EC2, Openstack and GCE clouds are supported.
        For other providers this returns an empty list.

        Fetches all Subnets via libcloud, applies cloud-specific processing,
        and syncs the state of the database with the state of the Cloud.

        Subclasses SHOULD NOT override or extend this method.

        There are instead a number of methods that are called from this method,
        to allow subclasses to modify the data according to the specific of
        their cloud type. These methods currently are:

            `self._list_subnets__fetch_subnets`
            `self._list_subnets__cidr_range`
            `self._list_subnets__postparse_subnet`

        More private methods may be added in the future. Subclasses that
        require special handling should override this, by default, dummy
        method.
        """
        # FIXME: Move these imports to the top of the file when circular
        # import issues are resolved
        from mist.api.networks.models import Subnet, SUBNETS

        libcloud_subnets = self._list_subnets__fetch_subnets(network)

        # List of Subnet mongoengine objects to be returned to the API.
        subnets = []
        for libcloud_subnet in libcloud_subnets:
            try:
                subnet = Subnet.objects.get(network=network,
                                            subnet_id=libcloud_subnet.id)
            except Subnet.DoesNotExist:
                subnet = SUBNETS[self.provider](network=network,
                                                subnet_id=libcloud_subnet.id)

            subnet.name = libcloud_subnet.name
            subnet.extra = copy.copy(libcloud_subnet.extra)
            subnet.missing_since = None

            # Get the Subnet's CIDR.
            try:
                subnet.cidr = self._list_subnets__cidr_range(subnet,
                                                             libcloud_subnet)
            except Exception as exc:
                log.exception('Failed to get the CIDR of %s: %s', subnet, exc)

            # Apply cloud-specific processing.
            try:
                self._list_subnets__postparse_subnet(subnet, libcloud_subnet)
            except Exception as exc:
                log.exception('Error while post-parsing %s: %s', subnet, exc)

            # Ensure JSON-encoding.
            for key, value in subnet.extra.iteritems():
                try:
                    json.dumps(value)
                except TypeError:
                    subnet.extra[key] = str(value)

            try:
                subnet.save()
            except mongoengine.errors.ValidationError as exc:
                log.error("Error updating %s: %s", subnet, exc.to_dict())
                raise mist.api.exceptions.BadRequestError(
                    {"msg": exc.message, "errors": exc.to_dict()}
                )
            except mongoengine.errors.NotUniqueError as exc:
                log.error("Subnet %s not unique error: %s", subnet.name, exc)
                raise mist.api.exceptions.SubnetExistsError()

            subnets.append(subnet)

        # Set missing_since for subnets not returned by libcloud.
        Subnet.objects(
            network=network, id__nin=[s.id for s in subnets],
            missing_since=None
        ).update(missing_since=datetime.datetime.utcnow())

        return subnets

    def list_cached_subnets(self, network):
        """Returns subnets stored in database
        for a specific network
        """
        assert self.cloud == network.cloud
        # FIXME: Move these imports to the top of the file when circular
        # import issues are resolved
        from mist.api.networks.models import Subnet
        return Subnet.objects(network=network, missing_since=None)

    def _list_subnets__fetch_subnets(self, network):
        """Fetches a list of subnets.

        Performs the actual libcloud call that returns a subnet listing.

        This method is meant to be called internally by `self.list_subnets`.

        Due to inconsistent naming conventions and cloud-specific filtering,
        this method is not implemented in `BaseNetworkController`.

        Subclasses MUST override this method.
        """
        raise NotImplementedError('The BaseNetworkController CANNOT perform '
                                  'subnet listings due to cloud-specific '
                                  'filtering needs.')

    def _list_subnets__cidr_range(self, subnet, libcloud_subnet):
        """Returns the subnet's IP range in CIDR notation.

        This method is meant to be called internally by `self.list_subnets` in
        order to return the subnet's CIDR.

        Subclasses MAY override this method.

        :param subnet: A subnet mongoengine model. The model may not have yet
                       been saved in the database.
        :param libcloud_subnet: A libcloud subnet object.
        """
        return libcloud_subnet.cidr

    def _list_subnets__postparse_subnet(self, subnet, libcloud_subnet):
        """Parses a libcloud network object on behalf of `self.list_subnets`.

        Any subclass that needs to perform custom parsing of a subnet object
        returned by libcloud SHOULD override this private method.

        This method is expected to edit the subnet objects in place and not
        return anything.

        Subclasses MAY override this method.

        :param subnet: A subnet mongoengine model. The model may not have yet
                       been saved in the database.
        :param libcloud_subnet: A libcloud subnet object.
        """
        return

    @LibcloudExceptionHandler(mist.api.exceptions.NetworkDeletionError)
    def delete_network(self, network):
        """Deletes a network.

        Subclasses SHOULD NOT override or extend this method.

        If a subclass needs to override the way networks are deleted, it
        should override the private method `_delete_network` instead.
        """
        # FIXME: Move these imports to the top of the file when circular
        # import issues are resolved
        from mist.api.networks.models import Subnet

        assert network.cloud == self.cloud

        for subnet in Subnet.objects(network=network, missing_since=None):
            subnet.ctl.delete()

        libcloud_network = self._get_libcloud_network(network)
        self._delete_network(network, libcloud_network)

    def _delete_network(self, network, libcloud_network):
        """Performs the libcloud call that handles network deletion.

        This method is meant to be called internally by `self.delete_network`.

        Unless naming conventions change or specialized parsing of the libcloud
        response is needed, subclasses SHOULD NOT need to override this method.

        Subclasses MAY override this method.
        """
        # TODO: Currently, this is supported only by GCE, but it is trivial to
        # implement a similar method for the rest of the providers in order to
        # create a more uniform, high-level interface.
        libcloud_network.destroy()

    @LibcloudExceptionHandler(mist.api.exceptions.SubnetDeletionError)
    def delete_subnet(self, subnet):
        """Deletes a subnet.

        Subclasses SHOULD NOT override or extend this method.

        If a subclass needs to override the way networks are deleted, it
        should override the private method `_delete_network` instead.
        """
        assert subnet.network.cloud == self.cloud

        libcloud_subnet = self._get_libcloud_subnet(subnet)
        self._delete_subnet(subnet, libcloud_subnet)

    def _delete_subnet(self, subnet, libcloud_subnet):
        """Performs the libcloud call that handles subnet deletion.

        This method is meant to be called internally by `self.delete_subnet`.

        Unless naming conventions change or specialized parsing of the libcloud
        response is needed, subclasses SHOULD NOT need to override this method.

        Subclasses MAY override this method.
        """
        libcloud_subnet.destroy()

    def _get_libcloud_network(self, network):
        """Returns an instance of a libcloud network.

        This method receives a Network mongoengine object and queries libcloud
        for the corresponding network instance.

        Subclasses MAY override this method.
        """
        networks = self.cloud.ctl.compute.connection.ex_list_networks()
        for net in networks:
            if net.id == network.network_id:
                return net
        raise mist.api.exceptions.NetworkNotFoundError(
            'Network %s with network_id %s' %
            (network.name, network.network_id))

    def _get_libcloud_subnet(self, subnet):
        """Returns an instance of a libcloud subnet.

        This method receives a Subnet mongoengine object and queries libcloud
        for the corresponding subnet instance.

        Subclasses MAY override this method.
        """
        subnets = self.cloud.ctl.compute.connection.ex_list_subnets()
        for sub in subnets:
            if sub.id == subnet.subnet_id:
                return sub
        raise mist.api.exceptions.SubnetNotFoundError(
            'Subnet %s with subnet_id %s' % (subnet.name, subnet.subnet_id))<|MERGE_RESOLUTION|>--- conflicted
+++ resolved
@@ -239,57 +239,33 @@
         task_key = 'cloud:list_networks:%s' % self.cloud.id
         task = PeriodicTaskInfo.get_or_add(task_key)
         with task.task_runner(persist=persist):
+            # Get cached networks as dict
             cached_networks = self.list_cached_networks()
-            cached_networks_dict = {'public': {}, 'private': {}, 'routers': {}}
+            cached_networks_dict = {}
             for network in cached_networks:
                 network_dict = network.as_dict()
-
-                if not network_dict.get('router_external'):
-                    cached_networks_dict['private'].update(
-                        {network_dict['id']: network_dict})
-                else:
-                    cached_networks_dict['public'].update(
-                        {network_dict['id']: network_dict})
-
-            networks = self._list_networks()
-
-<<<<<<< HEAD
-        # Initialize AMQP connection to reuse for multiple messages.
-
-        amqp_conn = Connection(config.AMQP_URI)
-        if amqp_owner_listening(self.cloud.owner.id):
-            new_networks = {'public': {}, 'private': {}, 'routers': {}}
-
-            for network in networks:
-                network_dict = network.as_dict()
                 network_dict['subnets'] = {}
-
                 for subnet in network.ctl.list_subnets():
                     subnet_dict = subnet.as_dict()
                     network_dict['subnets'].update(
                         {subnet_dict['id']: subnet_dict})
-
-                if not network_dict.get('router_external'):
-                    new_networks['private'].update(
-                        {network_dict['id']: network_dict})
-                else:
-                    new_networks['public'].update(
-                        {network_dict['id']: network_dict})
-
-            patch = jsonpatch.JsonPatch.from_diff(cached_networks_dict,
-                                                  new_networks).patch
-
-            # Publish patches to rabbitmq.
-            if patch:
-                amqp_publish_user(self.cloud.owner.id,
-                                  routing_key='patch_networks',
-                                  connection=amqp_conn,
-=======
+                cached_networks_dict[network.id] = network_dict
+
+            networks = self._list_networks()
+
         if amqp_owner_listening(self.cloud.owner.id):
-            networks_dict = [n.as_dict() for n in networks]
-            if cached_networks and networks_dict:
+            new_networks = {}
+            for network in networks:
+                network_dict = network.as_dict()
+                network_dict['subnets'] = {}
+                for subnet in network.ctl.list_subnets():
+                    subnet_dict = subnet.as_dict()
+                    network_dict['subnets'].update(
+                        {subnet_dict['id']: subnet_dict})
+                new_networks[network.id] = network_dict
+
+            if cached_networks and new_networks:
                 # Publish patches to rabbitmq.
-                new_networks = {'%s' % n['id']: n for n in networks_dict}
                 patch = jsonpatch.JsonPatch.from_diff(cached_networks,
                                                       new_networks).patch
                 if patch:
@@ -302,7 +278,6 @@
                 # are implemented in the UI
                 amqp_publish_user(self.cloud.owner.id,
                                   routing_key='list_networks',
->>>>>>> 50d7a75a
                                   data={'cloud_id': self.cloud.id,
                                         'patch': patch})
         return networks
