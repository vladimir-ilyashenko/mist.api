--- conflicted
+++ resolved
@@ -60,13 +60,8 @@
         volume.iops = libcloud_volume.extra.get('iops', '')
         volume.attached_to = []
         # always returns one instance
-<<<<<<< HEAD
-	machine_id = libcloud_volume.extra.get('instance_id', '')
-	if machine_id:
-=======
         machine_id = libcloud_volume.extra.get('instance_id', '')
         if machine_id:
->>>>>>> 774d8efa
             from mist.api.machines.models import Machine
             try:
                 machine = Machine.objects.get(machine_id=machine_id, cloud=self.cloud)
