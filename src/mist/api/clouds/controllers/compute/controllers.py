--- conflicted
+++ resolved
@@ -763,7 +763,7 @@
 
     def _connect(self):
         host, port = dnat(self.cloud.owner, self.cloud.host, self.cloud.port)
-<<<<<<< HEAD
+
         try:
             socket.setdefaulttimeout(15)
             so = socket.socket(socket.AF_INET, socket.SOCK_STREAM)
@@ -772,8 +772,6 @@
         except:
             raise Exception("Make sure host is accessible "
                             "and docker port is specified")
-=======
->>>>>>> 636abe40
 
         # TLS authentication.
         if self.cloud.key_file and self.cloud.cert_file:
