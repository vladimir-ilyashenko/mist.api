--- conflicted
+++ resolved
@@ -750,7 +750,6 @@
                           "for machine %s:%s for %s",
                           machine.id, machine.name, self.cloud)
 
-<<<<<<< HEAD
         network_interface = machine_libcloud.extra.get('networkInterfaces')[0]
 
         network = network_interface.get('network')
@@ -780,12 +779,11 @@
                                                 missing_since=None)
         except Subnet.DoesNotExist:
             machine.subnet = None
-=======
+
     def _list_machines__machine_actions(self, machine, machine_libcloud):
         super(GoogleComputeController,
               self)._list_machines__machine_actions(machine, machine_libcloud)
         machine.actions.resize = True
->>>>>>> d910ebf7
 
     def _list_images__fetch_images(self, search=None):
         images = self.connection.list_images()
