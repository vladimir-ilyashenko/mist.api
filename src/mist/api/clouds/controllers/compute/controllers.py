"""Cloud ComputeControllers

A cloud controller handles all operations that can be performed on a cloud,
commonly using libcloud under the hood.

It also performs several steps and combines the information stored in the
database with that returned from API calls to providers.

For each different cloud type, there is a corresponding cloud controller
defined here. All the different classes inherit BaseComputeController and share
a commmon interface, with the exception that some controllers may not have
implemented all methods.

A cloud controller is initialized given a cloud. Most of the time it will be
accessed through a cloud model, using the `ctl` abbreviation, like this:

    cloud = mist.api.clouds.models.Cloud.objects.get(id=cloud_id)
    print cloud.ctl.compute.list_machines()

"""


import re
import copy
import socket
import logging
import datetime
import netaddr
import tempfile
import iso8601
import pytz
import asyncio

import mongoengine as me

from time import sleep
from html import unescape

from xml.sax.saxutils import escape

from libcloud.pricing import get_size_price, get_pricing
from libcloud.compute.base import Node, NodeImage, NodeLocation
from libcloud.compute.providers import get_driver
from libcloud.container.providers import get_driver as get_container_driver
from libcloud.compute.types import Provider, NodeState
from libcloud.container.types import Provider as Container_Provider
from libcloud.container.types import ContainerState
from libcloud.container.base import ContainerImage, Container
from libcloud.common.exceptions import BaseHTTPError
from mist.api.exceptions import MistError
from mist.api.exceptions import InternalServerError
from mist.api.exceptions import MachineNotFoundError
from mist.api.exceptions import BadRequestError
from mist.api.exceptions import NotFoundError
from mist.api.exceptions import PortForwardCreationError
from mist.api.exceptions import ForbiddenError
from mist.api.helpers import sanitize_host
from mist.api.helpers import amqp_owner_listening
from mist.api.helpers import node_to_dict

from mist.api.clouds.controllers.main.base import BaseComputeController

from mist.api import config

if config.HAS_VPN:
    from mist.vpn.methods import destination_nat as dnat
else:
    from mist.api.dummy.methods import dnat


log = logging.getLogger(__name__)


def is_private_subnet(host):
    try:
        ip_addr = netaddr.IPAddress(host)
    except netaddr.AddrFormatError:
        try:
            ip_addr = netaddr.IPAddress(socket.gethostbyname(host))
        except socket.gaierror:
            return False
    return ip_addr.is_private()


class AmazonComputeController(BaseComputeController):

    def _connect(self, **kwargs):
        return get_driver(Provider.EC2)(self.cloud.apikey,
                                        self.cloud.apisecret.value,
                                        region=self.cloud.region)

    def _list_machines__machine_actions(self, machine, node_dict):
        super(AmazonComputeController, self)._list_machines__machine_actions(
            machine, node_dict)
        machine.actions.rename = True
        if node_dict['state'] != NodeState.TERMINATED.value:
            machine.actions.resize = True

    def _resize_machine(self, machine, node, node_size, kwargs):
        attributes = {'InstanceType.Value': node_size.id}
        # instance must be in stopped mode
        if node.state != NodeState.STOPPED:
            raise BadRequestError('The instance has to be stopped '
                                  'in order to be resized')
        try:
            self.connection.ex_modify_instance_attribute(node,
                                                         attributes)
            self.connection.ex_start_node(node)
        except Exception as exc:
            raise BadRequestError('Failed to resize node: %s' % exc)

    def _list_machines__postparse_machine(self, machine, node_dict):
        updated = False
        # This is windows for windows servers and None for Linux.
        os_type = node_dict['extra'].get('platform', 'linux')

        if machine.os_type != os_type:
            machine.os_type = os_type
            updated = True

        try:
            # return list of ids for network interfaces as str
            network_interfaces = node_dict['extra'].get(
                'network_interfaces', [])
            network_interfaces = [{
                'id': network_interface.id,
                'state': network_interface.state,
                'extra': network_interface.extra
            } for network_interface in network_interfaces]
        except Exception as exc:
            log.warning("Cannot parse net ifaces for machine %s/%s/%s: %r" % (
                machine.name, machine.id, machine.owner.name, exc
            ))
            network_interfaces = []

        if network_interfaces != machine.extra.get('network_interfaces'):
            machine.extra['network_interfaces'] = network_interfaces
            updated = True

        network_id = node_dict['extra'].get('vpc_id')

        if machine.extra.get('network') != network_id:
            machine.extra['network'] = network_id
            updated = True

        # Discover network of machine.
        from mist.api.networks.models import Network
        try:
            network = Network.objects.get(cloud=self.cloud,
                                          network_id=network_id,
                                          missing_since=None)
        except Network.DoesNotExist:
            network = None

        if network != machine.network:
            machine.network = network
            updated = True

        subnet_id = machine.extra.get('subnet_id')
        if machine.extra.get('subnet') != subnet_id:
            machine.extra['subnet'] = subnet_id
            updated = True

        # Discover subnet of machine.
        from mist.api.networks.models import Subnet
        try:
            subnet = Subnet.objects.get(subnet_id=subnet_id,
                                        network=machine.network,
                                        missing_since=None)
        except Subnet.DoesNotExist:
            subnet = None
        if subnet != machine.subnet:
            machine.subnet = subnet
            updated = True

        return updated

    def _list_machines__cost_machine(self, machine, node_dict):
        # TODO: stopped instances still charge for the EBS device
        # https://aws.amazon.com/ebs/pricing/
        # Need to add this cost for all instances
        if node_dict['state'] == NodeState.STOPPED.value:
            return 0, 0

        sizes = self.connection.list_sizes()
        size = node_dict['extra'].get('instance_type')
        for node_size in sizes:
            if node_size.id == size and node_size.price:
                if isinstance(node_size.price, dict):
                    plan_price = node_size.price.get(machine.os_type)
                    if not plan_price:
                        # Use the default which is linux.
                        plan_price = node_size.price.get('linux')
                else:
                    plan_price = node_size.price
                if isinstance(plan_price, float) or isinstance(plan_price,
                                                               int):
                    return plan_price, 0
                else:
                    return plan_price.replace('/hour', '').replace('$', ''), 0
        return 0, 0

    def _list_machines__get_location(self, node):
        return node['extra'].get('availability')

    def _list_machines__get_size(self, node):
        return node['extra'].get('instance_type')

    def _list_images__fetch_images(self, search=None):
        if not search:
            from mist.api.images.models import CloudImage
            default_images = config.EC2_IMAGES[self.cloud.region]
            image_ids = list(default_images.keys())
            try:
                # this might break if image_ids contains starred images
                # that are not valid anymore for AWS
                images = self.connection.list_images(None, image_ids)
            except Exception as e:
                bad_ids = re.findall(r'ami-\w*', str(e), re.DOTALL)
                for bad_id in bad_ids:
                    try:
                        _image = CloudImage.objects.get(cloud=self.cloud,
                                                        external_id=bad_id)
                        _image.delete()
                    except CloudImage.DoesNotExist:
                        log.error('Image %s not found in cloud %r' % (
                            bad_id, self.cloud
                        ))
                keys = list(default_images.keys())
                try:
                    images = self.connection.list_images(None, keys)
                except BaseHTTPError as e:
                    if 'UnauthorizedOperation' in str(e.message):
                        images = []
                    else:
                        raise()
            for image in images:
                if image.id in default_images:
                    image.name = default_images[image.id]
            try:
                images += self.connection.list_images(ex_owner='self')
            except BaseHTTPError as e:
                if 'UnauthorizedOperation' in str(e.message):
                    pass
                else:
                    raise()
        else:
            # search on EC2.
            try:
                libcloud_images = self.connection.list_images(
                    ex_filters={'name': '*%s*' % search}
                )
            except BaseHTTPError as e:
                if 'UnauthorizedOperation' in str(e.message):
                    libcloud_images = []
                else:
                    raise()

            search = search.lower()
            images = [img for img in libcloud_images
                      if search in img.id.lower() or
                      search in img.name.lower()]

        # filter out invalid images
        images = [img for img in images
                  if img.name and img.id[:3] not in ('aki', 'ari')]

        return images

    def image_is_default(self, image_id):
        return image_id in config.EC2_IMAGES[self.cloud.region]

    def _list_locations__fetch_locations(self):
        """List availability zones for EC2 region

        In EC2 all locations of a region have the same name, so the
        availability zones are listed instead.

        """
        locations = self.connection.list_locations()
        for location in locations:
            try:
                location.name = location.availability_zone.name
            except:
                pass
        return locations

    def _list_sizes__get_cpu(self, size):
        return int(size.extra.get('vcpu', 1))

    def _list_sizes__get_name(self, size):
        return '%s - %s' % (size.id, size.name)

    def _list_images__get_os_type(self, image):
        # os_type is needed for the pricing per VM
        if image.name:
            if any(x in image.name.lower() for x in ['sles',
                                                     'suse linux enterprise']):
                return 'sles'
            if any(x in image.name.lower() for x in ['rhel', 'red hat']):
                return 'rhel'
            if 'windows' in image.name.lower():
                if 'sql' in image.name.lower():
                    if 'web' in image.name.lower():
                        return 'mswinSQLWeb'
                    return 'mswinSQL'
                return 'mswin'
            if 'vyatta' in image.name.lower():
                return 'vyatta'
            return 'linux'


class AlibabaComputeController(AmazonComputeController):

    def _connect(self, **kwargs):
        return get_driver(Provider.ALIYUN_ECS)(self.cloud.apikey,
                                               self.cloud.apisecret.value,
                                               region=self.cloud.region)

    def _resize_machine(self, machine, node, node_size, kwargs):
        # instance must be in stopped mode
        if node.state != NodeState.STOPPED:
            raise BadRequestError('The instance has to be stopped '
                                  'in order to be resized')
        try:
            self.connection.ex_resize_node(node, node_size.id)
            self.connection.ex_start_node(node)
        except Exception as exc:
            raise BadRequestError('Failed to resize node: %s' % exc)

    def _list_machines__get_location(self, node):
        return node['extra'].get('zone_id')

    def _list_machines__cost_machine(self, machine, node_dict):
        size = node_dict['extra'].get('instance_type', {})
        driver_name = 'ecs-' + node_dict['extra'].get('zone_id')
        price = get_pricing(
            driver_type='compute', driver_name=driver_name).get(size, {})
        image = node_dict['extra'].get('image_id', '')
        if 'win' in image:
            price = price.get('windows', '')
        else:
            price = price.get('linux', '')
        if node_dict['extra'].get('instance_charge_type') == 'PostPaid':
            return (price.get('pay_as_you_go', 0), 0)
        else:
            return (0, price.get('prepaid', 0))

    def _list_machines__machine_creation_date(self, machine, node_dict):
        return node_dict['extra'].get('creation_time')

    def _list_images__fetch_images(self, search=None):
        return self.connection.list_images()

    def image_is_default(self, image_id):
        return True

    def _list_images__get_os_type(self, image):
        if image.extra.get('os_type', ''):
            return image.extra.get('os_type').lower()
        if 'windows' in image.name.lower():
            return 'windows'
        else:
            return 'linux'

    def _list_locations__fetch_locations(self):
        """List ECS regions as locations, embed info about zones

        In EC2 all locations of a region have the same name, so the
        availability zones are listed instead.

        """
        zones = self.connection.ex_list_zones()
        locations = []
        for zone in zones:
            extra = {
                'name': zone.name,
                'available_disk_categories': zone.available_disk_categories,
                'available_instance_types': zone.available_instance_types,
                'available_resource_types': zone.available_resource_types
            }
            location = NodeLocation(
                id=zone.id, name=zone.id, country=zone.id, driver=zone.driver,
                extra=extra
            )
            locations.append(location)
        return locations

    def _list_sizes__get_cpu(self, size):
        return size.extra['cpu_core_count']

    def _list_sizes__get_name(self, size):
        specs = str(size.extra['cpu_core_count']) + ' cpus/ ' \
            + str(size.ram / 1024) + 'Gb RAM '
        return "%s (%s)" % (size.name, specs)


class DigitalOceanComputeController(BaseComputeController):

    def _connect(self, **kwargs):
        return get_driver(Provider.DIGITAL_OCEAN)(self.cloud.token.value)

    def _list_machines__postparse_machine(self, machine, node_dict):
        updated = False
        cpus = machine.extra.get('size', {}).get('vcpus', 0)
        if machine.extra.get('cpus') != cpus:
            machine.extra['cpus'] = cpus
            updated = True
        return updated

    def _list_machines__machine_creation_date(self, machine, node_dict):
        return node_dict['extra'].get('created_at')  # iso8601 string

    def _list_machines__machine_actions(self, machine, node_dict):
        super(DigitalOceanComputeController,
              self)._list_machines__machine_actions(machine, node_dict)
        machine.actions.rename = True
        machine.actions.resize = True
        machine.actions.power_cycle = True

    def _resize_machine(self, machine, node, node_size, kwargs):
        try:
            self.connection.ex_resize_node(node, node_size)
        except Exception as exc:
            raise BadRequestError('Failed to resize node: %s' % exc)

    def _list_machines__cost_machine(self, machine, node_dict):
        size = node_dict['extra'].get('size', {})
        return size.get('price_hourly', 0), size.get('price_monthly', 0)

    def _stop_machine(self, machine, node):
        self.connection.ex_shutdown_node(node)

    def _start_machine(self, machine, node):
        self.connection.ex_power_on_node(node)

    def _power_cycle_machine(self, node):
        try:
            self.connection.ex_hard_reboot(node)
        except Exception as exc:
            raise BadRequestError('Failed to execute power_cycle on \
                node: %s' % exc)

    def _list_machines__get_location(self, node):
        return node['extra'].get('region')

    def _list_machines__get_size(self, node):
        return node['extra'].get('size_slug')

    def _list_sizes__get_name(self, size):
        cpus = str(size.extra.get('vcpus', ''))
        ram = str(size.ram / 1024)
        disk = str(size.disk)
        bandwidth = str(size.bandwidth)
        price_monthly = str(size.extra.get('price_monthly', ''))
        if cpus:
            name = cpus + ' CPU, ' if cpus == '1' else cpus + ' CPUs, '
        if ram:
            name += ram + ' GB, '
        if disk:
            name += disk + ' GB SSD Disk, '
        if price_monthly:
            name += '$' + price_monthly + '/month'

        return name

    def _list_sizes__get_cpu(self, size):
        return size.extra.get('vcpus')


class MaxihostComputeController(BaseComputeController):

    def _connect(self, **kwargs):
        return get_driver(Provider.MAXIHOST)(self.cloud.token.value)

    def _list_machines__machine_actions(self, machine, node_dict):
        super(MaxihostComputeController, self)._list_machines__machine_actions(
            machine, node_dict)
        if node_dict['state'] is NodeState.PAUSED.value:
            machine.actions.start = True

    def _list_machines__postparse_machine(self, machine, node_dict):
        updated = False
        if node_dict['extra'].get('ips', []):
            name = node_dict['extra'].get('ips')[0].get(
                'device_hostname')
            if machine.hostname != name:
                machine.hostname = name
                updated = True
        return updated

    def _list_machines__get_location(self, node):
        return node['extra'].get('location').get('facility_code')

    def _start_machine(self, machine, node):
        node.id = node.extra.get('id', '')
        return self.connection.ex_start_node(node)

    def _stop_machine(self, machine, node):
        node.id = node.extra.get('id', '')
        return self.connection.ex_stop_node(node)

    def _reboot_machine(self, machine, node):
        node.id = node.extra.get('id', '')
        return self.connection.reboot_node(node)

    def _destroy_machine(self, machine, node):
        node.id = node.extra.get('id', '')
        return self.connection.destroy_node(node)

    def _list_sizes__get_name(self, size):
        name = size.extra['specs']['cpus']['type']
        try:
            cpus = int(size.extra['specs']['cpus']['cores'])
        except ValueError:  # 'N/A'
            cpus = None
        memory = size.extra['specs']['memory']['total']
        disk_count = size.extra['specs']['drives'][0]['count']
        disk_size = size.extra['specs']['drives'][0]['size']
        disk_type = size.extra['specs']['drives'][0]['type']
        cpus_info = str(cpus) + ' cores/' if cpus else ''
        return name + '/ ' + cpus_info \
                           + memory + ' RAM/ ' \
                           + str(disk_count) + ' * ' + disk_size + ' ' \
                           + disk_type

    def _list_images__get_os_type(self, image):
        if image.extra.get('operating_system', ''):
            return image.extra.get('operating_system').lower()
        if 'windows' in image.name.lower():
            return 'windows'
        else:
            return 'linux'


class GigG8ComputeController(BaseComputeController):

    def _connect(self, **kwargs):
        return get_driver(Provider.GIG_G8)(self.cloud.user_id,
                                           self.cloud.apikey.value,
                                           self.cloud.url)

    def _list_machines__postparse_machine(self, machine, node_dict):
        # Discover network of machine.
        network_id = node_dict['extra'].get('network_id', None)
        if network_id:
            from mist.api.networks.models import Network
            try:
                machine.network = Network.objects.get(cloud=self.cloud,
                                                      network_id=network_id,
                                                      missing_since=None)
            except Network.DoesNotExist:
                machine.network = None

        if machine.network:
            machine.public_ips = [machine.network.public_ip]

        if node_dict['extra'].get('ssh_port', None):
            machine.ssh_port = node_dict['extra']['ssh_port']
        return True

    def _list_machines__machine_actions(self, machine, node_dict):
        super(GigG8ComputeController, self)._list_machines__machine_actions(
            machine, node_dict)
        if node_dict['state'] is NodeState.PAUSED.value:
            machine.actions.start = True
        machine.actions.expose = True

    def _list_machines__get_size(self, node):
        """Return key of size_map dict for a specific node

        Subclasses MAY override this method.
        """
        return None

    def _list_machines__get_custom_size(self, node):
        from mist.api.clouds.models import CloudSize
        try:
            _size = CloudSize.objects.get(
                cloud=self.cloud,
                external_id=str(node['size'].get('id')))
        except me.DoesNotExist:
            _size = CloudSize(cloud=self.cloud,
                              external_id=str(node['size'].get('id')))
        _size.ram = node['size'].get('ram')
        _size.cpus = node['size'].get('extra', {}).get('cpus')
        _size.disk = node['size'].get('disk')
        name = ""
        if _size.cpus:
            name += '%s CPUs, ' % _size.cpus
        if _size.ram:
            name += '%sMB RAM, ' % _size.ram
        if _size.disk:
            name += '%sGB disk.' % _size.disk
        _size.name = name
        _size.save()

        return _size

    def _list_machines__machine_creation_date(self, machine, node_dict):
        return node_dict['extra'].get('created_at')

    def list_sizes(self, persist=True):
        # only custom sizes are supported
        return []

    def list_locations(self, persist=True):
        return []

    def _stop_machine(self, machine, node):
        self.connection.stop_node(node)

    def _start_machine(self, machine, node):
        self.connection.start_node(node)

    def _reboot_machine(self, machine, node):
        self.connection.reboot_node(node)

    def expose_port(self, machine, port_forwards):
        if not machine.network:
            raise MistError('Do not know the network of the machine to expose \
              a port from')
        node = self._get_libcloud_node(machine)
        networks = self.cloud.ctl.compute.connection.ex_list_networks()
        network = None
        for net in networks:
            if net.id == machine.network.network_id:
                network = net
                break

        # validate input
        from mist.api.machines.methods import validate_portforwards_g8
        validate_portforwards_g8(port_forwards, network)

        existing_pfs = self.connection.ex_list_portforwards(network)
        for pf in port_forwards.get('ports'):
            public_port = pf.get('port')
            if len(public_port.split(":")) == 2:
                public_port = public_port.split(":")[1]
            private_port = pf.get('port')
            if len(private_port.split(":")) == 2:
                private_port = private_port.split(":")[1]
            protocol = pf.get('protocol').lower()
            exists = False

            for existing_pf in existing_pfs:
                if existing_pf.publicport == int(public_port) and \
                   existing_pf.protocol == protocol:
                    existing_pfs.remove(existing_pf)
                    exists = True
                    break

            if not exists:
                try:
                    self.connection.ex_create_portforward(network,
                                                          node,
                                                          public_port,
                                                          private_port,
                                                          protocol)
                except BaseHTTPError as exc:
                    raise PortForwardCreationError(exc.message)

        for pf in existing_pfs:
            self.connection.ex_delete_portforward(pf)


class LinodeComputeController(BaseComputeController):

    def _connect(self, **kwargs):
<<<<<<< HEAD
        return get_driver(Provider.LINODE)(self.cloud.apikey.value)
=======
        if self.cloud.apiversion is not None:
            return get_driver(Provider.LINODE)(
                self.cloud.apikey,
                api_version=self.cloud.apiversion)
        else:
            return get_driver(Provider.LINODE)(self.cloud.apikey)
>>>>>>> 3e02762b

    def _list_machines__machine_creation_date(self, machine, node_dict):
        if self.cloud.apiversion is not None:
            return node_dict['extra'].get('CREATE_DT')  # iso8601 string
        else:
            return node_dict.get('created_at')

    def _list_machines__machine_actions(self, machine, node_dict):
        super(LinodeComputeController, self)._list_machines__machine_actions(
            machine, node_dict)
        machine.actions.rename = True
        machine.actions.resize = True
        # machine.actions.stop = False
        # After resize, node gets to pending mode, needs to be started.
        if node_dict['state'] is NodeState.PENDING.value:
            machine.actions.start = True

    def _list_machines__cost_machine(self, machine, node_dict):
        if self.cloud.apiversion is not None:
            size = node_dict['extra'].get('PLANID')
            try:
                price = get_size_price(driver_type='compute',
                                       driver_name='linode',
                                       size_id=size)
            except KeyError:
                price = 0
            return 0, price or 0
        else:
            size = node_dict.get('size')
            from mist.api.clouds.models import CloudSize
            try:
                _size = CloudSize.objects.get(external_id=size,
                                              cloud=self.cloud)
            except CloudSize.DoesNotExist:
                raise NotFoundError()

            price_per_month = _size.extra.get('monthly_price', 0.0)
            price_per_hour = _size.extra.get('price', 0.0)

            return price_per_hour, price_per_month

    def _list_machines__get_size(self, node):
        if self.cloud.apiversion is not None:
            return node['extra'].get('PLANID')
        else:
            return node.get('size')

    def _list_machines__get_location(self, node):
        if self.cloud.apiversion is not None:
            return str(node['extra'].get('DATACENTERID'))
        else:
            return node['extra'].get('location')

    def _list_images__fetch_images(self, search=None):
        """ Convert datetime object to isoformat
        """
        images = self.connection.list_images()
        from datetime import datetime
        for image in images:
            if 'created' in image.extra and \
                    isinstance(image.extra['created'], datetime):
                image.extra['created'] = image.extra['created'].isoformat()
        return images


class RackSpaceComputeController(BaseComputeController):

    def _connect(self, **kwargs):
        if self.cloud.region in ('us', 'uk'):
            driver = get_driver(Provider.RACKSPACE_FIRST_GEN)
        else:
            driver = get_driver(Provider.RACKSPACE)
        return driver(self.cloud.username, self.cloud.apikey.value,
                      region=self.cloud.region)

    def _list_machines__machine_creation_date(self, machine, node_dict):
        return node_dict['extra'].get('created')  # iso8601 string

    def _list_machines__machine_actions(self, machine, node_dict):
        super(RackSpaceComputeController,
              self)._list_machines__machine_actions(machine, node_dict)
        machine.actions.rename = True

    def _list_machines__cost_machine(self, machine, node_dict):
        # Need to get image in order to specify the OS type
        # out of the image id.
        size = node_dict['extra'].get('flavorId')
        location = self.connection.region[:3]
        driver_name = 'rackspacenova' + location
        price = None
        try:
            price = get_size_price(driver_type='compute',
                                   driver_name=driver_name,
                                   size_id=size)
        except KeyError:
            log.error('Pricing for %s:%s was not found.' % (driver_name, size))

        if price:
            plan_price = price.get(machine.os_type) or price.get('linux')
            # 730 is the number of hours per month as on
            # https://www.rackspace.com/calculator
            return plan_price, float(plan_price) * 730

            # TODO: RackSpace mentions on
            # https://www.rackspace.com/cloud/public-pricing
            # there's a minimum service charge of $50/mo across all servers.

    def _list_machines__postparse_machine(self, machine, node_dict):
        updated = False
        # Find os_type. TODO: Look in extra
        os_type = machine.os_type or 'linux'
        if machine.os_type != os_type:
            machine.os_type = os_type
            updated = True
        return updated

    def _list_machines__get_size(self, node):
        return node['extra'].get('flavorId')

    def _list_sizes__get_cpu(self, size):
        return size.vcpus

    def _list_images__get_os_type(self, image):
        if image.extra.get('metadata', '').get('os_type', ''):
            return image.extra.get('metadata').get('os_type').lower()
        if 'windows' in image.name.lower():
            return 'windows'
        else:
            return 'linux'


class SoftLayerComputeController(BaseComputeController):

    def _connect(self, **kwargs):
        return get_driver(Provider.SOFTLAYER)(self.cloud.username,
                                              self.cloud.apikey.value)

    def _list_machines__machine_creation_date(self, machine, node_dict):
        return node_dict['extra'].get('created')  # iso8601 string

    def _list_machines__postparse_machine(self, machine, node_dict):
        updated = False
        os_type = 'linux'
        if 'windows' in str(
                node_dict['extra'].get('image', '')).lower():
            os_type = 'windows'
        if os_type != machine.os_type:
            machine.os_type = os_type
            updated = True

        # Get number of vCPUs for bare metal and cloud servers, respectively.
        if 'cpu' in node_dict['extra'] and \
                node_dict['extra'].get('cpu') != machine.extra.get(
                    'cpus'):
            machine.extra['cpus'] = node_dict['extra'].get['cpu']
            updated = True
        elif 'maxCpu' in node_dict.extra and \
                machine.extra['cpus'] != node_dict['extra']['maxCpu']:
            machine.extra['cpus'] = node_dict['extra']['maxCpu']
            updated = True
        return updated

    def _list_machines__cost_machine(self, machine, node_dict):
        # SoftLayer includes recurringFee on the VM metadata but
        # this is only for the compute - CPU pricing.
        # Other costs (ram, bandwidth, image) are included
        # on billingItemChildren.

        extra_fee = 0
        if not node_dict['extra'].get('hourlyRecurringFee'):
            cpu_fee = float(node_dict['extra'].get('recurringFee'))
            for item in node_dict['extra'].get('billingItemChildren',
                                               ()):
                # don't calculate billing that is cancelled
                if not item.get('cancellationDate'):
                    extra_fee += float(item.get('recurringFee'))
            return 0, cpu_fee + extra_fee
        else:
            # node_dict['extra'].get('recurringFee')
            # here will show what it has cost for the current month, up to now.
            cpu_fee = float(
                node_dict['extra'].get('hourlyRecurringFee'))
            for item in node_dict['extra'].get('billingItemChildren',
                                               ()):
                # don't calculate billing that is cancelled
                if not item.get('cancellationDate'):
                    extra_fee += float(item.get('hourlyRecurringFee'))

            return cpu_fee + extra_fee, 0

    def _list_machines__get_location(self, node):
        return node['extra'].get('datacenter')

    def _reboot_machine(self, machine, node):
        self.connection.reboot_node(node)
        return True

    def _destroy_machine(self, machine, node):
        self.connection.destroy_node(node)


class AzureComputeController(BaseComputeController):

    def _connect(self, **kwargs):
        tmp_cert_file = tempfile.NamedTemporaryFile(delete=False)
        tmp_cert_file.write(self.cloud.certificate.encode())
        tmp_cert_file.close()
        return get_driver(Provider.AZURE)(self.cloud.subscription_id,
                                          tmp_cert_file.name)

    def _list_machines__postparse_machine(self, machine, node_dict):
        updated = False
        os_type = node_dict['extra'].get('os_type', 'linux')
        if machine.os_type != os_type:
            machine.os_type = os_type
            updated = True
        return updated

    def _list_machines__cost_machine(self, machine, node_dict):
        if node_dict['state'] not in [NodeState.RUNNING.value,
                                      NodeState.PAUSED.value]:
            return 0, 0
        return node_dict['extra'].get('cost_per_hour', 0), 0

    def _list_images__fetch_images(self, search=None):
        images = self.connection.list_images()
        images = [image for image in images
                  if 'RightImage' not in image.name and
                  'Barracude' not in image.name and
                  'BizTalk' not in image.name]
        # There are many builds for some images eg Ubuntu.
        # All have the same name!
        images_dict = {}
        for image in images:
            if image.name not in images_dict:
                images_dict[image.name] = image
        return list(images_dict.values())

    def _cloud_service(self, node_id):
        """
        Azure libcloud driver needs the cloud service
        specified as well as the node
        """
        cloud_service = self.connection.get_cloud_service_from_node_id(
            node_id)
        return cloud_service

    def _get_libcloud_node(self, machine, no_fail=False):
        cloud_service = self._cloud_service(machine.machine_id)
        for node in self.connection.list_nodes(
                ex_cloud_service_name=cloud_service):
            if node.id == machine.machine_id:
                return node
            if no_fail:
                return Node(machine.machine_id, name=machine.machine_id,
                            state=0, public_ips=[], private_ips=[],
                            driver=self.connection)
            raise MachineNotFoundError("Machine with id '%s'." %
                                       machine.machine_id)

    def _start_machine(self, machine, node):
        cloud_service = self._cloud_service(machine.machine_id)
        return self.connection.ex_start_node(
            node, ex_cloud_service_name=cloud_service)

    def _stop_machine(self, machine, node):
        cloud_service = self._cloud_service(machine.machine_id)
        return self.connection.ex_stop_node(
            node, ex_cloud_service_name=cloud_service)

    def _reboot_machine(self, machine, node):
        cloud_service = self._cloud_service(machine.machine_id)
        return self.connection.reboot_node(
            node, ex_cloud_service_name=cloud_service)

    def _destroy_machine(self, machine, node):
        cloud_service = self._cloud_service(machine.machine_id)
        return self.connection.destroy_node(
            node, ex_cloud_service_name=cloud_service)

    def _list_machines__machine_actions(self, machine, node_dict):
        super(AzureComputeController, self)._list_machines__machine_actions(
            machine, node_dict)
        if node_dict['state'] is NodeState.PAUSED.value:
            machine.actions.start = True


class AzureArmComputeController(BaseComputeController):

    def _connect(self, **kwargs):
        return get_driver(Provider.AZURE_ARM)(self.cloud.tenant_id,
                                              self.cloud.subscription_id,
                                              self.cloud.key,
                                              self.cloud.secret.value)

    def _list_machines__postparse_machine(self, machine, node_dict):
        updated = False
        os_type = node_dict['extra'].get('os_type', 'linux')
        if os_type != machine.os_type:
            machine.os_type = os_type
            updated = True

        subnet = node_dict['extra'].get('subnet')
        if subnet:
            network_id = subnet.split('/subnets')[0]
            from mist.api.networks.models import Network
            try:
                network = Network.objects.get(cloud=self.cloud,
                                              network_id=network_id,
                                              missing_since=None)
                if network != machine.network:
                    machine.network = network
                    updated = True
            except me.DoesNotExist:
                pass

        network_id = machine.network.network_id if machine.network else ''
        if machine.extra.get('network') != network_id:
            machine.extra['network'] = network_id
            updated = True

        return updated

    def _list_machines__cost_machine(self, machine, node_dict):
        if node_dict['state'] not in [NodeState.RUNNING.value,
                                      NodeState.PAUSED.value]:
            return 0, 0
        return node_dict['extra'].get('cost_per_hour', 0), 0

    def _list_machines__machine_actions(self, machine, node_dict):
        super(AzureArmComputeController, self)._list_machines__machine_actions(
            machine, node_dict)
        if node_dict['state'] is NodeState.PAUSED.value:
            machine.actions.start = True

    def _list_machines__get_location(self, node):
        return node['extra'].get('location')

    def _list_machines__get_size(self, node):
        return node['extra'].get('size')

    def _list_images__fetch_images(self, search=None):
        # Fetch mist's recommended images
        images = [NodeImage(id=image, name=name,
                            driver=self.connection, extra={})
                  for image, name in list(config.AZURE_ARM_IMAGES.items())]
        return images

    def _reboot_machine(self, machine, node):
        self.connection.reboot_node(node)

    def _destroy_machine(self, machine, node):
        self.connection.destroy_node(node)

    def _list_sizes__fetch_sizes(self):
        location = self.connection.list_locations()[0]
        return self.connection.list_sizes(location)

    def _list_sizes__get_cpu(self, size):
        return size.extra.get('numberOfCores')

    def _list_sizes__get_name(self, size):
        return size.name + ' ' + str(size.extra['numberOfCores']) \
                         + ' cpus/' + str(size.ram / 1024) + 'GB RAM/ ' \
                         + str(size.disk) + 'GB SSD'


class GoogleComputeController(BaseComputeController):

    def _connect(self, **kwargs):
        return get_driver(Provider.GCE)(self.cloud.email,
                                        self.cloud.private_key.value,
                                        project=self.cloud.project_id)

    def _list_machines__get_machine_extra(self, machine, node_dict):
        # FIXME: we delete the extra.metadata for now because it can be
        # > 40kb per machine on GCE clouds with enabled GKE, causing the
        # websocket to overload and hang and is also a security concern.
        # We should revisit this and see if there is some use for this
        # metadata and if there are other fields that should be filtered
        # as well

        extra = copy.copy(node_dict['extra'])

        for key in list(extra.keys()):
            if key in ['metadata']:
                del extra[key]
        return extra

    def _list_machines__machine_creation_date(self, machine, node_dict):
        # iso8601 string
        return node_dict['extra'].get('creationTimestamp')

    def _list_machines__get_custom_size(self, node):
        machine_type = node['extra'].get('machineType', "").split("/")[-1]
        size = self.connection.ex_get_size(machine_type,
                                           node['extra']['zone'].get('name'))
        # create object only if the size of the node is custom
        if size.name.startswith('custom'):
            # FIXME: resolve circular import issues
            from mist.api.clouds.models import CloudSize
            _size = CloudSize(cloud=self.cloud, external_id=size.id)
            _size.ram = size.ram
            _size.cpus = size.extra.get('guestCpus')
            _size.name = size.name
            _size.save()
            return _size

    def _list_machines__postparse_machine(self, machine, node_dict):
        updated = False
        extra = node_dict['extra']

        # Wrap in try/except to prevent from future GCE API changes.
        # Identify server OS.
        os_type = 'linux'
        extra_os_type = None

        try:
            license = extra.get('license')
            if license:
                if 'sles' in license:
                    extra_os_type = 'sles'
                if 'rhel' in license:
                    extra_os_type = 'rhel'
                if 'win' in license:
                    extra_os_type = 'win'
                    os_type = 'windows'
            if extra.get('disks') and extra['disks'][0].get('licenses') and \
                    'windows-cloud' in extra['disks'][0]['licenses'][0]:
                os_type = 'windows'
                extra_os_type = 'win'
            if extra_os_type and machine.extra.get('os_type') != extra_os_type:
                machine.extra['os_type'] = extra_os_type
                updated = True
            if machine.os_type != os_type:
                machine.os_type = os_type
                updated = True
        except:
            log.exception("Couldn't parse os_type for machine %s:%s for %s",
                          machine.id, machine.name, self.cloud)

        # Get disk metadata.
        try:
            if extra.get('boot_disk'):
                if machine.extra.get('boot_disk_size') != extra[
                        'boot_disk'].get('size'):
                    machine.extra['boot_disk_size'] = extra['boot_disk'].get(
                        'size')
                    updated = True
                if machine.extra.get('boot_disk_type') != extra[
                        'boot_disk'].get('extra', {}).get('type'):
                    machine.extra['boot_disk_type'] = extra[
                        'boot_disk'].get('extra', {}).get('type')
                    updated = True
                if machine.extra.get('boot_disk'):
                    machine.extra.pop('boot_disk')
                    updated = True
        except:
            log.exception("Couldn't parse disk for machine %s:%s for %s",
                          machine.id, machine.name, self.cloud)

        # Get zone name.
        try:
            if extra.get('zone'):
                if machine.extra.get('zone') != extra.get('zone',
                                                          {}).get('name'):
                    machine.extra['zone'] = extra.get('zone', {}).get('name')
                    updated = True
        except:
            log.exception("Couldn't parse zone for machine %s:%s for %s",
                          machine.id, machine.name, self.cloud)

        # Get machine type.
        try:
            if extra.get('machineType'):
                machine_type = extra['machineType'].split('/')[-1]
                if machine.extra.get('machine_type') != machine_type:
                    machine.extra['machine_type'] = machine_type
                    updated = True
        except:
            log.exception("Couldn't parse machine type "
                          "for machine %s:%s for %s",
                          machine.id, machine.name, self.cloud)

        network_interface = node_dict['extra'].get(
            'networkInterfaces')[0]
        network = network_interface.get('network')
        network_name = network.split('/')[-1]
        if machine.extra.get('network') != network_name:
            machine.extra['network'] = network_name
            updated = True

        # Discover network of machine.
        from mist.api.networks.models import Network
        try:
            network = Network.objects.get(cloud=self.cloud,
                                          name=network_name,
                                          missing_since=None)
        except Network.DoesNotExist:
            network = None

        if machine.network != network:
            machine.network = network
            updated = True

        subnet = network_interface.get('subnetwork')
        if subnet:
            subnet_name = subnet.split('/')[-1]
            subnet_region = subnet.split('/')[-3]
            if machine.extra.get('subnet') != (subnet_name, subnet_region):
                machine.extra['subnet'] = (subnet_name, subnet_region)
                updated = True
            # Discover subnet of machine.
            from mist.api.networks.models import Subnet
            try:
                subnet = Subnet.objects.get(name=subnet_name,
                                            network=machine.network,
                                            region=subnet_region,
                                            missing_since=None)
            except Subnet.DoesNotExist:
                subnet = None
            if subnet != machine.subnet:
                machine.subnet = subnet
                updated = True

            return updated

    def _list_machines__machine_actions(self, machine, node_dict):
        super(GoogleComputeController,
              self)._list_machines__machine_actions(machine, node_dict)
        machine.actions.resize = True

    def _list_images__fetch_images(self, search=None):
        images = self.connection.list_images()
        # GCE has some objects in extra so we make sure they are not passed.
        for image in images:
            image.extra.pop('licenses', None)
        return images

    def _list_machines__cost_machine(self, machine, node_dict):
        if node_dict['state'] == NodeState.STOPPED.value or not machine.size:
            return 0, 0
        # eg n1-standard-1 (1 vCPU, 3.75 GB RAM)
        machine_cpu = float(machine.size.cpus)
        machine_ram = float(machine.size.ram) / 1024
        size_type = machine.size.name.split(" ")[0][:2]
        if "custom" in machine.size.name:
            size_type += "_custom"
            if machine.size.name.startswith('custom'):
                size_type = 'n1_custom'
        usage_type = "on_demand"
        if "preemptible" in machine.size.name.lower():
            usage_type = "preemptible"
        if "1yr" in machine.size.name.lower():
            usage_type = '1yr_commitment'
        if "3yr" in machine.size.name.lower():
            usage_type = '3yr_commitment'
        default_location = "us-central1"
        location = node_dict['extra'].get('zone', {}).get('name')
        # could be europe-west1-d, we want europe-west1
        location = '-'.join(location.split('-')[:2])
        os_type = machine.os_type
        disk_type = machine.extra.get('boot_disk_type') or \
            node_dict['extra'].get('boot_disk',
                                   {}).get('extra',
                                           {}).get('type')
        disk_usage_type = "on_demand"
        disk_size = 0
        for disk in machine.extra['disks']:
            disk_size += float(disk['diskSizeGb'])
        if 'regional' in disk_type:
            if 'standard' in disk_type:
                disk_type = 'Regional Standard'
            elif 'ssd' in disk_type:
                disk_type = 'Regional SSD'
        elif 'local' in disk_type:
            if 'preemptible' in disk_type:
                disk_usage_type = 'preemptible'
            elif '1yr' in disk_type:
                disk_usage_type = '1yr_commitment'
            elif '3yr' in disk_type:
                disk_usage_type = '3yr_commitment'
            disk_type = 'Local SSD'
        elif 'standard' in disk_type:
            disk_type = 'Standard'
        elif 'ssd' in disk_type:
            disk_type = 'SSD'

        disk_prices = get_pricing(driver_type='compute',
                                  driver_name='gce_disks')[disk_type]
        gce_instance = get_pricing(driver_type='compute',
                                   driver_name='gce_instances')[size_type]
        cpu_price = 0
        ram_price = 0
        os_price = 0
        disk_price = 0
        if disk_prices:
            try:
                disk_price = disk_prices[disk_usage_type][
                    location].get('price', 0)
            except KeyError:
                disk_price = disk_prices[disk_usage_type][
                    default_location].get('price', 0)
        if gce_instance:
            try:
                cpu_price = gce_instance['cpu'][usage_type][
                    location].get('price', 0)
            except KeyError:
                cpu_price = gce_instance['cpu'][usage_type][
                    default_location].get('price', 0)
            if size_type not in {'f1', 'g1'}:
                try:
                    ram_price = gce_instance['ram'][usage_type][
                        location].get('price', 0)
                except KeyError:
                    ram_price = gce_instance['ram'][usage_type][
                        default_location].get('price', 0)
            ram_instance = None
            if (size_type == "n1" and machine_cpu > 0 and
               machine_ram / machine_cpu > 6.5):
                size_type += "_extended"
                ram_instance = get_size_price(driver_type='compute',
                                              driver_name='gce_instances',
                                              size_id=size_type)
            if (size_type == "n2" and machine_cpu > 0 and
               machine_ram / machine_cpu > 8):
                size_type += "_extended"
                ram_instance = get_size_price(driver_type='compute',
                                              driver_name='gce_instances',
                                              size_id=size_type)
            if (size_type == "n2d" and machine_cpu > 0 and
               machine_ram / machine_cpu > 8):
                size_type += "_extended"
                ram_instance = get_size_price(driver_type='compute',
                                              driver_name='gce_instances',
                                              size_id=size_type)
            if ram_instance:
                try:
                    ram_price = ram_instance['ram'][
                        usage_type][location].get('price', 0)
                except KeyError:
                    ram_price = ram_instance['ram'][
                        usage_type][default_location].get('price', 0)
        if os_type in {'win', 'windows'}:
            os_prices = get_size_price(driver_type='compute',
                                       driver_name='gce_images',
                                       size_id="Windows Server")
            if size_type in {'f1', 'g1'}:
                os_price = os_prices[size_type].get('price', 0)
            else:
                os_price = os_prices['any'].get('price', 0) * machine_cpu
        if os_type in {'rhel'}:
            os_prices = get_size_price(driver_type='compute',
                                       driver_name='gce_images',
                                       size_id="RHEL")
            if machine_cpu <= 4:
                os_price = os_prices['4vcpu or less'].get('price', 0)
            else:
                os_price = os_prices['6vcpu or more'].get('price', 0)
        if os_type in {'sles'}:
            os_prices = get_size_price(driver_type='compute',
                                       driver_name='gce_images',
                                       size_id="SLES")
            if size_type in {'f1', 'g1'}:
                os_price = os_prices[size_type].get('price', 0)
            else:
                os_price = os_prices['any'].get('price', 0)
        if "sles for sap" in os_type:
            os_prices = get_size_price(driver_type='compute',
                                       driver_name='gce_images',
                                       size_id="SLES for SAP")
            if machine_cpu >= 6:
                os_price = os_prices['6vcpu or more'].get('price', 0)
            elif 2 < machine_cpu <= 4:
                os_price = os_prices['3-4vcpu'].get('price', 0)
            elif machine_cpu <= 2:
                os_price = os_prices['1-2vcpu'].get('price', 0)
        if "rhel" in os_type and "update services" in os_type:
            os_prices = get_size_price(driver_type='compute',
                                       driver_name='gce_images',
                                       size_id="RHEL with Update Services")
            if machine_cpu <= 4:
                os_price = os_prices['4vcpu or less'].get('price', 0)
            else:
                os_price = os_prices['6vcpu or more'].get('price', 0)

        total_price = (machine_cpu * cpu_price + machine_ram *
                       ram_price + os_price + disk_price * disk_size)
        return total_price, 0

    def _list_machines__get_location(self, node_dict):
        return node_dict['extra'].get('zone', {}).get('id')

    def _list_sizes__get_name(self, size):
        return "%s (%s)" % (size.name, size.extra.get('description'))

    def _list_sizes__get_cpu(self, size):
        return size.extra.get('guestCpus')

    def _list_sizes__get_extra(self, size):
        extra = {}
        description = size.extra.get('description', '')
        if description:
            extra.update({'description': description})
        if size.price:
            extra.update({'price': size.price})
        return extra

    def _resize_machine(self, machine, node, node_size, kwargs):
        # instance must be in stopped mode
        if node.state != NodeState.STOPPED:
            raise BadRequestError('The instance has to be stopped '
                                  'in order to be resized')
        # get size name as returned by libcloud
        machine_type = node_size.name.split(' ')[0]
        try:
            self.connection.ex_set_machine_type(node,
                                                machine_type)
            self.connection.ex_start_node(node)
        except Exception as exc:
            raise BadRequestError('Failed to resize node: %s' % exc)


class HostVirtualComputeController(BaseComputeController):

    def _connect(self, **kwargs):
        return get_driver(Provider.HOSTVIRTUAL)(self.cloud.apikey)


class EquinixMetalComputeController(BaseComputeController):

    def _connect(self, **kwargs):
        return get_driver(
            Provider.EQUINIXMETAL)(self.cloud.apikey.value,
                                   project=self.cloud.project_id)

    def _list_machines__machine_creation_date(self, machine, node_dict):
        return node_dict['extra'].get('created_at')  # iso8601 string

    def _list_machines__cost_machine(self, machine, node_dict):
        size = node_dict['extra'].get('plan')
        from mist.api.clouds.models import CloudSize
        try:
            _size = CloudSize.objects.get(external_id=size, cloud=self.cloud)
        except CloudSize.DoesNotExist:
            # for some sizes, part of the name instead of id is returned
            # eg. t1.small.x86 for size is returned for size with external_id
            # baremetal_0 and name t1.small.x86 - 8192 RAM
            try:
                _size = CloudSize.objects.get(cloud=self.cloud,
                                              name__contains=size)
            except CloudSize.DoesNotExist:
                raise NotFoundError()
        price = _size.extra.get('price', 0.0)
        if machine.extra.get('billing_cycle') == 'hourly':
            return price, 0

    def _list_machines__get_location(self, node_dict):
        return node_dict['extra'].get('facility', {}).get('id', '')

    def _list_machines__get_size(self, node_dict):
        return node_dict['extra'].get('plan')


class VultrComputeController(BaseComputeController):

    def _connect(self, **kwargs):
        return get_driver(Provider.VULTR)(self.cloud.apikey.value)

    def _list_machines__postparse_machine(self, machine, node_dict):
        updated = False
        if machine.extra.get('cpus') != machine.extra.get('vcpu_count', 0):
            machine.extra['cpus'] = machine.extra.get('vcpu_count', 0)
            updated = True
        return updated

    def _list_machines__machine_creation_date(self, machine, node_dict):
        return node_dict['extra'].get('date_created')  # iso8601 string

    def _list_machines__cost_machine(self, machine, node_dict):
        return 0, node_dict['extra'].get('cost_per_month', 0)

    def _list_machines__get_size(self, node_dict):
        return node_dict['extra'].get('VPSPLANID')

    def _list_machines__get_location(self, node_dict):
        return node_dict['extra'].get('DCID')

    def _list_sizes__get_cpu(self, size):
        return size.extra.get('vcpu_count')

    def _list_sizes__fetch_sizes(self):
        sizes = self.connection.list_sizes()
        return [size for size in sizes if not size.extra.get('deprecated')]


class VSphereComputeController(BaseComputeController):

    def _connect(self, **kwargs):
        from libcloud.compute.drivers.vsphere import VSphereNodeDriver
        from libcloud.compute.drivers.vsphere import VSphere_6_7_NodeDriver
        ca_cert = None
        if self.cloud.ca_cert_file:
            ca_cert_temp_file = tempfile.NamedTemporaryFile(delete=False)
            ca_cert_temp_file.write(self.cloud.ca_cert_file.encode())
            ca_cert_temp_file.close()
            ca_cert = ca_cert_temp_file.name

        host, port = dnat(self.cloud.owner, self.cloud.host, 443)
        driver_6_5 = VSphereNodeDriver(host=host,
                                       username=self.cloud.username,
                                       password=self.cloud.password.value,
                                       port=port,
                                       ca_cert=ca_cert)
        self.version = driver_6_5._get_version()
        if '6.7'in self.version and config.ENABLE_VSPHERE_REST:
            self.version = '6.7'
            return VSphere_6_7_NodeDriver(self.cloud.username,
                                          secret=self.cloud.password.value,
                                          host=host,
                                          port=port,
                                          ca_cert=ca_cert)
        else:
            self.version = "6.5-"
            return driver_6_5

    def check_connection(self):
        """Check connection without performing `list_machines`

        In vSphere we are sure we got a successful connection with the provider
        if `self.connect` works, no need to run a `list_machines` to find out.

        """
        self.connect()

    def _list_machines__get_location(self, node_dict):
        cluster = node_dict['extra'].get('cluster', '')
        host = node_dict['extra'].get('host', '')
        return cluster or host

    def list_vm_folders(self):
        all_folders = self.connection.ex_list_folders()
        vm_folders = [folder for folder in all_folders if
                      "VirtualMachine" in folder[
                          'type'] or "VIRTUAL_MACHINE" in folder['type']]
        return vm_folders

    def list_datastores(self):
        datastores_raw = self.connection.ex_list_datastores()
        return datastores_raw

    def _list_locations__fetch_locations(self):
        """List locations for vSphere

        Return all locations, clusters and hosts
        """
        return self.connection.list_locations()

    def _list_machines__fetch_machines(self):
        """Perform the actual libcloud call to get list of nodes"""
        machine_list = []
        for node in self.connection.list_nodes(
                max_properties=self.cloud.max_properties_per_request):
            # Check for VMs without uuid
            if node.id is None:
                log.error("Skipping machine {} on cloud {} - {}): uuid is "
                          "null".format(node.name,
                                        self.cloud.title,
                                        self.cloud.id))
                continue
            machine_list.append(node_to_dict(node))
        return machine_list

    def _list_machines__get_size(self, node_dict):
        """Return key of size_map dict for a specific node

        Subclasses MAY override this method.
        """
        return None

    def _list_machines__get_custom_size(self, node_dict):
        # FIXME: resolve circular import issues
        from mist.api.clouds.models import CloudSize
        updated = False
        try:
            _size = CloudSize.objects.get(
                external_id=node_dict['size'].get('id'))
        except me.DoesNotExist:
            _size = CloudSize(cloud=self.cloud,
                              external_id=str(node_dict['size'].get('id')))
            updated = True
        if _size.ram != node_dict['size'].get('ram'):
            _size.ram = node_dict['size'].get('ram')
            updated = True
        if _size.cpus != node_dict['size'].get('extra', {}).get('cpus'):
            _size.cpus = node_dict['size'].get('extra', {}).get('cpus')
            updated = True
        if _size.disk != node_dict['size'].get('disk'):
            _size.disk = node_dict['size'].get('disk')
            updated = True
        name = ""
        if _size.cpus:
            name += f'{_size.cpus}vCPUs, '
        if _size.ram:
            name += f'{_size.ram}MB RAM, '
        if _size.disk:
            name += f'{_size.disk}GB disk.'
        if _size.name != name:
            _size.name = name
            updated = True
        if updated:
            _size.save()
        return _size

    def _list_machines__machine_actions(self, machine, node_dict):
        super(VSphereComputeController, self)._list_machines__machine_actions(
            machine, node_dict)
        machine.actions.clone = True
        machine.actions.rename = True
        machine.actions.create_snapshot = True
        if len(machine.extra.get('snapshots')):
            machine.actions.remove_snapshot = True
            machine.actions.revert_to_snapshot = True
        else:
            machine.actions.remove_snapshot = False
            machine.actions.revert_to_snapshot = False

    def _stop_machine(self, machine, node):
        return self.connection.stop_node(node)

    def _start_machine(self, machine, node):
        return self.connection.start_node(node)

    def _create_machine_snapshot(self, machine, node,
                                 snapshot_name, description='',
                                 dump_memory=False, quiesce=False):
        """Create a snapshot for a given machine"""
        return self.connection.ex_create_snapshot(
            node, snapshot_name, description,
            dump_memory=dump_memory, quiesce=quiesce)

    def _revert_machine_to_snapshot(self, machine, node,
                                    snapshot_name=None):
        """Revert a given machine to a previous snapshot"""
        return self.connection.ex_revert_to_snapshot(node,
                                                     snapshot_name)

    def _remove_machine_snapshot(self, machine, node,
                                 snapshot_name=None):
        """Removes a given machine snapshot"""
        return self.connection.ex_remove_snapshot(node,
                                                  snapshot_name)

    def _list_machine_snapshots(self, machine, node):
        return self.connection.ex_list_snapshots(node)

    def _list_images__fetch_images(self, search=None):
        image_folders = []
        if config.VSPHERE_IMAGE_FOLDERS:
            image_folders = config.VSPHERE_IMAGE_FOLDERS
        image_list = self.connection.list_images(folder_ids=image_folders)
        # Check for templates without uuid
        for image in image_list[:]:
            if image.id is None:
                log.error("Skipping machine {} on cloud {} - {}): uuid is "
                          "null".format(image.name,
                                        self.cloud.title,
                                        self.cloud.id))
                image_list.remove(image)
        return image_list

    def _clone_machine(self, machine, node, name, resume):
        locations = self.connection.list_locations()
        node_location = None
        for location in locations:
            if location.id == machine.location.external_id:
                node_location = location
                break
        folder = node.extra.get('folder', None)
        datastore = node.extra.get('datastore', None)
        return self.connection.create_node(name=name, image=node,
                                           size=node.size,
                                           location=node_location,
                                           ex_folder=folder,
                                           ex_datastore=datastore)


class VCloudComputeController(BaseComputeController):

    def _connect(self, **kwargs):
        host = dnat(self.cloud.owner, self.cloud.host)
        return get_driver(self.provider)(self.cloud.username,
                                         self.cloud.password.value, host=host,
                                         port=int(self.cloud.port)
                                         )

    def _list_machines__machine_actions(self, machine, node_dict):
        super(VCloudComputeController, self)._list_machines__machine_actions(
            machine, node_dict)
        if node_dict['state'] is NodeState.PENDING.value:
            machine.actions.start = True
            machine.actions.stop = True

    def _list_machines__postparse_machine(self, machine, node_dict):
        updated = False
        if machine.extra.get('os_type', '') and \
           machine.os_type != machine.extra.get('os_type'):
            machine.os_type = machine.extra.get('os_type')
            updated = True
        return updated


class OpenStackComputeController(BaseComputeController):

    def _connect(self, **kwargs):
        url = dnat(self.cloud.owner, self.cloud.url)
        return get_driver(Provider.OPENSTACK)(
            self.cloud.username,
            self.cloud.password.value,
            api_version='2.2',
            ex_force_auth_version='3.x_password',
            ex_tenant_name=self.cloud.tenant,
            ex_force_service_region=self.cloud.region,
            ex_force_base_url=self.cloud.compute_endpoint,
            ex_auth_url=url,
            ex_domain_name=self.cloud.domain or 'Default'
        )

    def _list_machines__machine_creation_date(self, machine, node_dict):
        return node_dict['extra'].get('created')  # iso8601 string

    def _list_machines__machine_actions(self, machine, node_dict):
        super(OpenStackComputeController,
              self)._list_machines__machine_actions(machine, node_dict)
        machine.actions.rename = True
        machine.actions.resize = True

    def _resize_machine(self, machine, node, node_size, kwargs):
        try:
            self.connection.ex_resize(node, node_size)
        except Exception as exc:
            raise BadRequestError('Failed to resize node: %s' % exc)

        try:
            sleep(50)
            node = self._get_libcloud_node(machine)
            return self.connection.ex_confirm_resize(node)
        except Exception as exc:
            sleep(50)
            node = self._get_libcloud_node(machine)
            try:
                return self.connection.ex_confirm_resize(node)
            except Exception as exc:
                raise BadRequestError('Failed to resize node: %s' % exc)

    def _list_machines__postparse_machine(self, machine, node_dict):
        updated = False
        # do not include ipv6 on public ips
        public_ips = []
        for ip in machine.public_ips:
            if ip and ':' not in ip:
                public_ips.append(ip)
        if machine.public_ips != public_ips:
            machine.public_ips = public_ips
            updated = True
        return updated

    def _list_sizes__get_cpu(self, size):
        return size.vcpus

    def _list_machines__get_size(self, node):
        return node['extra'].get('flavorId')


class DockerComputeController(BaseComputeController):

    def __init__(self, *args, **kwargs):
        super(DockerComputeController, self).__init__(*args, **kwargs)
        self._dockerhost = None

    def _connect(self, **kwargs):
        host, port = dnat(self.cloud.owner, self.cloud.host,
                          self.cloud.port)

        try:
            socket.setdefaulttimeout(15)
            so = socket.socket(socket.AF_INET, socket.SOCK_STREAM)
            so.connect((sanitize_host(host), int(port)))
            so.close()
        except:
            raise Exception("Make sure host is accessible "
                            "and docker port is specified")

        # TLS authentication.
        if self.cloud.key_file and self.cloud.cert_file:
            key_temp_file = tempfile.NamedTemporaryFile(delete=False)
            key_temp_file.write(self.cloud.key_file.value.encode())
            key_temp_file.close()
            cert_temp_file = tempfile.NamedTemporaryFile(delete=False)
            cert_temp_file.write(self.cloud.cert_file.encode())
            cert_temp_file.close()
            ca_cert = None
            if self.cloud.ca_cert_file:
                ca_cert_temp_file = tempfile.NamedTemporaryFile(delete=False)
                ca_cert_temp_file.write(self.cloud.ca_cert_file.encode())
                ca_cert_temp_file.close()
                ca_cert = ca_cert_temp_file.name

            # tls auth
            return get_container_driver(Container_Provider.DOCKER)(
                host=host, port=port,
                key_file=key_temp_file.name,
                cert_file=cert_temp_file.name,
                ca_cert=ca_cert)

        # Username/Password authentication.
        if self.cloud.username and self.cloud.password:

            return get_container_driver(Container_Provider.DOCKER)(
                key=self.cloud.username,
                secret=self.cloud.password.value,
                host=host, port=port)
        # open authentication.
        else:
            return get_container_driver(Container_Provider.DOCKER)(
                host=host, port=port)

    def _list_machines__fetch_machines(self):
        """Perform the actual libcloud call to get list of containers"""
        containers = self.connection.list_containers(all=self.cloud.show_all)
        # add public/private ips for mist
        for container in containers:
            public_ips, private_ips = [], []
            host = sanitize_host(self.cloud.host)
            if is_private_subnet(host):
                private_ips.append(host)
            else:
                public_ips.append(host)
            container.public_ips = public_ips
            container.private_ips = private_ips
            container.size = None
            container.image = container.image.name
        return [node_to_dict(node) for node in containers]

    def _list_machines__machine_creation_date(self, machine, node_dict):
        return node_dict['extra'].get('created')  # unix timestamp

    def _list_machines__machine_actions(self, machine, node_dict):
        # todo this is not necessary
        super(DockerComputeController, self)._list_machines__machine_actions(
            machine, node_dict)
        if node_dict['state'] in (ContainerState.RUNNING,):
            machine.actions.rename = True
        elif node_dict['state'] in (ContainerState.REBOOTING,
                                    ContainerState.PENDING):
            machine.actions.start = False
            machine.actions.stop = False
            machine.actions.reboot = False
        elif node_dict['state'] in (ContainerState.STOPPED,
                                    ContainerState.UNKNOWN):
            # We assume unknown state means stopped.
            machine.actions.start = True
            machine.actions.stop = False
            machine.actions.reboot = False
            machine.actions.rename = True
        elif node_dict['state'] in (ContainerState.TERMINATED, ):
            machine.actions.start = False
            machine.actions.stop = False
            machine.actions.reboot = False
            machine.actions.destroy = False
            machine.actions.rename = False

    def _list_machines__postparse_machine(self, machine, node_dict):
        updated = False
        if machine.machine_type != 'container':
            machine.machine_type = 'container'
            updated = True
        if machine.parent != self.dockerhost:
            machine.parent = self.dockerhost
            updated = True
        return updated

    @property
    def dockerhost(self):
        """This is a helper method to get the machine representing the host"""
        if self._dockerhost is not None:
            return self._dockerhost

        from mist.api.machines.models import Machine
        try:
            # Find dockerhost from database.
            machine = Machine.objects.get(cloud=self.cloud,
                                          machine_type='container-host')
        except Machine.DoesNotExist:
            try:
                # Find dockerhost with previous format from database.
                machine = Machine.objects.get(
                    cloud=self.cloud,
                    # Nested query. Trailing underscores to avoid conflict
                    # with mongo's $type operator. See:
                    # https://github.com/MongoEngine/mongoengine/issues/1410
                    **{'extra__tags__type__': 'docker_host'}
                )
            except Machine.DoesNotExist:
                # Create dockerrhost machine.
                machine = Machine(cloud=self.cloud,
                                  machine_type='container-host')

        # Update dockerhost machine model fields.
        changed = False
        for attr, val in {'name': self.cloud.title,
                          'hostname': self.cloud.host,
                          'machine_type': 'container-host'}.items():
            if getattr(machine, attr) != val:
                setattr(machine, attr, val)
                changed = True
        if not machine.machine_id:
            machine.machine_id = machine.id
            changed = True
        try:
            ip_addr = socket.gethostbyname(machine.hostname)
        except socket.gaierror:
            pass
        else:
            is_private = netaddr.IPAddress(ip_addr).is_private()
            ips = machine.private_ips if is_private else machine.public_ips
            if ip_addr not in ips:
                ips.insert(0, ip_addr)
                changed = True
        if changed:
            machine.save()

        self._dockerhost = machine
        return machine

    def inspect_node(self, node):
        """
        Inspect a container
        """
        result = self.connection.connection.request(
            "/v%s/containers/%s/json" % (self.connection.version,
                                         node.id)).object

        name = result.get('Name').strip('/')
        if result['State']['Running']:
            state = ContainerState.RUNNING
        else:
            state = ContainerState.STOPPED

        extra = {
            'image': result.get('Image'),
            'volumes': result.get('Volumes'),
            'env': result.get('Config', {}).get('Env'),
            'ports': result.get('ExposedPorts'),
            'network_settings': result.get('NetworkSettings', {}),
            'exit_code': result['State'].get("ExitCode")
        }

        node_id = result.get('Id')
        if not node_id:
            node_id = result.get('ID', '')

        host = sanitize_host(self.cloud.host)
        public_ips, private_ips = [], []
        if is_private_subnet(host):
            private_ips.append(host)
        else:
            public_ips.append(host)

        networks = result['NetworkSettings'].get('Networks', {})
        for network in networks:
            network_ip = networks[network].get('IPAddress')
            if is_private_subnet(network_ip):
                private_ips.append(network_ip)
            else:
                public_ips.append(network_ip)

        ips = []  # TODO maybe the api changed
        ports = result.get('Ports', [])
        for port in ports:
            if port.get('IP') is not None:
                ips.append(port.get('IP'))

        contnr = (Container(id=node_id,
                            name=name,
                            image=result.get('Image'),
                            state=state,
                            ip_addresses=ips,
                            driver=self.connection,
                            extra=extra))
        contnr.public_ips = public_ips
        contnr.private_ips = private_ips
        contnr.size = None
        return contnr

    def _list_machines__fetch_generic_machines(self):
        return [self.dockerhost]

    def _list_images__fetch_images(self, search=None):
        if not search:
            # Fetch mist's recommended images
            images = [ContainerImage(id=image, name=name, path=None,
                                     version=None, driver=self.connection,
                                     extra={})
                      for image, name in list(config.DOCKER_IMAGES.items())]
            images += self.connection.list_images()

        else:
            # search on dockerhub
            images = self.connection.ex_search_images(term=search)[:100]

        return images

    def image_is_default(self, image_id):
        return image_id in config.DOCKER_IMAGES

    def _action_change_port(self, machine, node):
        """This part exists here for docker specific reasons. After start,
        reboot and destroy actions, docker machine instance need to rearrange
        its port. Finally save the machine in db.
        """
        # this exist here cause of docker host implementation
        if machine.machine_type == 'container-host':
            return
        container_info = self.inspect_node(node)

        try:
            port = container_info.extra[
                'network_settings']['Ports']['22/tcp'][0]['HostPort']
        except (KeyError, TypeError):
            # add TypeError in case of 'Ports': {u'22/tcp': None}
            port = 22

        from mist.api.machines.models import KeyMachineAssociation
        key_associations = KeyMachineAssociation.objects(machine=machine)
        for key_assoc in key_associations:
            key_assoc.port = port
            key_assoc.save()
        return True

    def _get_libcloud_node(self, machine, no_fail=False):
        """Return an instance of a libcloud node

        This is a private method, used mainly by machine action methods.
        """
        assert self.cloud == machine.cloud
        for node in self.connection.list_containers():
            if node.id == machine.machine_id:
                return node
        if no_fail:
            container = Container(id=machine.machine_id,
                                  name=machine.machine_id,
                                  image=machine.image.id,
                                  state=0,
                                  ip_addresses=[],
                                  driver=self.connection,
                                  extra={})
            container.public_ips = []
            container.private_ips = []
            container.size = None
            return container
        raise MachineNotFoundError(
            "Machine with machine_id '%s'." % machine.machine_id
        )

    def _start_machine(self, machine, node):
        ret = self.connection.start_container(node)
        self._action_change_port(machine, node)
        return ret

    def reboot_machine(self, machine):
        if machine.machine_type == 'container-host':
            return self.reboot_machine_ssh(machine)
        return super(DockerComputeController, self).reboot_machine(machine)

    def _reboot_machine(self, machine, node):
        self.connection.restart_container(node)
        self._action_change_port(machine, node)

    def _stop_machine(self, machine, node):
        return self.connection.stop_container(node)

    def _destroy_machine(self, machine, node):
        if node.state == ContainerState.RUNNING:
            self.connection.stop_container(node)
        return self.connection.destroy_container(node)

    def _list_sizes__fetch_sizes(self):
        return []

    def _rename_machine(self, machine, node, name):
        """Private method to rename a given machine"""
        self.connection.ex_rename_container(node, name)


class LXDComputeController(BaseComputeController):
    """
    Compute controller for LXC containers
    """
    def __init__(self, *args, **kwargs):
        super(LXDComputeController, self).__init__(*args, **kwargs)
        self._lxchost = None
        self.is_lxc = True

    def _stop_machine(self, machine, node):
        """Stop the given machine"""
        return self.connection.stop_container(container=machine)

    def _start_machine(self, machine, node):
        """Start the given container"""
        return self.connection.start_container(container=machine)

    def _destroy_machine(self, machine, node):
        """Delet the given container"""

        from libcloud.container.drivers.lxd import LXDAPIException
        from libcloud.container.types import ContainerState
        try:

            if node.state == ContainerState.RUNNING:
                self.connection.stop_container(container=machine)

            container = self.connection.destroy_container(container=machine)
            return container
        except LXDAPIException as e:
            raise MistError(msg=e.message, exc=e)
        except Exception as e:
            raise MistError(exc=e)

    def _reboot_machine(self, machine, node):
        """Restart the given container"""
        return self.connection.restart_container(container=machine)

    def _list_sizes__fetch_sizes(self):
        return []

    def _list_machines__fetch_machines(self):
        """Perform the actual libcloud call to get list of containers"""

        containers = self.connection.list_containers()

        # add public/private ips for mist
        for container in containers:
            public_ips, private_ips = [], []
            for ip in container.extra.get('ips'):
                if is_private_subnet(ip):
                    private_ips.append(ip)
                else:
                    public_ips.append(ip)

            container.public_ips = public_ips
            container.private_ips = private_ips
            container.size = None
            container.image = container.image.name

        return [node_to_dict(node) for node in containers]

    def _list_machines__machine_creation_date(self, machine, node_dict):
        """Unix timestap of when the machine was created"""
        return node_dict['extra'].get('created')  # unix timestamp

    def _list_machines__postparse_machine(self, machine, node_dict):
        updated = False
        if machine.machine_type != 'container':
            machine.machine_type = 'container'
            updated = True
        return updated

    def _get_libcloud_node(self, machine, no_fail=False):
        """Return an instance of a libcloud node

        This is a private method, used mainly by machine action methods.
        """
        # assert isinstance(machine.cloud, Machine)
        assert self.cloud == machine.cloud
        for node in self.connection.list_containers():
            if node.id == machine.machine_id:
                return node
        if no_fail:
            return Node(machine.machine_id, name=machine.machine_id,
                        state=0, public_ips=[], private_ips=[],
                        driver=self.connection)
        raise MachineNotFoundError(
            "Machine with machine_id '%s'." % machine.machine_id
        )

    def _connect(self, **kwargs):
        host, port = dnat(self.cloud.owner, self.cloud.host,
                          self.cloud.port)

        try:
            socket.setdefaulttimeout(15)
            so = socket.socket(socket.AF_INET, socket.SOCK_STREAM)
            so.connect((sanitize_host(host), int(port)))
            so.close()
        except:
            raise Exception("Make sure host is accessible "
                            "and LXD port is specified")

        if self.cloud.key_file and self.cloud.cert_file:
            tls_auth = self._tls_authenticate(host=host, port=port)

            if tls_auth is None:
                raise Exception("key_file and cert_file exist "
                                "but TLS certification was not possible ")
            return tls_auth

        # Username/Password authentication.
        if self.cloud.username and self.cloud.password:

            return get_container_driver(Container_Provider.LXD)(
                key=self.cloud.username,
                secret=self.cloud.password.value,
                host=host, port=port)
        # open authentication.
        else:
            return get_container_driver(Container_Provider.LXD)(
                host=host, port=port)

    def _tls_authenticate(self, host, port):
        """Perform TLS authentication given the host and port"""

        # TLS authentication.

        key_temp_file = tempfile.NamedTemporaryFile(delete=False)
        key_temp_file.write(self.cloud.key_file.value.encode())
        key_temp_file.close()
        cert_temp_file = tempfile.NamedTemporaryFile(delete=False)
        cert_temp_file.write(self.cloud.cert_file.encode())
        cert_temp_file.close()
        ca_cert = None

        if self.cloud.ca_cert_file:
            ca_cert_temp_file = tempfile.NamedTemporaryFile(delete=False)
            ca_cert_temp_file.write(self.cloud.ca_cert_file.encode())
            ca_cert_temp_file.close()
            ca_cert = ca_cert_temp_file.name

        # tls auth
        cert_file = cert_temp_file.name
        key_file = key_temp_file.name
        return \
            get_container_driver(Container_Provider.LXD)(host=host,
                                                         port=port,
                                                         key_file=key_file,
                                                         cert_file=cert_file,
                                                         ca_cert=ca_cert)


class LibvirtComputeController(BaseComputeController):

    def _connect(self, **kwargs):
        """
        Look for the host that corresponds to the provided location
        """
        from mist.api.clouds.models import CloudLocation
        from mist.api.machines.models import Machine
        location = CloudLocation.objects.get(
            id=kwargs.get('location_id'), cloud=self.cloud)
        host = Machine.objects.get(
            cloud=self.cloud, parent=None, machine_id=location.external_id)

        return self._get_host_driver(host)

    def _get_host_driver(self, machine):
        import libcloud.compute.drivers.libvirt_driver
        libvirt_driver = libcloud.compute.drivers.libvirt_driver
        libvirt_driver.ALLOW_LIBVIRT_LOCALHOST = config.ALLOW_LIBVIRT_LOCALHOST

        if not machine.extra.get('tags', {}).get('type') == 'hypervisor':
            machine = machine.parent

        from mist.api.machines.models import KeyMachineAssociation
        from mongoengine import Q
        # Get key associations, prefer root or sudoer ones
        # TODO: put this in a helper function
        key_associations = KeyMachineAssociation.objects(
            Q(machine=machine) & (Q(ssh_user='root') | Q(sudo=True))) \
            or KeyMachineAssociation.objects(machine=machine)
        if not key_associations:
            raise ForbiddenError()

        host, port = dnat(machine.cloud.owner,
                          machine.hostname, machine.ssh_port)
        driver = get_driver(Provider.LIBVIRT)(
            host, hypervisor=machine.hostname, ssh_port=int(port),
            user=key_associations[0].ssh_user,
            ssh_key=key_associations[0].key.private.value)

        return driver

    def list_machines_single_host(self, host):
        driver = self._get_host_driver(host)
        return driver.list_nodes()

    async def list_machines_all_hosts(self, hosts, loop):
        vms = [
            loop.run_in_executor(None, self.list_machines_single_host, host)
            for host in hosts
        ]
        return await asyncio.gather(*vms)

    def _list_machines__fetch_machines(self):
        from mist.api.machines.models import Machine
        nodes = []
        for machine in Machine.objects.filter(cloud=self.cloud,
                                              missing_since=None):
            if machine.extra.get('tags', {}).get('type') == 'hypervisor':
                driver = self._get_host_driver(machine)
                nodes += [node_to_dict(node)
                          for node in driver.list_nodes()]

        return nodes

    def _list_machines__fetch_generic_machines(self):
        machines = []
        from mist.api.machines.models import Machine
        all_machines = Machine.objects(cloud=self.cloud, missing_since=None)
        for machine in all_machines:
            if machine.extra.get('tags', {}).get('type') == 'hypervisor':
                machines.append(machine)

        return machines

    def _list_machines__update_generic_machine_state(self, machine):
        # Defaults
        machine.unreachable_since = None
        machine.state = config.STATES[NodeState.RUNNING.value]

        # If any of the probes has succeeded, then state is running
        if (
            machine.ssh_probe and not machine.ssh_probe.unreachable_since or
            machine.ping_probe and not machine.ping_probe.unreachable_since
        ):
            machine.state = config.STATES[NodeState.RUNNING.value]

        # If ssh probe failed, then unreachable since then
        if machine.ssh_probe and machine.ssh_probe.unreachable_since:
            machine.unreachable_since = machine.ssh_probe.unreachable_since
            machine.state = config.STATES[NodeState.UNKNOWN.value]
        # Else if ssh probe has never succeeded and ping probe failed,
        # then unreachable since then
        elif (not machine.ssh_probe and
              machine.ping_probe and machine.ping_probe.unreachable_since):
            machine.unreachable_since = machine.ping_probe.unreachable_since
            machine.state = config.STATES[NodeState.UNKNOWN.value]

    def _list_machines__machine_actions(self, machine, node_dict):
        super(LibvirtComputeController, self)._list_machines__machine_actions(
            machine, node_dict)
        machine.actions.clone = True
        machine.actions.undefine = False
        if node_dict['state'] is NodeState.TERMINATED.value:
            # In libvirt a terminated machine can be started.
            machine.actions.start = True
            machine.actions.undefine = True
            machine.actions.rename = True
        if node_dict['state'] is NodeState.RUNNING.value:
            machine.actions.suspend = True
        if node_dict['state'] is NodeState.SUSPENDED.value:
            machine.actions.resume = True

    def _list_machines__generic_machine_actions(self, machine):
        super(LibvirtComputeController,
              self)._list_machines__generic_machine_actions(machine)
        machine.actions.rename = True
        machine.actions.start = False
        machine.actions.stop = False
        machine.actions.destroy = False
        machine.actions.reboot = False

    def _list_machines__postparse_machine(self, machine, node_dict):
        updated = False
        xml_desc = node_dict['extra'].get('xml_description')
        if xml_desc:
            escaped_xml_desc = escape(xml_desc)
            if machine.extra.get('xml_description') != escaped_xml_desc:
                machine.extra['xml_description'] = escaped_xml_desc
                updated = True
            import xml.etree.ElementTree as ET
            root = ET.fromstring(unescape(xml_desc))
            devices = root.find('devices')
            # TODO: rethink image association

            vnfs = []
            hostdevs = devices.findall('hostdev') + \
                devices.findall('interface[@type="hostdev"]')
            for hostdev in hostdevs:
                address = hostdev.find('source').find('address')
                vnf_addr = '%s:%s:%s.%s' % (
                    address.attrib.get('domain').replace('0x', ''),
                    address.attrib.get('bus').replace('0x', ''),
                    address.attrib.get('slot').replace('0x', ''),
                    address.attrib.get('function').replace('0x', ''),
                )
                vnfs.append(vnf_addr)
            if machine.extra.get('vnfs', []) != vnfs:
                machine.extra['vnfs'] = vnfs
                updated = True

        # Number of CPUs allocated to guest.
        if 'processors' in machine.extra and \
                machine.extra.get('cpus', []) != machine.extra['processors']:
            machine.extra['cpus'] = machine.extra['processors']
            updated = True

        # set machine's parent
        hypervisor = machine.extra.get('hypervisor', '')
        if hypervisor:
            try:
                from mist.api.machines.models import Machine
                parent = Machine.objects.get(cloud=machine.cloud,
                                             name=hypervisor)
            except Machine.DoesNotExist:
                # backwards compatibility
                hypervisor = hypervisor.replace('.', '-')
                try:
                    parent = Machine.objects.get(cloud=machine.cloud,
                                                 machine_id=hypervisor)
                except me.DoesNotExist:
                    parent = None
            if machine.parent != parent:
                machine.parent = parent
                updated = True
        return updated

    def _list_machines__get_machine_extra(self, machine, node_dict):
        extra = copy.copy(node_dict['extra'])
        # make sure images_location is not overriden
        extra.update({'images_location': machine.extra.get('images_location')})
        return extra

    def _list_machines__get_size(self, node):
        return None

    def _list_machines__get_custom_size(self, node):
        if not node.get('size'):
            return
        from mist.api.clouds.models import CloudSize
        updated = False
        try:
            _size = CloudSize.objects.get(
                cloud=self.cloud, external_id=node['size'].get('id'))
        except me.DoesNotExist:
            _size = CloudSize(cloud=self.cloud,
                              external_id=node['size'].get('id'))
            updated = True
        if _size.ram != node['size'].get('ram'):
            _size.ram = node['size'].get('ram')
            updated = True
        if _size.cpus != node['size'].get('extra', {}).get('cpus'):
            _size.cpus = node['size'].get('extra', {}).get('cpus')
            updated = True
        if _size.disk != int(node['size'].get('disk')):
            _size.disk = int(node['size'].get('disk'))
        name = ""
        if _size.cpus:
            name += '%s CPUs, ' % _size.cpus
        if _size.ram:
            name += '%dMB RAM' % _size.ram
        if _size.disk:
            name += f', {_size.disk}GB disk.'
        if _size.name != name:
            _size.name = name
            updated = True
        if updated:
            _size.save()

        return _size

    def _list_machines__get_location(self, node):
        return node['extra'].get('hypervisor').replace('.', '-')

    def list_sizes(self, persist=True):
        return []

    def _list_locations__fetch_locations(self, persist=True):
        """
        We refer to hosts (KVM hypervisors) as 'location' for
        consistency purpose.
        """
        from mist.api.machines.models import Machine
        # FIXME: query parent for better performance
        hosts = Machine.objects(cloud=self.cloud,
                                missing_since=None,
                                parent=None)
        locations = [NodeLocation(id=host.machine_id,
                                  name=host.name,
                                  country='', driver=None,
                                  extra=copy.deepcopy(host.extra))
                     for host in hosts]

        return locations

    def list_images_single_host(self, host):
        driver = self._get_host_driver(host)
        return driver.list_images(location=host.extra.get(
            'images_location', {}))

    async def list_images_all_hosts(self, hosts, loop):
        images = [
            loop.run_in_executor(None, self.list_images_single_host, host)
            for host in hosts
        ]
        return await asyncio.gather(*images)

    def _list_images__fetch_images(self, search=None):
        from mist.api.machines.models import Machine
        hosts = Machine.objects(cloud=self.cloud, parent=None,
                                missing_since=None)
        try:
            loop = asyncio.get_event_loop()
        except RuntimeError:
            asyncio.set_event_loop(asyncio.new_event_loop())
            loop = asyncio.get_event_loop()
        all_images = loop.run_until_complete(self.list_images_all_hosts(hosts,
                                                                        loop))
        return [image for host_images in all_images for image in host_images]

    def _list_images__postparse_image(self, image, image_libcloud):
        locations = []
        if image_libcloud.extra.get('host', ''):
            host_name = image_libcloud.extra.get('host')
            from mist.api.clouds.models import CloudLocation
            try:
                host = CloudLocation.objects.get(cloud=self.cloud,
                                                 name=host_name)
                locations.append(host.id)
            except me.DoesNotExist:
                host_name = host_name.replace('.', '-')
                try:
                    host = CloudLocation.objects.get(cloud=self.cloud,
                                                     external_id=host_name)
                    locations.append(host.id)
                except me.DoesNotExist:
                    pass
        image.extra.update({'locations': locations})

    def _get_libcloud_node(self, machine, no_fail=False):
        assert self.cloud == machine.cloud
        machine_type = machine.extra.get('tags', {}).get('type')
        host = machine if machine_type == 'hypervisor' else machine.parent

        driver = self._get_host_driver(host)

        for node in driver.list_nodes():
            if node.id == machine.machine_id:
                return node

        if no_fail:
            return Node(machine.machine_id, name=machine.machine_id,
                        state=0, public_ips=[], private_ips=[],
                        driver=self.connection)
        raise MachineNotFoundError(
            "Machine with machine_id '%s'." % machine.machine_id
        )

    def _reboot_machine(self, machine, node):
        hypervisor = node.extra.get('tags', {}).get('type', None)
        if hypervisor == 'hypervisor':
            # issue an ssh command for the libvirt hypervisor
            try:
                hostname = node.public_ips[0] if \
                    node.public_ips else \
                    node.private_ips[0]
                command = '$(command -v sudo) shutdown -r now'
                # todo move it up
                from mist.api.methods import ssh_command
                ssh_command(self.cloud.owner, self.cloud.id,
                            node.id, hostname, command)
                return True
            except MistError as exc:
                log.error("Could not ssh machine %s", machine.name)
                raise
            except Exception as exc:
                log.exception(exc)
                # FIXME: Do not raise InternalServerError!
                raise InternalServerError(exc=exc)
        else:
            node.reboot()

    def _rename_machine(self, machine, node, name):
        if machine.extra.get('tags', {}).get('type') == 'hypervisor':
            machine.name = name
            machine.save()
            from mist.api.helpers import trigger_session_update
            trigger_session_update(machine.owner.id, ['clouds'])
        else:
            self.connection.ex_rename_node(node, name)

    def remove_machine(self, machine):
        from mist.api.machines.models import KeyMachineAssociation
        KeyMachineAssociation.objects(machine=machine).delete()
        machine.missing_since = datetime.datetime.now()
        machine.save()

        if amqp_owner_listening(self.cloud.owner.id):
            old_machines = [m.as_dict() for m in
                            self.cloud.ctl.compute.list_cached_machines()]
            new_machines = self.cloud.ctl.compute.list_machines()
            self.cloud.ctl.compute.produce_and_publish_patch(
                old_machines, new_machines)

    def _start_machine(self, machine, node):
        driver = self._get_host_driver(machine)
        return driver.ex_start_node(node)

    def _stop_machine(self, machine, node):
        driver = self._get_host_driver(machine)
        return driver.ex_stop_node(node)

    def _resume_machine(self, machine, node):
        driver = self._get_host_driver(machine)
        return driver.ex_resume_node(node)

    def _destroy_machine(self, machine, node):
        driver = self._get_host_driver(machine)
        return driver.destroy_node(node)

    def _suspend_machine(self, machine, node):
        driver = self._get_host_driver(machine)
        return driver.ex_suspend_node(node)

    def _undefine_machine(self, machine, node, delete_domain_image=False):
        if machine.extra.get('active'):
            raise BadRequestError('Cannot undefine an active domain')
        driver = self._get_host_driver(machine)
        result = driver.ex_undefine_node(node)
        if delete_domain_image and result:
            xml_description = node.extra.get('xml_description', '')
            if xml_description:
                index1 = xml_description.index("source file") + 13
                index2 = index1 + xml_description[index1:].index('\'')
                image_path = xml_description[index1:index2]
                driver._run_command("rm {}".format(image_path))
        return result

    def _clone_machine(self, machine, node, name, resume):
        driver = self._get_host_driver(machine)
        return driver.ex_clone_node(node, new_name=name)

    def _list_sizes__get_cpu(self, size):
        return size.extra.get('cpu')


class OnAppComputeController(BaseComputeController):

    def _connect(self, **kwargs):
        return get_driver(Provider.ONAPP)(key=self.cloud.username,
                                          secret=self.cloud.apikey.value,
                                          host=self.cloud.host,
                                          verify=self.cloud.verify)

    def _list_machines__machine_actions(self, machine, node_dict):
        super(OnAppComputeController, self)._list_machines__machine_actions(
            machine, node_dict)
        machine.actions.resize = True
        if node_dict['state'] is NodeState.RUNNING.value:
            machine.actions.suspend = True
        if node_dict['state'] is NodeState.SUSPENDED.value:
            machine.actions.resume = True

    def _list_machines__machine_creation_date(self, machine, node_dict):
        created_at = node_dict['extra'].get('created_at')
        created_at = iso8601.parse_date(created_at)
        created_at = pytz.UTC.normalize(created_at)
        return created_at

    def _list_machines__postparse_machine(self, machine, node_dict):
        updated = False

        os_type = node_dict['extra'].get('operating_system', 'linux')
        # on a VM this has been freebsd and it caused list_machines to raise
        # exception due to validation of machine model
        if os_type not in ('unix', 'linux', 'windows', 'coreos'):
            os_type = 'linux'
        if os_type != machine.os_type:
            machine.os_type = os_type
            updated = True

        image_id = machine.extra.get('template_label') \
            or machine.extra.get('operating_system_distro')
        if image_id != machine.extra.get('image_id'):
            machine.extra['image_id'] = image_id
            updated = True

        if machine.extra.get('template_label'):
            machine.extra.pop('template_label', None)
            updated = True

        size = "%scpu, %sM ram" % \
            (machine.extra.get('cpus'), machine.extra.get('memory'))
        if size != machine.extra.get('size'):
            machine.extra['size'] = size
            updated = True

        return updated

    def _list_machines__cost_machine(self, machine, node_dict):
        if node_dict['state'] == NodeState.STOPPED.value:
            cost_per_hour = node_dict['extra'].get(
                'price_per_hour_powered_off', 0)
        else:
            cost_per_hour = node_dict['extra'].get('price_per_hour', 0)
        return cost_per_hour, 0

    def _list_machines__get_custom_size(self, node):
        # FIXME: resolve circular import issues
        from mist.api.clouds.models import CloudSize
        _size = CloudSize(cloud=self.cloud,
                          external_id=str(node['extra'].get('id')))
        _size.ram = node['extra'].get('memory')
        _size.cpus = node['extra'].get('cpus')
        _size.save()
        return _size

    def _resume_machine(self, machine, node):
        return self.connection.ex_resume_node(node)

    def _suspend_machine(self, machine, node):
        return self.connection.ex_suspend_node(node)

    def _resize_machine(self, machine, node, node_size, kwargs):
        # send only non empty valid args
        valid_kwargs = {}
        for param in kwargs:
            if param in ['memory', 'cpus', 'cpu_shares', 'cpu_units'] \
                    and kwargs[param]:
                valid_kwargs[param] = kwargs[param]
        try:
            return self.connection.ex_resize_node(node,
                                                  **valid_kwargs)
        except Exception as exc:
            raise BadRequestError('Failed to resize node: %s' % exc)

    def _list_locations__fetch_locations(self):
        """Get locations

        We will perform a few calls to get hypervisor_group_id
        paramater sent for create machine, and the max sizes to
        populate the create machine wizard for cpu/disk/memory,
        since this info can be retrieved per location.
        We will also get network information and match it per
        location, useful only to choose network on new VMs

        """
        # calls performed:
        # 1) get list of compute zones - associate
        # location with hypervisor_group_id, max_cpu, max_memory
        # 2) get data store zones and data stores to get max_disk_size
        # 3) get network ids per location

        locations = self.connection.list_locations()
        if locations:
            hypervisors = self.connection.connection.request(
                "/settings/hypervisor_zones.json")
            for l in locations:
                for hypervisor in hypervisors.object:
                    h = hypervisor.get("hypervisor_group")
                    if str(h.get("location_group_id")) == l.id:
                        # get max_memory/max_cpu
                        l.extra["max_memory"] = h.get("max_host_free_memory")
                        l.extra["max_cpu"] = h.get("max_host_cpu")
                        l.extra["hypervisor_group_id"] = h.get("id")
                        break

            try:
                data_store_zones = self.connection.connection.request(
                    "/settings/data_store_zones.json").object
                data_stores = self.connection.connection.request(
                    "/settings/data_stores.json").object
            except:
                pass

            for l in locations:
                # get data store zones, and match with locations
                # through location_group_id
                # then calculate max_disk_size per data store,
                # by matching data store zones and data stores
                try:
                    store_zones = [dsg for dsg in data_store_zones if l.id is
                                   str(dsg['data_store_group']
                                       ['location_group_id'])]
                    for store_zone in store_zones:
                        stores = [store for store in data_stores if
                                  store['data_store']['data_store_group_id'] is
                                  store_zone['data_store_group']['id']]
                        for store in stores:
                            l.extra['max_disk_size'] = store['data_store']
                            ['data_store_size'] - store['data_store']['usage']
                except:
                    pass

            try:
                networks = self.connection.connection.request(
                    "/settings/network_zones.json").object
            except:
                pass

            for l in locations:
                # match locations with network ids (through location_group_id)
                l.extra['networks'] = []

                try:
                    for network in networks:
                        net = network["network_group"]
                        if str(net["location_group_id"]) == l.id:
                            l.extra['networks'].append({'name': net['label'],
                                                        'id': net['id']})
                except:
                    pass

        return locations


class OtherComputeController(BaseComputeController):

    def _connect(self, **kwargs):
        return None

    def _list_machines__fetch_machines(self):
        return []

    def _list_machines__update_generic_machine_state(self, machine):
        """Update generic machine state (based on ping/ssh probes)

        It is only used in generic machines.
        """

        # Defaults
        machine.unreachable_since = None

        # If any of the probes has succeeded, then state is running
        if (
            machine.ssh_probe and not machine.ssh_probe.unreachable_since or
            machine.ping_probe and not machine.ping_probe.unreachable_since
        ):
            machine.state = config.STATES[NodeState.RUNNING.value]
        # If ssh probe failed, then unreachable since then
        elif machine.ssh_probe and machine.ssh_probe.unreachable_since:
            machine.unreachable_since = machine.ssh_probe.unreachable_since
            machine.state = config.STATES[NodeState.UNKNOWN.value]
        # Else if ssh probe has never succeeded and ping probe failed,
        # then unreachable since then
        elif (not machine.ssh_probe and
              machine.ping_probe and machine.ping_probe.unreachable_since):
            machine.unreachable_since = machine.ping_probe.unreachable_since
            machine.state = config.STATES[NodeState.UNKNOWN.value]
        else:  # Asume running if no indication otherwise
            machine.state = config.STATES[NodeState.RUNNING.value]

    def _list_machines__generic_machine_actions(self, machine):
        """Update an action for a bare metal machine

        Bare metal machines only support remove, reboot and tag actions"""

        super(OtherComputeController,
              self)._list_machines__generic_machine_actions(machine)
        machine.actions.remove = True

    def _get_libcloud_node(self, machine):
        return None

    def _list_machines__fetch_generic_machines(self):
        from mist.api.machines.models import Machine
        return Machine.objects(cloud=self.cloud, missing_since=None)

    def reboot_machine(self, machine):
        return self.reboot_machine_ssh(machine)

    def remove_machine(self, machine):
        from mist.api.machines.models import KeyMachineAssociation
        KeyMachineAssociation.objects(machine=machine).delete()
        machine.missing_since = datetime.datetime.now()
        machine.save()

    def list_images(self, persist=True, search=None):
        return []

    def list_sizes(self, persist=True):
        return []

    def list_locations(self, persist=True):
        return []


class KubeVirtComputeController(BaseComputeController):

    def _connect(self, **kwargs):
        host, port = dnat(self.cloud.owner,
                          self.cloud.host, self.cloud.port)
        try:
            socket.setdefaulttimeout(15)
            so = socket.socket(socket.AF_INET, socket.SOCK_STREAM)
            so.connect((sanitize_host(host), int(port)))
            so.close()
        except:
            raise Exception("Make sure host is accessible "
                            "and kubernetes port is specified")

        verify = self.cloud.verify

        ca_cert = None
        if self.cloud.ca_cert_file:
            ca_cert_temp_file = tempfile.NamedTemporaryFile(delete=False)
            ca_cert_temp_file.write(self.cloud.ca_cert_file.value.encode())
            ca_cert_temp_file.close()
            ca_cert = ca_cert_temp_file.name

        # tls authentication
        if self.cloud.key_file and self.cloud.cert_file:
            key_temp_file = tempfile.NamedTemporaryFile(delete=False)
            key_temp_file.write(self.cloud.key_file.value.encode())
            key_temp_file.close()
            key_file = key_temp_file.name
            cert_temp_file = tempfile.NamedTemporaryFile(delete=False)
            cert_temp_file.write(self.cloud.cert_file.value.encode())
            cert_temp_file.close()
            cert_file = cert_temp_file.name

            return get_driver(Provider.KUBEVIRT)(secure=True,
                                                 host=host,
                                                 port=port,
                                                 key_file=key_file,
                                                 cert_file=cert_file,
                                                 ca_cert=ca_cert)

        elif self.cloud.token:
            token = self.cloud.token
            return get_driver(Provider.KUBEVIRT)(key=token,
                                                 secure=True,
                                                 host=host,
                                                 port=port,
                                                 ca_cert=ca_cert,
                                                 ex_token_bearer_auth=True
                                                 )
        # username/password auth
        elif self.cloud.username and self.cloud.password:
            key = self.cloud.username
            secret = self.cloud.password.value

            return get_driver(Provider.KUBEVIRT)(key=key,
                                                 secret=secret,
                                                 secure=True,
                                                 host=host,
                                                 port=port)
        else:
            msg = '''Necessary parameters for authentication are missing.
            Either a key_file/cert_file pair or a username/pass pair
            or a bearer token.'''
            raise ValueError(msg)

    def _list_machines__machine_actions(self, machine, node_dict):
        super(KubeVirtComputeController,
              self)._list_machines__machine_actions(
            machine, node_dict)
        machine.actions.start = True
        machine.actions.stop = True
        machine.actions.reboot = True
        machine.actions.destroy = True
        machine.actions.expose = True

    def _reboot_machine(self, machine, node):
        return self.connection.reboot_node(node)

    def _start_machine(self, machine, node):
        return self.connection.start_node(node)

    def _stop_machine(self, machine, node):
        return self.connection.stop_node(node)

    def _destroy_machine(self, machine, node):
        res = self.connection.destroy_node(node)
        if res:
            if machine.extra.get('pvcs'):
                # FIXME: resolve circular import issues
                from mist.api.models import Volume
                volumes = Volume.objects.filter(cloud=self.cloud)
                for volume in volumes:
                    if machine.id in volume.attached_to:
                        volume.attached_to.remove(machine.id)

    def _list_machines__postparse_machine(self, machine, node_dict):
        updated = False
        if machine.machine_type != 'container':
            machine.machine_type = 'container'
            updated = True

        if node_dict['extra']['pvcs']:
            pvcs = node_dict['extra']['pvcs']
            from mist.api.models import Volume
            volumes = Volume.objects.filter(
                cloud=self.cloud, missing_since=None)
            for volume in volumes:
                if 'pvc' in volume.extra:
                    if volume.extra['pvc']['name'] in pvcs:
                        if machine not in volume.attached_to:
                            volume.attached_to.append(machine)
                            volume.save()
                            updated = True
        return updated

    def _list_machines__get_location(self, node):
        return node['extra'].get('namespace', "")

    def _list_machines__get_size(self, node):
        return node['size'].get('id')

    def _list_sizes__get_cpu(self, size):
        cpu = int(size.extra.get('cpus') or 1)
        if cpu > 1000:
            cpu = cpu / 1000
        elif cpu > 99:
            cpu = 1
        return cpu

    def expose_port(self, machine, port_forwards):
        machine_libcloud = self._get_libcloud_node(machine)

        # validate input
        from mist.api.machines.methods import validate_portforwards_kubevirt
        data = validate_portforwards_kubevirt(port_forwards)

        self.connection.ex_create_service(machine_libcloud, data.get(
                                          'ports', []),
                                          service_type=data.get(
                                              'service_type'),
                                          override_existing_ports=True,
                                          cluster_ip=data.get(
                                              'cluster_ip', None),
                                          load_balancer_ip=data.get(
                                              'load_balancer_ip', None))<|MERGE_RESOLUTION|>--- conflicted
+++ resolved
@@ -667,16 +667,12 @@
 class LinodeComputeController(BaseComputeController):
 
     def _connect(self, **kwargs):
-<<<<<<< HEAD
-        return get_driver(Provider.LINODE)(self.cloud.apikey.value)
-=======
         if self.cloud.apiversion is not None:
             return get_driver(Provider.LINODE)(
-                self.cloud.apikey,
+                self.cloud.apikey.value,
                 api_version=self.cloud.apiversion)
         else:
-            return get_driver(Provider.LINODE)(self.cloud.apikey)
->>>>>>> 3e02762b
+            return get_driver(Provider.LINODE)(self.cloud.apikey.value)
 
     def _list_machines__machine_creation_date(self, machine, node_dict):
         if self.cloud.apiversion is not None:
