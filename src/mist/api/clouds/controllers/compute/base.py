--- conflicted
+++ resolved
@@ -1510,56 +1510,21 @@
         """
         raise NotImplementedError()
 
-<<<<<<< HEAD
-    def clone_machine(self, machine, name=None, resume=False):
-        """Clone machine
-=======
     def create_machine_snapshot(self, machine, snapshot_name, description='',
                                 dump_memory=False, quiesce=False):
         """Create a snapshot for machine
->>>>>>> 4b11b4ac
 
         The param `machine` must be an instance of a machine model of this
         cloud.
 
         Not that the usual way to undefine a machine would be to run
 
-<<<<<<< HEAD
-            machine.ctl.clone()
-=======
             machine.ctl.create_snapshot()
->>>>>>> 4b11b4ac
 
         which would in turn call this method, so that its cloud can customize
         it as needed.
 
         If a subclass of this controller wishes to override the way machines
-<<<<<<< HEAD
-        are undefineed, it should override `_clone_machine` method instead.
-
-        """
-        assert self.cloud == machine.cloud
-        if not machine.actions.clone:
-            raise ForbiddenError("Machine doesn't support clone.")
-
-        log.debug("Cloning %s", machine)
-
-        machine_libcloud = self._get_machine_libcloud(machine)
-        try:
-            self._clone_machine(machine, machine_libcloud, name, resume)
-        except MistError as exc:
-            log.error("Failed to clone %s", machine)
-            raise
-        except Exception as exc:
-            log.exception(exc)
-            raise InternalServerError(exc=exc)
-
-    def _clone_machine(self, machine, machine_libcloud, name=None,
-                       resume=False):
-        """Private method to clone a given machine
-
-        Only LibvirtComputeController subclass implements this method.
-=======
         snapshots are created, it should override `_create_machine_snapshot`
         method instead.
 
@@ -1643,19 +1608,10 @@
         """Private method to remove a snapshot for a given machine
 
         Only VSphereComputeController subclass implements this method.
->>>>>>> 4b11b4ac
 
         Params:
             machine: instance of machine model of this cloud
             machine_libcloud: instance of corresponding libcloud node
-<<<<<<< HEAD
-            name: the clone's unique name
-            resume: denotes whether to resume the original node
-
-        Differnent cloud controllers should override this private method,
-        which is called by the public method `clone_machine`.
-
-=======
             snapshot_name: snapshot to remove, if None pick the last one
 
         Different cloud controllers should override this private method, which
@@ -1758,6 +1714,56 @@
 
         Different cloud controllers should override this private method, which
         is called by the public method `list_machine_snapshots`.
->>>>>>> 4b11b4ac
+        """
+        raise NotImplementedError()
+
+    def clone_machine(self, machine, name=None, resume=False):
+        """Clone machine
+
+        The param `machine` must be an instance of a machine model of this
+        cloud.
+
+        Not that the usual way to undefine a machine would be to run
+
+            machine.ctl.clone()
+
+        which would in turn call this method, so that its cloud can customize
+        it as needed.
+
+        If a subclass of this controller wishes to override the way machines
+        are undefineed, it should override `_clone_machine` method instead.
+
+        """
+        assert self.cloud == machine.cloud
+        if not machine.actions.clone:
+            raise ForbiddenError("Machine doesn't support clone.")
+
+        log.debug("Cloning %s", machine)
+
+        machine_libcloud = self._get_machine_libcloud(machine)
+        try:
+            self._clone_machine(machine, machine_libcloud, name, resume)
+        except MistError as exc:
+            log.error("Failed to clone %s", machine)
+            raise
+        except Exception as exc:
+            log.exception(exc)
+            raise InternalServerError(exc=exc)
+
+    def _clone_machine(self, machine, machine_libcloud, name=None,
+                       resume=False):
+        """Private method to clone a given machine
+
+        Only LibvirtComputeController subclass implements this method.
+
+        Params:
+            machine: instance of machine model of this cloud
+            machine_libcloud: instance of corresponding libcloud node
+            name: the clone's unique name
+            resume: denotes whether to resume the original node
+
+        Differnent cloud controllers should override this private method,
+        which is called by the public method `clone_machine`.
+
         """
         raise NotImplementedError()