"""Definition of base classes for Clouds

This currently contains only BaseController. It includes basic functionality
for a given cloud (including libcloud calls, fetching and storing information
to db etc. Cloud specific controllers are in `mist.api.clouds.controllers`.

"""

import ssl
import json
import copy
import socket
import logging
import datetime
import calendar
import requests

import jsonpatch

import mongoengine as me

from libcloud.common.types import InvalidCredsError
from libcloud.compute.types import NodeState
from libcloud.compute.base import NodeLocation, Node
from libcloud.common.exceptions import BaseHTTPError

from amqp.connection import Connection

from mist.api import config

from mist.api.exceptions import MistError
from mist.api.exceptions import ConflictError
from mist.api.exceptions import ForbiddenError
from mist.api.exceptions import BadRequestError
from mist.api.exceptions import InternalServerError
from mist.api.exceptions import MachineNotFoundError
from mist.api.exceptions import CloudUnavailableError
from mist.api.exceptions import CloudUnauthorizedError
from mist.api.exceptions import SSLError

from mist.api.helpers import get_datetime
from mist.api.helpers import amqp_publish
from mist.api.helpers import amqp_publish_user
from mist.api.helpers import amqp_owner_listening

from mist.api.concurrency.models import PeriodicTaskInfo
from mist.api.concurrency.models import PeriodicTaskThresholdExceeded

from mist.api.clouds.controllers.base import BaseController
from mist.api.tag.models import Tag
from mist.api.machines.models import Machine

if config.HAS_CORE:
    from mist.core.vpn.methods import destination_nat as dnat
else:
    from mist.api.dummy.methods import dnat

log = logging.getLogger(__name__)


def _decide_machine_cost(machine, tags=None, cost=(0, 0)):
    """Decide what the monthly and hourly machine cost is

    Params:
    machine:    Machine model instance
    tags:       Optional machine tags dict, if not provided it will be queried.
    cost:       Optional two-tuple of hourly/monthly cost, such as that
                returned by cloud provider.

    Any cost-specific tags take precedence.
    """

    def parse_num(num):
        try:
            return float(num or 0)
        except (ValueError, TypeError):
            log.warning("Can't parse %r as float.", num)
            return 0

    now = datetime.datetime.utcnow()
    month_days = calendar.monthrange(now.year, now.month)[1]

    # Get machine tags from db
    tags = tags or {tag.key: tag.value for tag in Tag.objects(
        owner=machine.cloud.owner, resource=machine,
    )}

    try:
        cph = parse_num(tags.get('cost_per_hour'))
        cpm = parse_num(tags.get('cost_per_month'))
        if not (cph or cpm) or cph > 100 or cpm > 100 * 24 * 31:
            log.debug("Invalid cost tags for machine %s", machine)
            cph, cpm = map(parse_num, cost)
        if not cph:
            cph = float(cpm) / month_days / 24
        elif not cpm:
            cpm = cph * 24 * month_days
    except Exception:
        log.exception("Error while deciding cost for machine %s", machine)

    machine.cost.hourly = cph
    machine.cost.monthly = cpm


class BaseComputeController(BaseController):
    """Abstract base class for every cloud/provider controller

    This base controller factors out all the steps common to all or most
    clouds into a base class, and defines an interface for provider or
    technology specific cloud controllers.

    Subclasses are meant to extend or override methods of this base class to
    account for differences between different cloud types.

    Care should be taken when considering to add new methods to a subclass.
    All controllers should have the same interface, to the degree this is
    feasible. That is to say, don't add a new method to a subclass unless
    there is a very good reason to do so.

    The following convention is followed:

    Any methods and attributes that don't start with an underscore are the
    controller's public API.

    In the `BaseComputeController`, these public methods will in most cases
    contain a basic implementation that works for most clouds, along with the
    proper logging and error handling. In almost all cases, subclasses SHOULD
    NOT override or extend the public methods of `BaseComputeController`. To
    account for cloud/subclass specific behaviour, one is expected to override
    the internal/private methods of `BaseComputeController`.

    Any methods and attributes that start with an underscore are the
    controller's internal/private API.

    To account for cloud/subclass specific behaviour, the public methods of
    `BaseComputeController` call a number of private methods. These methods
    will always start with an underscore, such as `self._connect`. When an
    internal method is only ever used in the process of one public method, it
    is prefixed as such to make identification and purpose more obvious. For
    example, method `self._list_machines__postparse_machine` is called in the
    process of `self.list_machines` to postparse a machine and inject or modify
    its attributes.

    This `BaseComputeController` defines a strict interface to controlling
    clouds.  For each different cloud type, a subclass needs to be defined. The
    subclass must at least define a proper `self._connect` method. For simple
    clouds, this may be enough. To provide cloud specific processing, hook the
    code on the appropriate private method. Each method defined here documents
    its intended purpose and use.

    """

    def check_connection(self):
        """Raise exception if we can't connect to cloud provider

        In case of error, an instance of `CloudUnavailableError` or
        `CloudUnauthorizedError` should be raised.

        For most cloud providers, who use an HTTP API, calling `connect`
        doesn't really establish a connection, so we also have to attempt to
        make an actual call such as `list_machines` to verify that the
        connection actually works.

        If a subclass's `connect` not raising errors is enough to make sure
        that establishing a connection works, then these subclasses should
        override this method and only call `connect`.

        In most cases, subclasses SHOULD NOT override or extend this method.

        """
        super(BaseComputeController, self).check_connection()
        self.list_machines()

    def list_cached_machines(self, timedelta=datetime.timedelta(days=1)):
        """Return list of machines from database

        Only returns machines that existed last time we check and we've seen
        during the last `timedelta`.

        """
        return Machine.objects(
            cloud=self.cloud,
            missing_since=None,
            last_seen__gt=datetime.datetime.utcnow() - timedelta,
        )

    def list_machines(self, persist=True):
        """Return list of machines for cloud

        A list of nodes is fetched from libcloud, the data is processed, stored
        on machine models, and a list of machine models is returned.

        Subclasses SHOULD NOT override or extend this method.

        This method wraps `_list_machines` which contains the core
        implementation.

        """

        task_key = 'cloud:list_machines:%s' % self.cloud.id
        task = PeriodicTaskInfo.get_or_add(task_key)
        try:
            with task.task_runner(persist=persist):
                old_machines = {'%s-%s' % (m.id, m.machine_id): m.as_dict()
                                for m in self.list_cached_machines()}
                machines = self._list_machines()
        except PeriodicTaskThresholdExceeded:
            self.cloud.disable()
            raise

        # Initialize AMQP connection to reuse for multiple messages.
        amqp_conn = Connection(config.AMQP_URI)

        if amqp_owner_listening(self.cloud.owner.id):
            if not config.MACHINE_PATCHES:
                amqp_publish_user(self.cloud.owner.id,
                                  routing_key='list_machines',
                                  connection=amqp_conn,
                                  data={'cloud_id': self.cloud.id,
                                        'machines': [machine.as_dict()
                                                     for machine in machines]})
            else:
                # Publish patches to rabbitmq.
                new_machines = {'%s-%s' % (m.id, m.machine_id): m.as_dict()
                                for m in machines}
                # Exclude last seen and probe fields from patch.
                for md in old_machines, new_machines:
                    for m in md.values():
                        m.pop('last_seen')
                        m.pop('probe')
                patch = jsonpatch.JsonPatch.from_diff(old_machines,
                                                      new_machines).patch
                if patch:
                    amqp_publish_user(self.cloud.owner.id,
                                      routing_key='patch_machines',
                                      connection=amqp_conn,
                                      data={'cloud_id': self.cloud.id,
                                            'patch': patch})

        # Push historic information for inventory and cost reporting.
        for machine in machines:
            data = {'owner_id': self.cloud.owner.id,
                    'machine_id': machine.id,
                    'cost_per_month': machine.cost.monthly}
            amqp_publish(exchange='machines_inventory', routing_key='',
                         auto_delete=False, data=data, connection=amqp_conn)

        return machines

    def _list_machines(self):
        """Core logic of list_machines method
        A list of nodes is fetched from libcloud, the data is processed, stored
        on machine models, and a list of machine models is returned.

        Subclasses SHOULD NOT override or extend this method.

        There are instead a number of methods that are called from this method,
        to allow subclasses to modify the data according to the specific of
        their cloud type. These methods currently are:

            `self._list_machines__fetch_machines`
            `self._list_machines__machine_actions`
            `self._list_machines__postparse_machine`
            `self._list_machines__cost_machine`
            `self._list_machines__fetch_generic_machines`

        Subclasses that require special handling should override these, by
        default, dummy methods.

        """
        # Try to query list of machines from provider API.
        try:
            nodes = self._list_machines__fetch_machines()
            log.info("List nodes returned %d results for %s.",
                     len(nodes), self.cloud)
        except InvalidCredsError as exc:
            log.warning("Invalid creds on running list_nodes on %s: %s",
                        self.cloud, exc)
            raise CloudUnauthorizedError(msg=exc.message)
        except (requests.exceptions.SSLError, ssl.SSLError) as exc:
            log.error("SSLError on running list_nodes on %s: %s",
                      self.cloud, exc)
            raise SSLError(exc=exc)
        except Exception as exc:
            log.exception("Error while running list_nodes on %s", self.cloud)
            raise CloudUnavailableError(exc=exc)

        machines = []
        now = datetime.datetime.utcnow()

        # This is a map of locations' external IDs and names to CloudLocation
        # mongoengine objects. It is used to lookup cached locations based on
        # a node's metadata in order to associate VM instances to their region.
        locations_map = {}
        for location in CloudLocation.objects(cloud=self.cloud):
            locations_map[location.external_id] = location
            locations_map[location.name] = location

        # Process each machine in returned list.
        # Store previously unseen machines separately.
        new_machines = []
        for node in nodes:

            # Fetch machine mongoengine model from db, or initialize one.
            try:
                machine = Machine.objects.get(cloud=self.cloud,
                                              machine_id=node.id)
            except Machine.DoesNotExist:
                machine = Machine(cloud=self.cloud, machine_id=node.id).save()
                new_machines.append(machine)

            # Update machine_model's last_seen fields.
            machine.last_seen = now
            machine.missing_since = None

            # Discover location of machine.
            try:
                location_id = self._list_machines__get_location(node)
            except Exception as exc:
                log.error("Error getting location of %s: %r", machine, exc)
            else:
<<<<<<< HEAD
                machine.location = locations_map.get(location_id)
=======
                try:
                    # FIXME: resolve circular import issues
                    from mist.api.clouds.models import CloudLocation
                    _location = CloudLocation.objects.get(cloud=self.cloud,
                                                          external_id=loc_id)
                    machine.location = _location
                except CloudLocation.DoesNotExist:
                    try:
                        _location = CloudLocation.objects.get(
                            cloud=self.cloud,
                            name=loc_id)
                        machine.location = _location
                    except CloudLocation.DoesNotExist:
                        log.error("Couldn't find Location with id %s "
                                  "for cloud %s", loc_id, self.cloud)
>>>>>>> 76a96a8f

            # Get misc libcloud metadata.
            image_id = ''
            if isinstance(node.extra.get('image'), dict):
                image_id = str(node.extra.get('image').get('id'))

            if not image_id:
                image_id = str(node.image or node.extra.get('imageId') or
                               node.extra.get('image_id') or
                               node.extra.get('image') or '')

            size = (node.size or node.extra.get('flavorId') or
                    node.extra.get('instancetype'))

            machine.name = node.name
            machine.image_id = image_id
            machine.size = size
            machine.state = config.STATES[node.state]
            machine.private_ips = list(set(node.private_ips))
            machine.public_ips = list(set(node.public_ips))

            # Set machine extra dict.
            # Make sure we don't meet any surprises when we try to json encode
            # later on in the HTTP response.
            extra = self._list_machines__get_machine_extra(machine, node)

            for key, val in extra.items():
                try:
                    json.dumps(val)
                except TypeError:
                    extra[key] = str(val)
            machine.extra = extra

            # save extra.tags as dict
            if machine.extra.get('tags') and isinstance(
                    machine.extra.get('tags'), list):
                machine.extra['tags'] = dict.fromkeys(machine.extra['tags'],
                                                      '')
            # perform tag validation to prevent ValidationError
            # on machine.save()
            if machine.extra.get('tags') and isinstance(
                    machine.extra.get('tags'), dict):
                validated_tags = {}
                for tag in machine.extra['tags']:
                    if not (('.' in tag) or ('$' in tag)):
                        validated_tags[tag] = machine.extra['tags'][tag]
                machine.extra['tags'] = validated_tags

            # Set machine hostname
            if machine.extra.get('dns_name'):
                machine.hostname = machine.extra['dns_name']
            else:
                ips = machine.public_ips + machine.private_ips
                if not ips:
                    ips = []
                for ip in ips:
                    if ip and ':' not in ip:
                        machine.hostname = ip
                        break

            # Get machine creation date.
            try:
                created = self._list_machines__machine_creation_date(machine,
                                                                     node)
                if created:
                    machine.created = get_datetime(created)
            except Exception as exc:
                log.exception("Error finding creation date for %s in %s.",
                              self.cloud, machine)
            # TODO: Consider if we should fall back to using current date.
            # if not machine_model.created:
            #     machine_model.created = datetime.datetime.utcnow()

            # Update with available machine actions.
            try:
                self._list_machines__machine_actions(machine, node)
            except Exception as exc:
                log.exception("Error while finding machine actions "
                              "for machine %s:%s for %s",
                              machine.id, node.name, self.cloud)

            # Apply any cloud/provider specific post processing.
            try:
                self._list_machines__postparse_machine(machine, node)
            except Exception as exc:
                log.exception("Error while post parsing machine %s:%s for %s",
                              machine.id, node.name, self.cloud)

            # Apply any cloud/provider cost reporting.
            try:
                _decide_machine_cost(
                    machine,
                    cost=self._list_machines__cost_machine(machine, node),
                )
            except Exception as exc:
                log.exception("Error while calculating cost "
                              "for machine %s:%s for %s",
                              machine.id, node.name, self.cloud)
            if node.state.lower() == 'terminated':
                machine.cost.hourly = 0
                machine.cost.monthly = 0

            # Save all changes to machine model on the database.
            try:
                machine.save()
            except me.ValidationError as exc:
                log.error("Error adding %s: %s", machine.name, exc.to_dict())
                raise BadRequestError({"msg": exc.message,
                                       "errors": exc.to_dict()})
            except me.NotUniqueError as exc:
                log.error("Machine %s not unique error: %s", machine.name, exc)
                raise ConflictError("Machine with this name already exists")

            machines.append(machine)

        # Append generic-type machines, which aren't handled by libcloud.
        for machine in self._list_machines__fetch_generic_machines():
            machine.last_seen = now
            self._list_machines__update_generic_machine_state(machine)
            self._list_machines__generic_machine_actions(machine)

            # Set machine hostname
            if not machine.hostname:
                ips = machine.public_ips + machine.private_ips
                if not ips:
                    ips = []
                for ip in ips:
                    if ip and ':' not in ip:
                        machine.hostname = ip
                        break

            # Parse cost from tags
            _decide_machine_cost(machine)

            # Save machine
            machine.save()
            machines.append(machine)

        # Set last_seen on machine models we didn't see for the first time now.
        Machine.objects(cloud=self.cloud,
                        id__nin=[m.id for m in machines],
                        missing_since=None).update(missing_since=now)

        # Update RBAC Mappings given the list of nodes seen for the first time.
        self.cloud.owner.mapper.update(new_machines, async=False)

        # Update machine counts on cloud and org.
        # FIXME: resolve circular import issues
        from mist.api.clouds.models import Cloud
        self.cloud.machine_count = len(machines)
        self.cloud.save()
        self.cloud.owner.total_machine_count = sum(
            cloud.machine_count for cloud in Cloud.objects(
                owner=self.cloud.owner, deleted=None
            )
        )
        self.cloud.owner.save()

        # Close libcloud connection
        try:
            self.disconnect()
        except Exception as exc:
            log.warning("Error while closing connection: %r", exc)
        return machines

    def _list_machines__update_generic_machine_state(self, machine):
        """Helper method to update the machine state

        This is only overriden by the OtherServer Controller.
        It applies only to generic machines.
        """
        machine.state = config.STATES[NodeState.UNKNOWN]

    def _list_machines__generic_machine_actions(self, machine):
        """Helper method to update available generic machine's actions

        This is currently only overriden by the OtherServer Controller
        """
        for action in ('start', 'stop', 'reboot', 'destroy', 'rename',
                       'resume', 'suspend', 'undefine', 'remove'):
            setattr(machine.actions, action, False)
        if machine.key_associations:
            machine.actions.reboot = True
        machine.actions.tag = True

    def _list_machines__fetch_machines(self):
        """Perform the actual libcloud call to get list of nodes"""
        return self.connection.list_nodes()

    def _list_machines__get_machine_extra(self, machine, machine_libcloud):
        """Return extra dict for libcloud node

        Subclasses can override/extend this method if they wish to filter or
        inject extra metadata.
        """
        return copy.copy(machine_libcloud.extra)

    def _list_machines__machine_creation_date(self, machine, machine_libcloud):
        return machine_libcloud.created_at

    def _list_machines__machine_actions(self, machine, machine_libcloud):
        """Add metadata on the machine dict on the allowed actions

        Any subclass that wishes to specially handle its allowed actions, can
        implement this internal method.

        machine: A machine mongoengine model. The model may not have yet
            been saved in the database.
        machine_libcloud: An instance of a libcloud compute node, as
            returned by libcloud's list_nodes.
        This method is expected to edit `machine` in place and not return
        anything.

        Subclasses MAY extend this method.

        """
        # Defaults for running state and common clouds.
        machine.actions.start = False
        machine.actions.stop = True
        machine.actions.reboot = True
        machine.actions.destroy = True
        machine.actions.rename = False  # Most providers do not support this
        machine.actions.tag = True   # Always True now that we store tags in db

        # Actions resume, suspend and undefine are states related to KVM.
        machine.actions.resume = False
        machine.actions.suspend = False
        machine.actions.undefine = False

        # Default actions for other states.
        if machine_libcloud.state in (NodeState.REBOOTING, NodeState.PENDING):
            machine.actions.start = False
            machine.actions.stop = False
            machine.actions.reboot = False
        elif machine_libcloud.state in (NodeState.STOPPED, NodeState.UNKNOWN):
            # We assume unknown state means stopped.
            machine.actions.start = True
            machine.actions.stop = False
            machine.actions.reboot = False
        elif machine_libcloud.state in (NodeState.TERMINATED, ):
            machine.actions.start = False
            machine.actions.stop = False
            machine.actions.reboot = False
            machine.actions.destroy = False
            machine.actions.rename = False

    def _list_machines__postparse_machine(self, machine, machine_libcloud):
        """Post parse a machine before returning it in list_machines

        Any subclass that wishes to specially handle its cloud's tags and
        metadata, can implement this internal method.

        machine: A machine mongoengine model. The model may not have yet
            been saved in the database.
        machine_libcloud: An instance of a libcloud compute node,
            as returned by libcloud's list_nodes.

        This method is expected to edit its arguments in place and not return
        anything.

        Subclasses MAY override this method.

        """
        return

    def _list_machines__cost_machine(self, machine, machine_libcloud):
        """Perform cost calculations for a machine

        Any subclass that wishes to handle its cloud's pricing, can implement
        this internal method.

       machine: A machine mongoengine model. The model may not have yet
            been saved in the database.
       machine_libcloud: An instance of a libcloud compute node, as returned by
            libcloud's list_nodes.

       This method is expected to return a tuple of two values:
            (cost_per_hour, cost_per_month)

        Subclasses MAY override this method.

        """
        return 0, 0

    def _list_machines__fetch_generic_machines(self):
        """Return list of machine models that aren't handled by libcloud"""
        return []

    def check_if_machine_accessible(self, machine):
        """Attempt to port knock and ping the machine"""
        assert machine.cloud.id == self.cloud.id
        hostname = machine.hostname or (
            machine.private_ips[0] if machine.private_ips else '')
        if not hostname:
            return False
        ports_list = [22, 80, 443, 3389]
        for port in (machine.ssh_port, machine.rdp_port):
            if port and port not in ports_list:
                ports_list.insert(0, port)
        socket_timeout = 3
        # add timeout for socket
        for port in ports_list:
            log.info("Attempting to connect to %s:%d", hostname, port)
            try:
                s = socket.create_connection(
                    dnat(self.cloud.owner, hostname, port),
                    socket_timeout
                )
                s.shutdown(2)
            except:
                log.info("Failed to connect to %s:%d", hostname, port)
                continue
            log.info("Connected to %s:%d", hostname, port)
            return True
        try:
            log.info("Pinging %s", hostname)
            from mist.api.methods import ping
            ping_res = ping(owner=self.cloud.owner, host=hostname, pkts=1)
            if int(ping_res.get('packets_rx', 0)) > 0:
                log.info("Successfully pinged %s", hostname)
                return True
        except:
            log.info("Failed to ping %s", hostname)
            pass
        return False

    def list_images(self, search=None):
        """Return list of images for cloud

        This returns the results obtained from libcloud, after some processing,
        formatting and injection of extra information in a sane format.

        Subclasses SHOULD NOT override or extend this method.

        There are instead a number of methods that are called from this method,
        to allow subclasses to modify the data according to the specific of
        their cloud type. These methods currently are:

            `self._list_images__fetch_images`

        Subclasses that require special handling should override these, by
        default, dummy methods.

        """

        # Fetch images list, usually from libcloud connection.
        images = self._list_images__fetch_images(search=search)
        if not isinstance(images, list):
            images = list(images)

        # Filter out duplicate images, if any.
        seen_ids = set()
        for i in reversed(xrange(len(images))):
            image = images[i]
            if image.id in seen_ids:
                images.pop(i)
            else:
                seen_ids.add(image.id)

        # Filter images based on search term.
        if search:
            search = str(search).lower()
            images = [img for img in images
                      if search in img.id.lower() or
                      search in img.name.lower()]

        # Filter out invalid images.
        images = [img for img in images
                  if img.name and img.id[:3] not in ('aki', 'ari')]

        # Turn images to dict to return and star them.
        images = [{'id': img.id,
                   'name': img.name,
                   'extra': img.extra,
                   'star': self.image_is_starred(img.id)}
                  for img in images]

        # Sort images: Starred first, then alphabetically.
        images.sort(key=lambda image: (not image['star'], image['name']))

        return images

    def _list_images__fetch_images(self, search=None):
        """Fetch image listing in a libcloud compatible format

        This is to be called exclusively by `self.list_images`.

        Most subclasses that use a simple libcloud connection, shouldn't need
        to override or extend this method.

        Subclasses MAY override this method.

        """
        return self.connection.list_images()

    def image_is_starred(self, image_id):
        starred = image_id in self.cloud.starred
        unstarred = image_id in self.cloud.unstarred
        default = self.image_is_default(image_id)
        return starred or (default and not unstarred)

    def image_is_default(self, image_id):
        return True

    def list_sizes(self):
        """Return list of sizes for cloud

        This returns the results obtained from libcloud, after some processing,
        formatting and injection of extra information in a sane format.

        Subclasses SHOULD NOT override or extend this method.

        There are instead a number of methods that are called from this method,
        to allow subclasses to modify the data according to the specific of
        their cloud type. These methods currently are:

            `self._list_sizes__fetch_sizes`

        Subclasses that require special handling should override these, by
        default, dummy methods.

        """

        # Fetch sizes, usually from libcloud connection.
        sizes = self._list_sizes__fetch_sizes()

        # Format size information.
        return [{'id': size.id,
                 'name': size.name,
                 'bandwidth': size.bandwidth,
                 'disk': size.disk,
                 'driver': size.driver.name,
                 'price': size.price,
                 'ram': size.ram,
                 'extra': size.extra} for size in sizes]

    def _list_sizes__fetch_sizes(self):
        """Fetch size listing in a libcloud compatible format

        This is to be called exclusively by `self.list_sizes`.

        Most subclasses that use a simple libcloud connection, shouldn't need
        to override or extend this method.

        Subclasses MAY override this method.

        """
        return self.connection.list_sizes()

    def list_locations(self, persist=True):
        """Return list of locations for cloud

        A list of locations is fetched from libcloud, data is processed, stored
        on location models, and a list of location models is returned.

        Subclasses SHOULD NOT override or extend this method.

        This method wraps `_list_locations` which contains the core
        implementation.

        """
        task_key = 'cloud:list_locations:%s' % self.cloud.id
        task = PeriodicTaskInfo.get_or_add(task_key)
        try:
            with task.task_runner(persist=persist):
                cached_locations = {'%s' % l.id: l.as_dict()
                                    for l in self.list_cached_locations()}

                locations = self._list_locations()
        except PeriodicTaskThresholdExceeded:
            raise

        # Initialize AMQP connection to reuse for multiple messages.
        amqp_conn = Connection(config.AMQP_URI)
        if amqp_owner_listening(self.cloud.owner.id):
            locations_dict = [l.as_dict() for l in locations]
            if cached_locations and locations_dict:
                # Publish patches to rabbitmq.
                new_locations = {'%s' % l['id']: l for l in locations_dict}
                patch = jsonpatch.JsonPatch.from_diff(cached_locations,
                                                      new_locations).patch
                if patch:
                    amqp_publish_user(self.cloud.owner.id,
                                      routing_key='patch_locations',
                                      connection=amqp_conn,
                                      data={'cloud_id': self.cloud.id,
                                            'patch': patch})
            else:
                # TODO: remove this block, once location patches
                # are implemented in the UI
                amqp_publish_user(self.cloud.owner.id,
                                  routing_key='list_locations',
                                  connection=amqp_conn,
                                  data={'cloud_id': self.cloud.id,
                                        'locations': locations_dict})
        return locations

    def _list_locations(self):
        """Return list of available locations for current cloud

        Locations mean different things in each cloud. e.g. EC2 uses it as a
        datacenter in a given availability zone, whereas Linode lists
        availability zones. However all responses share id, name and country
        eventhough in some cases might be empty, e.g. Openstack.

        This returns the results obtained from libcloud, after some processing,
        formatting and injection of extra information in a sane format.

        Subclasses SHOULD NOT override or extend this method.

        There are instead a number of methods that are called from this method,
        to allow subclasses to modify the data according to the specific of
        their cloud type. These methods currently are:

            `self._list_locations__fetch_locations`

        Subclasses that require special handling should override these, by
        default, dummy methods.

        """

        # Fetch locations, usually from libcloud connection.
        fetched_locations = self._list_locations__fetch_locations()

        log.info("List locations returned %d results for %s.",
                 len(fetched_locations), self.cloud)

        locations = []

        for loc in fetched_locations:

            try:
                # FIXME: resolve circular import issues
                from mist.api.clouds.models import CloudLocation
                _location = CloudLocation.objects.get(cloud=self.cloud,
                                                      external_id=loc.id)
            except CloudLocation.DoesNotExist:
                _location = CloudLocation(cloud=self.cloud,
                                          external_id=loc.id)
            _location.country = loc.country
            _location.name = loc.name
            _location.extra = loc.extra

            try:
                _location.save()
            except me.ValidationError as exc:
                log.error("Error adding %s: %s", loc.name, exc.to_dict())
                raise BadRequestError({"msg": exc.message,
                                       "errors": exc.to_dict()})
            locations.append(_location)

        return locations

    def list_cached_locations(self):
<<<<<<< HEAD
        """Return list of locations from database for a specific cloud"""
        return CloudLocation.objects(cloud=self.cloud, missing_since=None)
=======
        """Return list of locations from database
        for a specific cloud
        """
        # FIXME: resolve circular import issues
        from mist.api.clouds.models import CloudLocation
        return CloudLocation.objects(cloud=self.cloud,
                                     missing_since=None)
>>>>>>> 76a96a8f

    def _list_locations__fetch_locations(self):
        """Fetch location listing in a libcloud compatible format

        This is to be called exclusively by `self.list_locations`.

        Most subclasses that use a simple libcloud connection, shouldn't need
        to override or extend this method.

        Subclasses MAY override this method.

        """
        try:
            return self.connection.list_locations()
        except:
            return [NodeLocation('', name='default', country='',
                                 driver=self.connection)]

    def _list_machines__get_location(self, node):
        """Find location code name/identifier from libcloud data

        This is to be called exclusively by `self._list_machines`.

        Subclasses MAY override this method.

        """
        return ''

    def _get_machine_libcloud(self, machine, no_fail=False):
        """Return an instance of a libcloud node

        This is a private method, used mainly by machine action methods.
        """
        # assert isinstance(machine.cloud, Machine)
        assert self.cloud == machine.cloud
        for node in self.connection.list_nodes():
            if node.id == machine.machine_id:
                return node
        if no_fail:
            return Node(machine.machine_id, name=machine.machine_id,
                        state=0, public_ips=[], private_ips=[],
                        driver=self.connection)
        raise MachineNotFoundError(
            "Machine with machine_id '%s'." % machine.machine_id
        )

    def start_machine(self, machine):
        """Start machine

        The param `machine` must be an instance of a machine model of this
        cloud.

        Not that the usual way to start a machine would be to run

            machine.ctl.start()

        which would in turn call this method, so that its cloud can customize
        it as needed.

        If a subclass of this controller wishes to override the way machines
        are started, it should override `_start_machine` method instead.

        """
        # assert isinstance(machine.cloud, Machine)
        assert self.cloud == machine.cloud
        if not machine.actions.start:
            raise ForbiddenError("Machine doesn't support start.")
        log.debug("Starting machine %s", machine)

        machine_libcloud = self._get_machine_libcloud(machine)
        try:
            self._start_machine(machine, machine_libcloud)
        except MistError as exc:
            log.error("Could not start machine %s", machine)
            raise
        except Exception as exc:
            log.exception(exc)
            raise InternalServerError(exc=exc)

    def _start_machine(self, machine, machine_libcloud):
        """Private method to start a given machine

        Params:
            machine: instance of machine model of this cloud
            machine_libcloud: instance of corresponding libcloud node

        Differnent cloud controllers should override this private method, which
        is called by the public method `start_machine`.
        """
        self.connection.ex_start_node(machine_libcloud)

    def stop_machine(self, machine):
        """Stop machine

        The param `machine` must be an instance of a machine model of this
        cloud.

        Not that the usual way to stop a machine would be to run

            machine.ctl.stop()

        which would in turn call this method, so that its cloud can customize
        it as needed.

        If a subclass of this controller wishes to override the way machines
        are stoped, it should override `_stop_machine` method instead.

        """
        # assert isinstance(machine.cloud, Machine)
        assert self.cloud == machine.cloud
        if not machine.actions.stop:
            raise ForbiddenError("Machine doesn't support stop.")
        log.debug("Stopping machine %s", machine)

        machine_libcloud = self._get_machine_libcloud(machine)
        try:
            self._stop_machine(machine, machine_libcloud)
        except MistError as exc:
            log.error("Could not stop machine %s", machine)
            raise
        except Exception as exc:
            log.exception(exc)
            raise InternalServerError(exc=exc)

    def _stop_machine(self, machine, machine_libcloud):
        """Private method to stop a given machine

        Params:
            machine: instance of machine model of this cloud
            machine_libcloud: instance of corresponding libcloud node

        Differnent cloud controllers should override this private method, which
        is called by the public method `stop_machine`.
        """
        self.connection.ex_stop_node(machine_libcloud)
        return True

    def reboot_machine(self, machine):
        """Reboot machine

        The param `machine` must be an instance of a machine model of this
        cloud.

        Not that the usual way to reboot a machine would be to run

            machine.ctl.reboot()

        which would in turn call this method, so that its cloud can customize
        it as needed.

        If a subclass of this controller wishes to override the way machines
        are rebooted, it should override `_reboot_machine` method instead.

        """
        # assert isinstance(machine.cloud, Machine)
        assert self.cloud == machine.cloud
        if not machine.actions.reboot:
            raise ForbiddenError("Machine doesn't support reboot.")
        log.debug("Rebooting machine %s", machine)

        machine_libcloud = self._get_machine_libcloud(machine)
        try:
            self._reboot_machine(machine, machine_libcloud)
        except MistError as exc:
            log.error("Could not reboot machine %s", machine)
            raise
        except Exception as exc:
            log.exception(exc)
            raise InternalServerError(exc=exc)

    def _reboot_machine(self, machine, machine_libcloud):
        """Private method to reboot a given machine

        Params:
            machine: instance of machine model of this cloud
            machine_libcloud: instance of corresponding libcloud node

        Differnent cloud controllers should override this private method, which
        is called by the public method `reboot_machine`.
        """
        machine_libcloud.reboot()

    def reboot_machine_ssh(self, machine):
        """Reboot machine by running command over SSH"""
        assert self.cloud == machine.cloud
        log.debug("Rebooting (SSH) machine %s", machine)
        try:
            if machine.public_ips:
                hostname = machine.public_ips[0]
            else:
                hostname = machine.private_ips[0]
            command = '$(command -v sudo) shutdown -r now'
            # TODO move it up
            from mist.api.methods import ssh_command
            ssh_command(self.cloud.owner, self.cloud.id,
                        machine.machine_id, hostname, command)
        except MistError as exc:
            log.error("Could not reboot machine %s", machine)
            raise
        except Exception as exc:
            log.exception(exc)
            raise InternalServerError(exc=exc)

    def destroy_machine(self, machine):
        """Destroy machine

        The param `machine` must be an instance of a machine model of this
        cloud.

        Not that the usual way to destroy a machine would be to run

            machine.ctl.destroy()

        which would in turn call this method, so that its cloud can customize
        it as needed.

        If a subclass of this controller wishes to override the way machines
        are destroyed, it should override `_destroy_machine` method instead.

        """
        # assert isinstance(machine.cloud, Machine)
        assert self.cloud == machine.cloud
        if not machine.actions.destroy:
            raise ForbiddenError("Machine doesn't support destroy.")
        log.debug("Destroying machine %s", machine)

        machine_libcloud = self._get_machine_libcloud(machine)
        try:
            self._destroy_machine(machine, machine_libcloud)
        except MistError as exc:
            log.error("Could not destroy machine %s", machine)
            raise
        except Exception as exc:
            log.exception(exc)
            raise InternalServerError(exc=exc)

        while machine.key_associations:
            machine.key_associations.pop()
        machine.state = 'terminated'
        machine.save()

    def _destroy_machine(self, machine, machine_libcloud):
        """Private method to destroy a given machine

        Params:
            machine: instance of machine model of this cloud
            machine_libcloud: instance of corresponding libcloud node

        Differnent cloud controllers should override this private method, which
        is called by the public method `destroy_machine`.
        """
        try:
            machine_libcloud.destroy()
        except BaseHTTPError:
            raise ForbiddenError("Cannot destroy machine. Check the "
                                 "termination protection setting on your "
                                 "cloud provider.")

    def remove_machine(self, machine):
        raise BadRequestError("Machines on public clouds can't be removed."
                              "This is only supported in Bare Metal clouds.")

    def resize_machine(self, machine, plan_id, kwargs):
        """Resize machine

        The param `machine` must be an instance of a machine model of this
        cloud.

        Not that the usual way to resize a machine would be to run

            machine.ctl.resize(plan_id)

        which would in turn call this method, so that its cloud can customize
        it as needed.

        If a subclass of this controller wishes to override the way machines
        are resizeed, it should override `_resize_machine` method instead.

        """
        assert self.cloud == machine.cloud
        if not machine.actions.resize:
            raise ForbiddenError("Machine doesn't support resize.")
        log.debug("Resizing machine %s", machine)

        machine_libcloud = self._get_machine_libcloud(machine)
        try:
            self._resize_machine(machine, machine_libcloud, plan_id, kwargs)
        except Exception as exc:
            raise BadRequestError('Failed to resize node: %s' % exc)
        try:
            # TODO: For better separation of concerns, maybe trigger below
            # using an event?
            from mist.api.notifications.methods import (
                dismiss_scale_notifications)
            # TODO: Make sure user feedback is positive below!
            dismiss_scale_notifications(machine, feedback='POSITIVE')
        except Exception as exc:
            log.exception("Failed to dismiss scale recommendation: %r", exc)

    def _resize_machine(self, machine, machine_libcloud, plan_id, kwargs):
        """Private method to resize a given machine

        Params:
            machine: instance of machine model of this cloud
            machine_libcloud: instance of corresponding libcloud node

        Differnent cloud controllers should override this private method, which
        is called by the public method `resize_machine`.
        """
        self.connection.ex_resize_node(machine_libcloud, plan_id)

    def rename_machine(self, machine, name):
        """Rename machine

        The param `machine` must be an instance of a machine model of this
        cloud.

        Not that the usual way to rename a machine would be to run

            machine.ctl.rename(name)

        which would in turn call this method, so that its cloud can customize
        it as needed.

        If a subclass of this controller wishes to override the way machines
        are renameed, it should override `_rename_machine` method instead.

        """
        # assert isinstance(machine.cloud, Machine)
        assert self.cloud == machine.cloud
        if not machine.actions.rename:
            raise ForbiddenError("Machine doesn't support rename.")
        log.debug("Renaming machine %s", machine)

        machine_libcloud = self._get_machine_libcloud(machine)
        try:
            self._rename_machine(machine, machine_libcloud, name)
        except MistError as exc:
            log.error("Could not rename machine %s", machine)
            raise
        except Exception as exc:
            log.exception(exc)
            raise InternalServerError(exc=exc)

    def _rename_machine(self, machine, machine_libcloud, name):
        """Private method to rename a given machine

        Params:
            machine: instance of machine model of this cloud
            machine_libcloud: instance of corresponding libcloud node

        Differnent cloud controllers should override this private method, which
        is called by the public method `rename_machine`.
        """
        self.connection.ex_rename_node(machine_libcloud, name)

    def resume_machine(self, machine):
        """Resume machine

        The param `machine` must be an instance of a machine model of this
        cloud.

        Not that the usual way to resume a machine would be to run

            machine.ctl.resume()

        which would in turn call this method, so that its cloud can customize
        it as needed.

        If a subclass of this controller wishes to override the way machines
        are resumed, it should override `_resume_machine` method instead.

        """
        # assert isinstance(machine.cloud, Machine)
        assert self.cloud == machine.cloud
        if not machine.actions.resume:
            raise ForbiddenError("Machine doesn't support resume.")
        log.debug("Resuming machine %s", machine)

        machine_libcloud = self._get_machine_libcloud(machine)
        try:
            self._resume_machine(machine, machine_libcloud)
        except MistError as exc:
            log.error("Could not resume machine %s", machine)
            raise
        except Exception as exc:
            log.exception(exc)
            raise InternalServerError(exc=exc)

    def _resume_machine(self, machine, machine_libcloud):
        """Private method to resume a given machine

        Only LibvirtComputeController subclass implements this method.

        Params:
            machine: instance of machine model of this cloud
            machine_libcloud: instance of corresponding libcloud node

        Differnent cloud controllers should override this private method, which
        is called by the public method `resume_machine`.
        """
        raise NotImplementedError()

    def suspend_machine(self, machine):
        """Suspend machine

        The param `machine` must be an instance of a machine model of this
        cloud.

        Not that the usual way to suspend a machine would be to run

            machine.ctl.suspend()

        which would in turn call this method, so that its cloud can customize
        it as needed.

        If a subclass of this controller wishes to override the way machines
        are suspended, it should override `_suspend_machine` method instead.

        """
        # assert isinstance(machine.cloud, Machine)
        assert self.cloud == machine.cloud
        if not machine.actions.suspend:
            raise ForbiddenError("Machine doesn't support suspend.")
        log.debug("Suspending machine %s", machine)

        machine_libcloud = self._get_machine_libcloud(machine)
        try:
            self._suspend_machine(machine, machine_libcloud)
        except MistError as exc:
            log.error("Could not suspend machine %s", machine)
            raise
        except Exception as exc:
            log.exception(exc)
            raise InternalServerError(exc=exc)

    def _suspend_machine(self, machine, machine_libcloud):
        """Private method to suspend a given machine

        Only LibvirtComputeController subclass implements this method.

        Params:
            machine: instance of machine model of this cloud
            machine_libcloud: instance of corresponding libcloud node

        Differnent cloud controllers should override this private method, which
        is called by the public method `suspend_machine`.
        """
        raise NotImplementedError()

    def undefine_machine(self, machine):
        """Undefine machine

        The param `machine` must be an instance of a machine model of this
        cloud.

        Not that the usual way to undefine a machine would be to run

            machine.ctl.undefine()

        which would in turn call this method, so that its cloud can customize
        it as needed.

        If a subclass of this controller wishes to override the way machines
        are undefineed, it should override `_undefine_machine` method instead.

        """
        # assert isinstance(machine.cloud, Machine)
        assert self.cloud == machine.cloud
        if not machine.actions.undefine:
            raise ForbiddenError("Machine doesn't support undefine.")
        log.debug("Undefining machine %s", machine)

        machine_libcloud = self._get_machine_libcloud(machine)
        try:
            self._undefine_machine(machine, machine_libcloud)
        except MistError as exc:
            log.error("Could not undefine machine %s", machine)
            raise
        except Exception as exc:
            log.exception(exc)
            raise InternalServerError(exc=exc)

    def _undefine_machine(self, machine, machine_libcloud):
        """Private method to undefine a given machine

        Only LibvirtComputeController subclass implements this method.

        Params:
            machine: instance of machine model of this cloud
            machine_libcloud: instance of corresponding libcloud node

        Differnent cloud controllers should override this private method, which
        is called by the public method `undefine_machine`.
        """
        raise NotImplementedError()<|MERGE_RESOLUTION|>--- conflicted
+++ resolved
@@ -288,6 +288,10 @@
         machines = []
         now = datetime.datetime.utcnow()
 
+        # FIXME Imported here due to circular dependency issues. Perhaps one
+        # way to solve this would be to move CloudLocation under its own dir.
+        from mist.api.clouds.models import CloudLocation
+
         # This is a map of locations' external IDs and names to CloudLocation
         # mongoengine objects. It is used to lookup cached locations based on
         # a node's metadata in order to associate VM instances to their region.
@@ -319,25 +323,7 @@
             except Exception as exc:
                 log.error("Error getting location of %s: %r", machine, exc)
             else:
-<<<<<<< HEAD
                 machine.location = locations_map.get(location_id)
-=======
-                try:
-                    # FIXME: resolve circular import issues
-                    from mist.api.clouds.models import CloudLocation
-                    _location = CloudLocation.objects.get(cloud=self.cloud,
-                                                          external_id=loc_id)
-                    machine.location = _location
-                except CloudLocation.DoesNotExist:
-                    try:
-                        _location = CloudLocation.objects.get(
-                            cloud=self.cloud,
-                            name=loc_id)
-                        machine.location = _location
-                    except CloudLocation.DoesNotExist:
-                        log.error("Couldn't find Location with id %s "
-                                  "for cloud %s", loc_id, self.cloud)
->>>>>>> 76a96a8f
 
             # Get misc libcloud metadata.
             image_id = ''
@@ -892,18 +878,11 @@
         return locations
 
     def list_cached_locations(self):
-<<<<<<< HEAD
         """Return list of locations from database for a specific cloud"""
+        # FIXME Imported here due to circular dependency issues. Perhaps one
+        # way to solve this would be to move CloudLocation under its own dir.
+        from mist.api.clouds.models import CloudLocation
         return CloudLocation.objects(cloud=self.cloud, missing_since=None)
-=======
-        """Return list of locations from database
-        for a specific cloud
-        """
-        # FIXME: resolve circular import issues
-        from mist.api.clouds.models import CloudLocation
-        return CloudLocation.objects(cloud=self.cloud,
-                                     missing_since=None)
->>>>>>> 76a96a8f
 
     def _list_locations__fetch_locations(self):
         """Fetch location listing in a libcloud compatible format
