"""Definition of base classes for Clouds

This currently contains only BaseController. It includes basic functionality
for a given cloud (including libcloud calls, fetching and storing information
to db etc. Cloud specific controllers are in `mist.api.clouds.controllers`.

"""

import ssl
import json
import copy
import socket
import logging
import datetime
import calendar
import requests

import jsonpatch

import mongoengine as me

from libcloud.common.types import InvalidCredsError
from libcloud.compute.types import NodeState
from libcloud.compute.base import NodeLocation, Node
from libcloud.common.exceptions import BaseHTTPError

from amqp.connection import Connection

from mist.api import config

from mist.api.exceptions import MistError
from mist.api.exceptions import ConflictError
from mist.api.exceptions import ForbiddenError
from mist.api.exceptions import BadRequestError
from mist.api.exceptions import InternalServerError
from mist.api.exceptions import MachineNotFoundError
from mist.api.exceptions import CloudUnavailableError
from mist.api.exceptions import CloudUnauthorizedError
from mist.api.exceptions import SSLError

from mist.api.helpers import get_datetime
from mist.api.helpers import amqp_publish
from mist.api.helpers import amqp_publish_user
from mist.api.helpers import amqp_owner_listening

from mist.api.concurrency.models import PeriodicTaskInfo
from mist.api.concurrency.models import PeriodicTaskThresholdExceeded

from mist.api.clouds.controllers.base import BaseController
from mist.api.tag.models import Tag
from mist.api.machines.models import Machine
from mist.api.misc.cloud import CloudLocation
<<<<<<< HEAD
from mist.api.misc.cloud import CloudSize
=======
>>>>>>> 9fe28855

if config.HAS_CORE:
    from mist.core.vpn.methods import destination_nat as dnat
else:
    from mist.api.dummy.methods import dnat

log = logging.getLogger(__name__)


def _decide_machine_cost(machine, tags=None, cost=(0, 0)):
    """Decide what the monthly and hourly machine cost is

    Params:
    machine:    Machine model instance
    tags:       Optional machine tags dict, if not provided it will be queried.
    cost:       Optional two-tuple of hourly/monthly cost, such as that
                returned by cloud provider.

    Any cost-specific tags take precedence.
    """

    def parse_num(num):
        try:
            return float(num or 0)
        except (ValueError, TypeError):
            log.warning("Can't parse %r as float.", num)
            return 0

    now = datetime.datetime.utcnow()
    month_days = calendar.monthrange(now.year, now.month)[1]

    # Get machine tags from db
    tags = tags or {tag.key: tag.value for tag in Tag.objects(
        owner=machine.cloud.owner, resource=machine,
    )}

    try:
        cph = parse_num(tags.get('cost_per_hour'))
        cpm = parse_num(tags.get('cost_per_month'))
        if not (cph or cpm) or cph > 100 or cpm > 100 * 24 * 31:
            log.debug("Invalid cost tags for machine %s", machine)
            cph, cpm = map(parse_num, cost)
        if not cph:
            cph = float(cpm) / month_days / 24
        elif not cpm:
            cpm = cph * 24 * month_days
    except Exception:
        log.exception("Error while deciding cost for machine %s", machine)

    machine.cost.hourly = cph
    machine.cost.monthly = cpm


class BaseComputeController(BaseController):
    """Abstract base class for every cloud/provider controller

    This base controller factors out all the steps common to all or most
    clouds into a base class, and defines an interface for provider or
    technology specific cloud controllers.

    Subclasses are meant to extend or override methods of this base class to
    account for differences between different cloud types.

    Care should be taken when considering to add new methods to a subclass.
    All controllers should have the same interface, to the degree this is
    feasible. That is to say, don't add a new method to a subclass unless
    there is a very good reason to do so.

    The following convention is followed:

    Any methods and attributes that don't start with an underscore are the
    controller's public API.

    In the `BaseComputeController`, these public methods will in most cases
    contain a basic implementation that works for most clouds, along with the
    proper logging and error handling. In almost all cases, subclasses SHOULD
    NOT override or extend the public methods of `BaseComputeController`. To
    account for cloud/subclass specific behaviour, one is expected to override
    the internal/private methods of `BaseComputeController`.

    Any methods and attributes that start with an underscore are the
    controller's internal/private API.

    To account for cloud/subclass specific behaviour, the public methods of
    `BaseComputeController` call a number of private methods. These methods
    will always start with an underscore, such as `self._connect`. When an
    internal method is only ever used in the process of one public method, it
    is prefixed as such to make identification and purpose more obvious. For
    example, method `self._list_machines__postparse_machine` is called in the
    process of `self.list_machines` to postparse a machine and inject or modify
    its attributes.

    This `BaseComputeController` defines a strict interface to controlling
    clouds.  For each different cloud type, a subclass needs to be defined. The
    subclass must at least define a proper `self._connect` method. For simple
    clouds, this may be enough. To provide cloud specific processing, hook the
    code on the appropriate private method. Each method defined here documents
    its intended purpose and use.

    """

    def check_connection(self):
        """Raise exception if we can't connect to cloud provider

        In case of error, an instance of `CloudUnavailableError` or
        `CloudUnauthorizedError` should be raised.

        For most cloud providers, who use an HTTP API, calling `connect`
        doesn't really establish a connection, so we also have to attempt to
        make an actual call such as `list_machines` to verify that the
        connection actually works.

        If a subclass's `connect` not raising errors is enough to make sure
        that establishing a connection works, then these subclasses should
        override this method and only call `connect`.

        In most cases, subclasses SHOULD NOT override or extend this method.

        """
        super(BaseComputeController, self).check_connection()
        self.list_machines()

    def list_cached_machines(self, timedelta=datetime.timedelta(days=1)):
        """Return list of machines from database

        Only returns machines that existed last time we check and we've seen
        during the last `timedelta`.

        """
        return Machine.objects(
            cloud=self.cloud,
            missing_since=None,
            last_seen__gt=datetime.datetime.utcnow() - timedelta,
        )

    def list_machines(self, persist=True):
        """Return list of machines for cloud

        A list of nodes is fetched from libcloud, the data is processed, stored
        on machine models, and a list of machine models is returned.

        Subclasses SHOULD NOT override or extend this method.

        This method wraps `_list_machines` which contains the core
        implementation.

        """
        task_key = 'cloud:list_machines:%s' % self.cloud.id
        task = PeriodicTaskInfo.get_or_add(task_key)
        try:
            with task.task_runner(persist=persist):
                old_machines = {'%s-%s' % (m.id, m.machine_id): m.as_dict()
                                for m in self.list_cached_machines()}
                machines = self._list_machines()
        except PeriodicTaskThresholdExceeded:
            self.cloud.disable()
            raise

        # Initialize AMQP connection to reuse for multiple messages.
        amqp_conn = Connection(config.AMQP_URI)

        if amqp_owner_listening(self.cloud.owner.id):
            if not config.MACHINE_PATCHES:
                amqp_publish_user(self.cloud.owner.id,
                                  routing_key='list_machines',
                                  connection=amqp_conn,
                                  data={'cloud_id': self.cloud.id,
                                        'machines': [machine.as_dict()
                                                     for machine in machines]})
            else:
                # Publish patches to rabbitmq.
                new_machines = {'%s-%s' % (m.id, m.machine_id): m.as_dict()
                                for m in machines}
                # Exclude last seen and probe fields from patch.
                for md in old_machines, new_machines:
                    for m in md.values():
                        m.pop('last_seen')
                        m.pop('probe')
                patch = jsonpatch.JsonPatch.from_diff(old_machines,
                                                      new_machines).patch
                if patch:
                    amqp_publish_user(self.cloud.owner.id,
                                      routing_key='patch_machines',
                                      connection=amqp_conn,
                                      data={'cloud_id': self.cloud.id,
                                            'patch': patch})

        # Push historic information for inventory and cost reporting.
        for machine in machines:
            data = {'owner_id': self.cloud.owner.id,
                    'machine_id': machine.id,
                    'cost_per_month': machine.cost.monthly}
            amqp_publish(exchange='machines_inventory', routing_key='',
                         auto_delete=False, data=data, connection=amqp_conn)

        return machines

    def _list_machines(self):
        """Core logic of list_machines method
        A list of nodes is fetched from libcloud, the data is processed, stored
        on machine models, and a list of machine models is returned.

        Subclasses SHOULD NOT override or extend this method.

        There are instead a number of methods that are called from this method,
        to allow subclasses to modify the data according to the specific of
        their cloud type. These methods currently are:

            `self._list_machines__fetch_machines`
            `self._list_machines__machine_actions`
            `self._list_machines__postparse_machine`
            `self._list_machines__cost_machine`
            `self._list_machines__fetch_generic_machines`

        Subclasses that require special handling should override these, by
        default, dummy methods.

        """
        # Try to query list of machines from provider API.
        try:
            # import ipdb; ipdb.set_trace()
            nodes = self._list_machines__fetch_machines()
            log.info("List nodes returned %d results for %s.",
                     len(nodes), self.cloud)
        except InvalidCredsError as exc:
            log.warning("Invalid creds on running list_nodes on %s: %s",
                        self.cloud, exc)
            raise CloudUnauthorizedError(msg=exc.message)
        except (requests.exceptions.SSLError, ssl.SSLError) as exc:
            log.error("SSLError on running list_nodes on %s: %s",
                      self.cloud, exc)
            raise SSLError(exc=exc)
        except Exception as exc:
            log.exception("Error while running list_nodes on %s", self.cloud)
            raise CloudUnavailableError(exc=exc)

        machines = []
        now = datetime.datetime.utcnow()

        # Process each machine in returned list.
        # Store previously unseen machines separately.
        new_machines = []
        for node in nodes:

            # Fetch machine mongoengine model from db, or initialize one.
            try:
                machine = Machine.objects.get(cloud=self.cloud,
                                              machine_id=node.id)
            except Machine.DoesNotExist:
                machine = Machine(cloud=self.cloud, machine_id=node.id).save()
                new_machines.append(machine)

            # Update machine_model's last_seen fields.
            machine.last_seen = now
            machine.missing_since = None
            # Discover location of machine.
            try:
                loc_id = self._list_machines__get_location(node)
            except Exception as exc:
                log.exception(repr(exc))

            else:
                try:
                    _location = CloudLocation.objects.get(cloud=self.cloud,
                                                          external_id=loc_id)
                    machine.location = _location
                except CloudLocation.DoesNotExist:
                    try:
                        _location = CloudLocation.objects.get(
                            cloud=self.cloud,
                            name=loc_id)
                        machine.location = _location
                    except CloudLocation.DoesNotExist:
                        log.error("Couldn't find Location with id %s "
                                  "for cloud %s", loc_id, self.cloud)

            try:
                location_name = self._list_machines__get_location(node)
            except Exception as exc:
                log.exception(repr(exc))

            if location_name:

                try:
                    _location = CloudLocation.objects.get(cloud=self.cloud,
                                                          name=location_name)
                    machine.location = _location
                except CloudLocation.DoesNotExist:
                    pass

            # Get misc libcloud metadata.
            image_id = str(node.image or node.extra.get('imageId') or
                           node.extra.get('image_id') or
                           node.extra.get('image') or '')
            # import ipdb; ipdb.set_trace()
            try:
                size = self._list_machines__get_size(node)
            except Exception as exc:
                log.exception(repr(exc))

            machine.name = node.name
            machine.image_id = image_id
            # for now!
            # machine.size = size
            machine.state = config.STATES[node.state]
            machine.private_ips = list(set(node.private_ips))
            machine.public_ips = list(set(node.public_ips))

            # Set machine extra dict.
            # Make sure we don't meet any surprises when we try to json encode
            # later on in the HTTP response.
            extra = self._list_machines__get_machine_extra(machine, node)

            for key, val in extra.items():
                try:
                    json.dumps(val)
                except TypeError:
                    extra[key] = str(val)
            machine.extra = extra

            # save extra.tags as dict
            if machine.extra.get('tags') and isinstance(
                    machine.extra.get('tags'), list):
                machine.extra['tags'] = dict.fromkeys(machine.extra['tags'],
                                                      '')
            # perform tag validation to prevent ValidationError
            # on machine.save()
            if machine.extra.get('tags') and isinstance(
                    machine.extra.get('tags'), dict):
                validated_tags = {}
                for tag in machine.extra['tags']:
                    if not (('.' in tag) or ('$' in tag)):
                        validated_tags[tag] = machine.extra['tags'][tag]
                machine.extra['tags'] = validated_tags

            # Set machine hostname
            if machine.extra.get('dns_name'):
                machine.hostname = machine.extra['dns_name']
            else:
                ips = machine.public_ips + machine.private_ips
                if not ips:
                    ips = []
                for ip in ips:
                    if ip and ':' not in ip:
                        machine.hostname = ip
                        break

            # Get machine creation date.
            try:
                created = self._list_machines__machine_creation_date(machine,
                                                                     node)
                if created:
                    machine.created = get_datetime(created)
            except Exception as exc:
                log.exception("Error finding creation date for %s in %s.",
                              self.cloud, machine)
            # TODO: Consider if we should fall back to using current date.
            # if not machine_model.created:
            #     machine_model.created = datetime.datetime.utcnow()

            # Update with available machine actions.
            try:
                self._list_machines__machine_actions(machine, node)
            except Exception as exc:
                log.exception("Error while finding machine actions "
                              "for machine %s:%s for %s",
                              machine.id, node.name, self.cloud)

            # Apply any cloud/provider specific post processing.
            try:
                self._list_machines__postparse_machine(machine, node)
            except Exception as exc:
                log.exception("Error while post parsing machine %s:%s for %s",
                              machine.id, node.name, self.cloud)

            # Apply any cloud/provider cost reporting.
            try:
                _decide_machine_cost(
                    machine,
                    cost=self._list_machines__cost_machine(machine, node),
                )
            except Exception as exc:
                log.exception("Error while calculating cost "
                              "for machine %s:%s for %s",
                              machine.id, node.name, self.cloud)
            if node.state.lower() == 'terminated':
                machine.cost.hourly = 0
                machine.cost.monthly = 0

            # Save all changes to machine model on the database.
            try:
                machine.save()
            except me.ValidationError as exc:
                log.error("Error adding %s: %s", machine.name, exc.to_dict())
                raise BadRequestError({"msg": exc.message,
                                       "errors": exc.to_dict()})
            except me.NotUniqueError as exc:
                log.error("Machine %s not unique error: %s", machine.name, exc)
                raise ConflictError("Machine with this name already exists")

            machines.append(machine)

        # Append generic-type machines, which aren't handled by libcloud.
        for machine in self._list_machines__fetch_generic_machines():
            machine.last_seen = now
            self._list_machines__update_generic_machine_state(machine)
            self._list_machines__generic_machine_actions(machine)

            # Set machine hostname
            if not machine.hostname:
                ips = machine.public_ips + machine.private_ips
                if not ips:
                    ips = []
                for ip in ips:
                    if ip and ':' not in ip:
                        machine.hostname = ip
                        break

            # Parse cost from tags
            _decide_machine_cost(machine)

            # Save machine
            machine.save()
            machines.append(machine)

        # Set last_seen on machine models we didn't see for the first time now.
        Machine.objects(cloud=self.cloud,
                        id__nin=[m.id for m in machines],
                        missing_since=None).update(missing_since=now)

        # Update RBAC Mappings given the list of nodes seen for the first time.
        self.cloud.owner.mapper.update(new_machines, async=False)

        # Update machine counts on cloud and org.
        # FIXME: resolve circular import issues
        from mist.api.clouds.models import Cloud
        self.cloud.machine_count = len(machines)
        self.cloud.save()
        self.cloud.owner.total_machine_count = sum(
            cloud.machine_count for cloud in Cloud.objects(
                owner=self.cloud.owner, deleted=None
            )
        )
        self.cloud.owner.save()

        # Close libcloud connection
        try:
            self.disconnect()
        except Exception as exc:
            log.warning("Error while closing connection: %r", exc)
        return machines

    def _list_machines__update_generic_machine_state(self, machine):
        """Helper method to update the machine state

        This is only overriden by the OtherServer Controller.
        It applies only to generic machines.
        """
        machine.state = config.STATES[NodeState.UNKNOWN]

    def _list_machines__generic_machine_actions(self, machine):
        """Helper method to update available generic machine's actions

        This is currently only overriden by the OtherServer Controller
        """
        for action in ('start', 'stop', 'reboot', 'destroy', 'rename',
                       'resume', 'suspend', 'undefine', 'remove'):
            setattr(machine.actions, action, False)
        if machine.key_associations:
            machine.actions.reboot = True
        machine.actions.tag = True

    def _list_machines__fetch_machines(self):
        """Perform the actual libcloud call to get list of nodes"""
        return self.connection.list_nodes()

    def _list_machines__get_machine_extra(self, machine, machine_libcloud):
        """Return extra dict for libcloud node

        Subclasses can override/extend this method if they wish to filter or
        inject extra metadata.
        """
        return copy.copy(machine_libcloud.extra)

    def _list_machines__machine_creation_date(self, machine, machine_libcloud):
        return

    def _list_machines__machine_actions(self, machine, machine_libcloud):
        """Add metadata on the machine dict on the allowed actions

        Any subclass that wishes to specially handle its allowed actions, can
        implement this internal method.

        machine: A machine mongoengine model. The model may not have yet
            been saved in the database.
        machine_libcloud: An instance of a libcloud compute node, as
            returned by libcloud's list_nodes.
        This method is expected to edit `machine` in place and not return
        anything.

        Subclasses MAY extend this method.

        """
        # Defaults for running state and common clouds.
        machine.actions.start = False
        machine.actions.stop = True
        machine.actions.reboot = True
        machine.actions.destroy = True
        machine.actions.rename = False  # Most providers do not support this
        machine.actions.tag = True   # Always True now that we store tags in db

        # Actions resume, suspend and undefine are states related to KVM.
        machine.actions.resume = False
        machine.actions.suspend = False
        machine.actions.undefine = False

        # Default actions for other states.
        if machine_libcloud.state in (NodeState.REBOOTING, NodeState.PENDING):
            machine.actions.start = False
            machine.actions.stop = False
            machine.actions.reboot = False
        elif machine_libcloud.state in (NodeState.STOPPED, NodeState.UNKNOWN):
            # We assume unknown state means stopped.
            machine.actions.start = True
            machine.actions.stop = False
            machine.actions.reboot = False
        elif machine_libcloud.state in (NodeState.TERMINATED, ):
            machine.actions.start = False
            machine.actions.stop = False
            machine.actions.reboot = False
            machine.actions.destroy = False
            machine.actions.rename = False

    def _list_machines__postparse_machine(self, machine, machine_libcloud):
        """Post parse a machine before returning it in list_machines

        Any subclass that wishes to specially handle its cloud's tags and
        metadata, can implement this internal method.

        machine: A machine mongoengine model. The model may not have yet
            been saved in the database.
        machine_libcloud: An instance of a libcloud compute node,
            as returned by libcloud's list_nodes.

        This method is expected to edit its arguments in place and not return
        anything.

        Subclasses MAY override this method.

        """
        return

    def _list_machines__cost_machine(self, machine, machine_libcloud):
        """Perform cost calculations for a machine

        Any subclass that wishes to handle its cloud's pricing, can implement
        this internal method.

       machine: A machine mongoengine model. The model may not have yet
            been saved in the database.
       machine_libcloud: An instance of a libcloud compute node, as returned by
            libcloud's list_nodes.

       This method is expected to return a tuple of two values:
            (cost_per_hour, cost_per_month)

        Subclasses MAY override this method.

        """
        return 0, 0

    def _list_machines__fetch_generic_machines(self):
        """Return list of machine models that aren't handled by libcloud"""
        return []

    def check_if_machine_accessible(self, machine):
        """Attempt to port knock and ping the machine"""
        assert machine.cloud.id == self.cloud.id
        hostname = machine.hostname or (
            machine.private_ips[0] if machine.private_ips else '')
        if not hostname:
            return False
        ports_list = [22, 80, 443, 3389]
        for port in (machine.ssh_port, machine.rdp_port):
            if port and port not in ports_list:
                ports_list.insert(0, port)
        socket_timeout = 3
        # add timeout for socket
        for port in ports_list:
            log.info("Attempting to connect to %s:%d", hostname, port)
            try:
                s = socket.create_connection(
                    dnat(self.cloud.owner, hostname, port),
                    socket_timeout
                )
                s.shutdown(2)
            except:
                log.info("Failed to connect to %s:%d", hostname, port)
                continue
            log.info("Connected to %s:%d", hostname, port)
            return True
        try:
            log.info("Pinging %s", hostname)
            from mist.api.methods import ping
            ping_res = ping(owner=self.cloud.owner, host=hostname, pkts=1)
            if int(ping_res.get('packets_rx', 0)) > 0:
                log.info("Successfully pinged %s", hostname)
                return True
        except:
            log.info("Failed to ping %s", hostname)
            pass
        return False

    def list_images(self, search=None):
        """Return list of images for cloud

        This returns the results obtained from libcloud, after some processing,
        formatting and injection of extra information in a sane format.

        Subclasses SHOULD NOT override or extend this method.

        There are instead a number of methods that are called from this method,
        to allow subclasses to modify the data according to the specific of
        their cloud type. These methods currently are:

            `self._list_images__fetch_images`

        Subclasses that require special handling should override these, by
        default, dummy methods.

        """

        # Fetch images list, usually from libcloud connection.
        images = self._list_images__fetch_images(search=search)
        if not isinstance(images, list):
            images = list(images)

        # Filter out duplicate images, if any.
        seen_ids = set()
        for i in reversed(xrange(len(images))):
            image = images[i]
            if image.id in seen_ids:
                images.pop(i)
            else:
                seen_ids.add(image.id)

        # Filter images based on search term.
        if search:
            search = str(search).lower()
            images = [img for img in images
                      if search in img.id.lower() or
                      search in img.name.lower()]

        # Filter out invalid images.
        images = [img for img in images
                  if img.name and img.id[:3] not in ('aki', 'ari')]

        # Turn images to dict to return and star them.
        images = [{'id': img.id,
                   'name': img.name,
                   'extra': img.extra,
                   'star': self.image_is_starred(img.id)}
                  for img in images]

        # Sort images: Starred first, then alphabetically.
        images.sort(key=lambda image: (not image['star'], image['name']))

        return images

    def _list_images__fetch_images(self, search=None):
        """Fetch image listing in a libcloud compatible format

        This is to be called exclusively by `self.list_images`.

        Most subclasses that use a simple libcloud connection, shouldn't need
        to override or extend this method.

        Subclasses MAY override this method.

        """
        return self.connection.list_images()

    def image_is_starred(self, image_id):
        starred = image_id in self.cloud.starred
        unstarred = image_id in self.cloud.unstarred
        default = self.image_is_default(image_id)
        return starred or (default and not unstarred)

    def image_is_default(self, image_id):
        return True

    def list_sizes(self, persist=True):
        """Return list of sizes for cloud

        A list of sizes is fetched from libcloud, data is processed, stored
        on size models, and a list of size models is returned in a sane
        format.

        Subclasses SHOULD NOT override or extend this method.

        There are instead a number of methods that are called from this method,
        to allow subclasses to modify the data according to the specific of
        their cloud type. These methods currently are:

            `self._list_sizes__fetch_sizes`

        Subclasses that require special handling should override these, by
        default, dummy methods.

        """
        task_key = 'cloud:list_sizes:%s' % self.cloud.id
        task = PeriodicTaskInfo.get_or_add(task_key)
        # import ipdb; ipdb.set_trace()
        try:
            with task.task_runner(persist=persist):
                cached_sizes = {'%s' % s.id: s.as_dict()
                                for s in self.list_cached_sizes()}
                sizes = [s.as_dict() for s in self._list_sizes__fetch_sizes()]
        except PeriodicTaskThresholdExceeded:
            self.cloud.disable()
            raise

        # Initialize AMQP connection to reuse for multiple messages.
        amqp_conn = Connection(config.AMQP_URI)
        if amqp_owner_listening(self.cloud.owner.id):

            if cached_sizes and sizes:
                # Publish patches to rabbitmq.
                new_sizes = {'%s' % s['id']: s for s in sizes}
                patch = jsonpatch.JsonPatch.from_diff(cached_sizes,
                                                      new_sizes).patch
                if patch:
                    amqp_publish_user(self.cloud.owner.id,
                                      routing_key='patch_sizes',
                                      connection=amqp_conn,
                                      data={'cloud_id': self.cloud.id,
                                            'patch': patch})

            else:
                amqp_publish_user(self.cloud.owner.id,
                                  routing_key='list_sizes',
                                  connection=amqp_conn,
                                  data={'cloud_id': self.cloud.id,
                                        'sizes': sizes})

                # Format size information.
        # return [size.as_dict() for size in sizes]
        return sizes

    def _list_sizes__fetch_sizes(self):
        """Fetch size listing in a libcloud compatible format

        This is to be called exclusively by `self.list_sizes`.

        Subclasses MAY override this method.

        """
        fetched_sizes = self.connection.list_sizes()

        log.info("List sizes returned %d results for %s.",
                 len(fetched_sizes), self.cloud)
        sizes = []
        # import ipdb; ipdb.set_trace()

        for size in fetched_sizes:

            # create the object in db if it does not exist
            try:
                _size = CloudSize.objects.get(cloud=self.cloud,
                                              external_id=size.id)
            except CloudSize.DoesNotExist:
                _size = CloudSize(cloud=self.cloud,
                                  name=size.name, disk=size.disk,
                                  ram=size.ram, external_id=size.id,
                                  bandwidth=size.bandwidth
                                  )
            try:
                cpus = self._list_sizes_get_cpu(size)
            except Exception as exc:
                log.exception(repr(exc))

            if isinstance(size.price, float):
                _size.price = size.price
            _size.cpus = cpus
            _size.provider = self.provider
            _size.description = self._list_sizes_set_description(size,
                                                                 cpus)
            try:
                _size.save()
                sizes.append(_size)
            except me.ValidationError as exc:
                log.error("Error adding %s: %s", size.name, exc.to_dict())
                raise BadRequestError({"msg": exc.message,
                                       "errors": exc.to_dict()})

        return sizes

    def _list_sizes_get_cpu(self, size):
        return size.extra.get('cpus')

    def _list_sizes_set_description(self, size, cpu):
        """Sets description for size, as it will be
        shown to the end user
        """
        return size.name

    def list_cached_sizes(self):
        """Return list of sizes from database
        for a specific cloud
        """
        return CloudSize.objects(cloud=self.cloud)

    def _list_machines__get_size(self, node):
        """Return size from database for a
        specific node

        Subclasses MAY override this method.
        """
        try:
            size = CloudSize.objects.get(cloud=self.cloud,
                                         name=node.size)
        except CloudSize.DoesNotExist:
            size = ''
        return size

    def list_locations(self, persist=True):
        """Return list of locations for cloud

        A list of locations is fetched from libcloud, data is processed, stored
        on location models, and a list of location models is returned.

        Subclasses SHOULD NOT override or extend this method.

        This method wraps `_list_locations` which contains the core
        implementation.

        """
        task_key = 'cloud:list_locations:%s' % self.cloud.id
        task = PeriodicTaskInfo.get_or_add(task_key)
        try:
            with task.task_runner(persist=persist):
                cached_locations = {'%s' % l.id: l.as_dict()
                                    for l in self.list_cached_locations()}

                locations = [l.as_dict() for l in self._list_locations()]
        except PeriodicTaskThresholdExceeded:
            self.cloud.disable()
            raise

        # Initialize AMQP connection to reuse for multiple messages.
        amqp_conn = Connection(config.AMQP_URI)
        if amqp_owner_listening(self.cloud.owner.id):
            if cached_locations and locations:
                # Publish patches to rabbitmq.
                new_locations = {'%s' % l['id']: l for l in locations}
                patch = jsonpatch.JsonPatch.from_diff(cached_locations,
                                                      new_locations).patch
                if patch:
                    amqp_publish_user(self.cloud.owner.id,
                                      routing_key='patch_locations',
                                      connection=amqp_conn,
                                      data={'cloud_id': self.cloud.id,
                                            'patch': patch})
            else:
                amqp_publish_user(self.cloud.owner.id,
                                  routing_key='list_locations',
                                  connection=amqp_conn,
                                  data={'cloud_id': self.cloud.id,
                                        'locations': locations})
        return locations

<<<<<<< HEAD
=======
    def list_locations(self, persist=True):
        """Return list of locations for cloud

        A list of locations is fetched from libcloud, data is processed, stored
        on location models, and a list of location models is returned.

        Subclasses SHOULD NOT override or extend this method.

        This method wraps `_list_locations` which contains the core
        implementation.

        """
        task_key = 'cloud:list_locations:%s' % self.cloud.id
        task = PeriodicTaskInfo.get_or_add(task_key)
        try:
            with task.task_runner(persist=persist):
                cached_locations = {'%s' % l.id: l.as_dict()
                                    for l in self.list_cached_locations()}

                locations = self._list_locations()
        except PeriodicTaskThresholdExceeded:
            raise

        # Initialize AMQP connection to reuse for multiple messages.
        amqp_conn = Connection(config.AMQP_URI)
        if amqp_owner_listening(self.cloud.owner.id):
            locations_dict = [l.as_dict() for l in locations]
            if cached_locations and locations_dict:
                # Publish patches to rabbitmq.
                new_locations = {'%s' % l['id']: l for l in locations_dict}
                patch = jsonpatch.JsonPatch.from_diff(cached_locations,
                                                      new_locations).patch
                if patch:
                    amqp_publish_user(self.cloud.owner.id,
                                      routing_key='patch_locations',
                                      connection=amqp_conn,
                                      data={'cloud_id': self.cloud.id,
                                            'patch': patch})
            else:
                # TODO: remove this block, once location patches
                # are implemented in the UI
                amqp_publish_user(self.cloud.owner.id,
                                  routing_key='list_locations',
                                  connection=amqp_conn,
                                  data={'cloud_id': self.cloud.id,
                                        'locations': locations_dict})
        return locations

>>>>>>> 9fe28855
    def _list_locations(self):
        """Return list of available locations for current cloud

        Locations mean different things in each cloud. e.g. EC2 uses it as a
        datacenter in a given availability zone, whereas Linode lists
        availability zones. However all responses share id, name and country
        eventhough in some cases might be empty, e.g. Openstack.

        This returns the results obtained from libcloud, after some processing,
        formatting and injection of extra information in a sane format.

        Subclasses SHOULD NOT override or extend this method.

        There are instead a number of methods that are called from this method,
        to allow subclasses to modify the data according to the specific of
        their cloud type. These methods currently are:

            `self._list_locations__fetch_locations`

        Subclasses that require special handling should override these, by
        default, dummy methods.

        """

        # Fetch locations, usually from libcloud connection.
        fetched_locations = self._list_locations__fetch_locations()

        log.info("List locations returned %d results for %s.",
                 len(fetched_locations), self.cloud)

        locations = []

        for loc in fetched_locations:

            try:
                _location = CloudLocation.objects.get(cloud=self.cloud,
<<<<<<< HEAD
                                                      name=loc.name)
            except CloudLocation.DoesNotExist:
                _location = CloudLocation(cloud=self.cloud,
                                          external_id=loc.id,
                                          name=loc.name)
            _location.country = loc.country
            _location.provider = self.provider

            try:
                _location.save()
                locations.append(_location)
=======
                                                      external_id=loc.id)
            except CloudLocation.DoesNotExist:
                _location = CloudLocation(cloud=self.cloud,
                                          external_id=loc.id)
            _location.country = loc.country
            _location.name = loc.name
            _location.extra = loc.extra

            try:
                _location.save()
>>>>>>> 9fe28855
            except me.ValidationError as exc:
                log.error("Error adding %s: %s", loc.name, exc.to_dict())
                raise BadRequestError({"msg": exc.message,
                                       "errors": exc.to_dict()})
<<<<<<< HEAD
=======
            locations.append(_location)
>>>>>>> 9fe28855

        return locations

    def list_cached_locations(self):
        """Return list of locations from database
        for a specific cloud
        """
<<<<<<< HEAD
        return CloudLocation.objects(cloud=self.cloud)
=======
        return CloudLocation.objects(cloud=self.cloud,
                                     missing_since=None)
>>>>>>> 9fe28855

    def _list_locations__fetch_locations(self):
        """Fetch location listing in a libcloud compatible format

        This is to be called exclusively by `self.list_locations`.

        Most subclasses that use a simple libcloud connection, shouldn't need
        to override or extend this method.

        Subclasses MAY override this method.

        """
        try:
            return self.connection.list_locations()
        except:
            return [NodeLocation('', name='default', country='',
                                 driver=self.connection)]

    def _list_machines__get_location(self, node):
        """Find location code name/identifier from libcloud data

        This is to be called exclusively by `self._list_machines`.

        Subclasses MAY override this method.

        """
        return ''

    def _get_machine_libcloud(self, machine, no_fail=False):
        """Return an instance of a libcloud node

        This is a private method, used mainly by machine action methods.
        """
        # assert isinstance(machine.cloud, Machine)
        assert self.cloud == machine.cloud
        for node in self.connection.list_nodes():
            if node.id == machine.machine_id:
                return node
        if no_fail:
            return Node(machine.machine_id, name=machine.machine_id,
                        state=0, public_ips=[], private_ips=[],
                        driver=self.connection)
        raise MachineNotFoundError(
            "Machine with machine_id '%s'." % machine.machine_id
        )

    def start_machine(self, machine):
        """Start machine

        The param `machine` must be an instance of a machine model of this
        cloud.

        Not that the usual way to start a machine would be to run

            machine.ctl.start()

        which would in turn call this method, so that its cloud can customize
        it as needed.

        If a subclass of this controller wishes to override the way machines
        are started, it should override `_start_machine` method instead.

        """
        # assert isinstance(machine.cloud, Machine)
        assert self.cloud == machine.cloud
        if not machine.actions.start:
            raise ForbiddenError("Machine doesn't support start.")
        log.debug("Starting machine %s", machine)

        machine_libcloud = self._get_machine_libcloud(machine)
        try:
            self._start_machine(machine, machine_libcloud)
        except MistError as exc:
            log.error("Could not start machine %s", machine)
            raise
        except Exception as exc:
            log.exception(exc)
            raise InternalServerError(exc=exc)

    def _start_machine(self, machine, machine_libcloud):
        """Private method to start a given machine

        Params:
            machine: instance of machine model of this cloud
            machine_libcloud: instance of corresponding libcloud node

        Differnent cloud controllers should override this private method, which
        is called by the public method `start_machine`.
        """
        self.connection.ex_start_node(machine_libcloud)

    def stop_machine(self, machine):
        """Stop machine

        The param `machine` must be an instance of a machine model of this
        cloud.

        Not that the usual way to stop a machine would be to run

            machine.ctl.stop()

        which would in turn call this method, so that its cloud can customize
        it as needed.

        If a subclass of this controller wishes to override the way machines
        are stoped, it should override `_stop_machine` method instead.

        """
        # assert isinstance(machine.cloud, Machine)
        assert self.cloud == machine.cloud
        if not machine.actions.stop:
            raise ForbiddenError("Machine doesn't support stop.")
        log.debug("Stopping machine %s", machine)

        machine_libcloud = self._get_machine_libcloud(machine)
        try:
            self._stop_machine(machine, machine_libcloud)
        except MistError as exc:
            log.error("Could not stop machine %s", machine)
            raise
        except Exception as exc:
            log.exception(exc)
            raise InternalServerError(exc=exc)

    def _stop_machine(self, machine, machine_libcloud):
        """Private method to stop a given machine

        Params:
            machine: instance of machine model of this cloud
            machine_libcloud: instance of corresponding libcloud node

        Differnent cloud controllers should override this private method, which
        is called by the public method `stop_machine`.
        """
        self.connection.ex_stop_node(machine_libcloud)
        return True

    def reboot_machine(self, machine):
        """Reboot machine

        The param `machine` must be an instance of a machine model of this
        cloud.

        Not that the usual way to reboot a machine would be to run

            machine.ctl.reboot()

        which would in turn call this method, so that its cloud can customize
        it as needed.

        If a subclass of this controller wishes to override the way machines
        are rebooted, it should override `_reboot_machine` method instead.

        """
        # assert isinstance(machine.cloud, Machine)
        assert self.cloud == machine.cloud
        if not machine.actions.reboot:
            raise ForbiddenError("Machine doesn't support reboot.")
        log.debug("Rebooting machine %s", machine)

        machine_libcloud = self._get_machine_libcloud(machine)
        try:
            self._reboot_machine(machine, machine_libcloud)
        except MistError as exc:
            log.error("Could not reboot machine %s", machine)
            raise
        except Exception as exc:
            log.exception(exc)
            raise InternalServerError(exc=exc)

    def _reboot_machine(self, machine, machine_libcloud):
        """Private method to reboot a given machine

        Params:
            machine: instance of machine model of this cloud
            machine_libcloud: instance of corresponding libcloud node

        Differnent cloud controllers should override this private method, which
        is called by the public method `reboot_machine`.
        """
        machine_libcloud.reboot()

    def reboot_machine_ssh(self, machine):
        """Reboot machine by running command over SSH"""
        assert self.cloud == machine.cloud
        log.debug("Rebooting (SSH) machine %s", machine)
        try:
            if machine.public_ips:
                hostname = machine.public_ips[0]
            else:
                hostname = machine.private_ips[0]
            command = '$(command -v sudo) shutdown -r now'
            # TODO move it up
            from mist.api.methods import ssh_command
            ssh_command(self.cloud.owner, self.cloud.id,
                        machine.machine_id, hostname, command)
        except MistError as exc:
            log.error("Could not reboot machine %s", machine)
            raise
        except Exception as exc:
            log.exception(exc)
            raise InternalServerError(exc=exc)

    def destroy_machine(self, machine):
        """Destroy machine

        The param `machine` must be an instance of a machine model of this
        cloud.

        Not that the usual way to destroy a machine would be to run

            machine.ctl.destroy()

        which would in turn call this method, so that its cloud can customize
        it as needed.

        If a subclass of this controller wishes to override the way machines
        are destroyed, it should override `_destroy_machine` method instead.

        """
        # assert isinstance(machine.cloud, Machine)
        assert self.cloud == machine.cloud
        if not machine.actions.destroy:
            raise ForbiddenError("Machine doesn't support destroy.")
        log.debug("Destroying machine %s", machine)

        machine_libcloud = self._get_machine_libcloud(machine)
        try:
            self._destroy_machine(machine, machine_libcloud)
        except MistError as exc:
            log.error("Could not destroy machine %s", machine)
            raise
        except Exception as exc:
            log.exception(exc)
            raise InternalServerError(exc=exc)

        while machine.key_associations:
            machine.key_associations.pop()
        machine.state = 'terminated'
        machine.save()

    def _destroy_machine(self, machine, machine_libcloud):
        """Private method to destroy a given machine

        Params:
            machine: instance of machine model of this cloud
            machine_libcloud: instance of corresponding libcloud node

        Differnent cloud controllers should override this private method, which
        is called by the public method `destroy_machine`.
        """
        try:
            machine_libcloud.destroy()
        except BaseHTTPError:
            raise ForbiddenError("Cannot destroy machine. Check the "
                                 "termination protection setting on your "
                                 "cloud provider.")

    def remove_machine(self, machine):
        raise BadRequestError("Machines on public clouds can't be removed."
                              "This is only supported in Bare Metal clouds.")

    def resize_machine(self, machine, plan_id, kwargs):
        """Resize machine

        The param `machine` must be an instance of a machine model of this
        cloud.

        Not that the usual way to resize a machine would be to run

            machine.ctl.resize(plan_id)

        which would in turn call this method, so that its cloud can customize
        it as needed.

        If a subclass of this controller wishes to override the way machines
        are resizeed, it should override `_resize_machine` method instead.

        """
        assert self.cloud == machine.cloud
        if not machine.actions.resize:
            raise ForbiddenError("Machine doesn't support resize.")
        log.debug("Resizing machine %s", machine)

        machine_libcloud = self._get_machine_libcloud(machine)
        try:
            self._resize_machine(machine, machine_libcloud, plan_id, kwargs)
        except Exception as exc:
            raise BadRequestError('Failed to resize node: %s' % exc)
        try:
            # TODO: For better separation of concerns, maybe trigger below
            # using an event?
            from mist.api.notifications.methods import (
                dismiss_scale_notifications)
            # TODO: Make sure user feedback is positive below!
            dismiss_scale_notifications(machine, feedback='POSITIVE')
        except Exception as exc:
            log.exception("Failed to dismiss scale recommendation: %r", exc)

    def _resize_machine(self, machine, machine_libcloud, plan_id, kwargs):
        """Private method to resize a given machine

        Params:
            machine: instance of machine model of this cloud
            machine_libcloud: instance of corresponding libcloud node

        Differnent cloud controllers should override this private method, which
        is called by the public method `resize_machine`.
        """
        self.connection.ex_resize_node(machine_libcloud, plan_id)

    def rename_machine(self, machine, name):
        """Rename machine

        The param `machine` must be an instance of a machine model of this
        cloud.

        Not that the usual way to rename a machine would be to run

            machine.ctl.rename(name)

        which would in turn call this method, so that its cloud can customize
        it as needed.

        If a subclass of this controller wishes to override the way machines
        are renameed, it should override `_rename_machine` method instead.

        """
        # assert isinstance(machine.cloud, Machine)
        assert self.cloud == machine.cloud
        if not machine.actions.rename:
            raise ForbiddenError("Machine doesn't support rename.")
        log.debug("Renaming machine %s", machine)

        machine_libcloud = self._get_machine_libcloud(machine)
        try:
            self._rename_machine(machine, machine_libcloud, name)
        except MistError as exc:
            log.error("Could not rename machine %s", machine)
            raise
        except Exception as exc:
            log.exception(exc)
            raise InternalServerError(exc=exc)

    def _rename_machine(self, machine, machine_libcloud, name):
        """Private method to rename a given machine

        Params:
            machine: instance of machine model of this cloud
            machine_libcloud: instance of corresponding libcloud node

        Differnent cloud controllers should override this private method, which
        is called by the public method `rename_machine`.
        """
        self.connection.ex_rename_node(machine_libcloud, name)

    def resume_machine(self, machine):
        """Resume machine

        The param `machine` must be an instance of a machine model of this
        cloud.

        Not that the usual way to resume a machine would be to run

            machine.ctl.resume()

        which would in turn call this method, so that its cloud can customize
        it as needed.

        If a subclass of this controller wishes to override the way machines
        are resumed, it should override `_resume_machine` method instead.

        """
        # assert isinstance(machine.cloud, Machine)
        assert self.cloud == machine.cloud
        if not machine.actions.resume:
            raise ForbiddenError("Machine doesn't support resume.")
        log.debug("Resuming machine %s", machine)

        machine_libcloud = self._get_machine_libcloud(machine)
        try:
            self._resume_machine(machine, machine_libcloud)
        except MistError as exc:
            log.error("Could not resume machine %s", machine)
            raise
        except Exception as exc:
            log.exception(exc)
            raise InternalServerError(exc=exc)

    def _resume_machine(self, machine, machine_libcloud):
        """Private method to resume a given machine

        Only LibvirtComputeController subclass implements this method.

        Params:
            machine: instance of machine model of this cloud
            machine_libcloud: instance of corresponding libcloud node

        Differnent cloud controllers should override this private method, which
        is called by the public method `resume_machine`.
        """
        raise NotImplementedError()

    def suspend_machine(self, machine):
        """Suspend machine

        The param `machine` must be an instance of a machine model of this
        cloud.

        Not that the usual way to suspend a machine would be to run

            machine.ctl.suspend()

        which would in turn call this method, so that its cloud can customize
        it as needed.

        If a subclass of this controller wishes to override the way machines
        are suspended, it should override `_suspend_machine` method instead.

        """
        # assert isinstance(machine.cloud, Machine)
        assert self.cloud == machine.cloud
        if not machine.actions.suspend:
            raise ForbiddenError("Machine doesn't support suspend.")
        log.debug("Suspending machine %s", machine)

        machine_libcloud = self._get_machine_libcloud(machine)
        try:
            self._suspend_machine(machine, machine_libcloud)
        except MistError as exc:
            log.error("Could not suspend machine %s", machine)
            raise
        except Exception as exc:
            log.exception(exc)
            raise InternalServerError(exc=exc)

    def _suspend_machine(self, machine, machine_libcloud):
        """Private method to suspend a given machine

        Only LibvirtComputeController subclass implements this method.

        Params:
            machine: instance of machine model of this cloud
            machine_libcloud: instance of corresponding libcloud node

        Differnent cloud controllers should override this private method, which
        is called by the public method `suspend_machine`.
        """
        raise NotImplementedError()

    def undefine_machine(self, machine):
        """Undefine machine

        The param `machine` must be an instance of a machine model of this
        cloud.

        Not that the usual way to undefine a machine would be to run

            machine.ctl.undefine()

        which would in turn call this method, so that its cloud can customize
        it as needed.

        If a subclass of this controller wishes to override the way machines
        are undefineed, it should override `_undefine_machine` method instead.

        """
        # assert isinstance(machine.cloud, Machine)
        assert self.cloud == machine.cloud
        if not machine.actions.undefine:
            raise ForbiddenError("Machine doesn't support undefine.")
        log.debug("Undefining machine %s", machine)

        machine_libcloud = self._get_machine_libcloud(machine)
        try:
            self._undefine_machine(machine, machine_libcloud)
        except MistError as exc:
            log.error("Could not undefine machine %s", machine)
            raise
        except Exception as exc:
            log.exception(exc)
            raise InternalServerError(exc=exc)

    def _undefine_machine(self, machine, machine_libcloud):
        """Private method to undefine a given machine

        Only LibvirtComputeController subclass implements this method.

        Params:
            machine: instance of machine model of this cloud
            machine_libcloud: instance of corresponding libcloud node

        Differnent cloud controllers should override this private method, which
        is called by the public method `undefine_machine`.
        """
        raise NotImplementedError()<|MERGE_RESOLUTION|>--- conflicted
+++ resolved
@@ -50,10 +50,7 @@
 from mist.api.tag.models import Tag
 from mist.api.machines.models import Machine
 from mist.api.misc.cloud import CloudLocation
-<<<<<<< HEAD
 from mist.api.misc.cloud import CloudSize
-=======
->>>>>>> 9fe28855
 
 if config.HAS_CORE:
     from mist.core.vpn.methods import destination_nat as dnat
@@ -925,8 +922,6 @@
                                         'locations': locations})
         return locations
 
-<<<<<<< HEAD
-=======
     def list_locations(self, persist=True):
         """Return list of locations for cloud
 
@@ -975,7 +970,6 @@
                                         'locations': locations_dict})
         return locations
 
->>>>>>> 9fe28855
     def _list_locations(self):
         """Return list of available locations for current cloud
 
@@ -1012,19 +1006,6 @@
 
             try:
                 _location = CloudLocation.objects.get(cloud=self.cloud,
-<<<<<<< HEAD
-                                                      name=loc.name)
-            except CloudLocation.DoesNotExist:
-                _location = CloudLocation(cloud=self.cloud,
-                                          external_id=loc.id,
-                                          name=loc.name)
-            _location.country = loc.country
-            _location.provider = self.provider
-
-            try:
-                _location.save()
-                locations.append(_location)
-=======
                                                       external_id=loc.id)
             except CloudLocation.DoesNotExist:
                 _location = CloudLocation(cloud=self.cloud,
@@ -1035,15 +1016,11 @@
 
             try:
                 _location.save()
->>>>>>> 9fe28855
             except me.ValidationError as exc:
                 log.error("Error adding %s: %s", loc.name, exc.to_dict())
                 raise BadRequestError({"msg": exc.message,
                                        "errors": exc.to_dict()})
-<<<<<<< HEAD
-=======
             locations.append(_location)
->>>>>>> 9fe28855
 
         return locations
 
@@ -1051,12 +1028,8 @@
         """Return list of locations from database
         for a specific cloud
         """
-<<<<<<< HEAD
-        return CloudLocation.objects(cloud=self.cloud)
-=======
         return CloudLocation.objects(cloud=self.cloud,
                                      missing_since=None)
->>>>>>> 9fe28855
 
     def _list_locations__fetch_locations(self):
         """Fetch location listing in a libcloud compatible format
