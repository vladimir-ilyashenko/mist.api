"""Definition of base classes for Clouds

This currently contains only BaseController. It includes basic functionality
for a given cloud (including libcloud calls, fetching and storing information
to db etc. Cloud specific controllers are in `mist.api.clouds.controllers`.

"""

import ssl
import json
import copy
import socket
import logging
import datetime
import calendar
import requests
import re

import jsonpatch

import mongoengine as me

from libcloud.common.types import InvalidCredsError
from libcloud.compute.types import NodeState
from libcloud.compute.base import NodeLocation, Node, NodeSize
from libcloud.common.exceptions import BaseHTTPError
from mist.api.clouds.utils import LibcloudExceptionHandler

from mist.api import config

from mist.api.exceptions import MistError
from mist.api.exceptions import ConflictError
from mist.api.exceptions import ForbiddenError
from mist.api.exceptions import BadRequestError
from mist.api.exceptions import InternalServerError
from mist.api.exceptions import MachineNotFoundError
from mist.api.exceptions import CloudUnavailableError
from mist.api.exceptions import CloudUnauthorizedError
from mist.api.exceptions import SSLError

from mist.api.helpers import get_datetime
from mist.api.helpers import amqp_publish
from mist.api.helpers import amqp_publish_user
from mist.api.helpers import amqp_owner_listening

from mist.api.concurrency.models import PeriodicTaskInfo
from mist.api.concurrency.models import PeriodicTaskThresholdExceeded

from mist.api.clouds.controllers.base import BaseController
from mist.api.tag.models import Tag

if config.HAS_VPN:
    from mist.vpn.methods import destination_nat as dnat
else:
    from mist.api.dummy.methods import dnat

log = logging.getLogger(__name__)


def _decide_machine_cost(machine, tags=None, cost=(0, 0)):
    """Decide what the monthly and hourly machine cost is

    Params:
    machine:    Machine model instance
    tags:       Optional machine tags dict, if not provided it will be queried.
    cost:       Optional two-tuple of hourly/monthly cost, such as that
                returned by cloud provider.

    Any cost-specific tags take precedence.
    """

    def parse_num(num):
        try:
            return float(num or 0)
        except (ValueError, TypeError):
            log.warning("Can't parse %r as float.", num)
            return 0

    now = datetime.datetime.utcnow()
    month_days = calendar.monthrange(now.year, now.month)[1]

    # Get machine tags from db
    tags = tags or {tag.key: tag.value for tag in Tag.objects(
        resource=machine,
    )}

    try:
        cph = parse_num(tags.get('cost_per_hour'))
        cpm = parse_num(tags.get('cost_per_month'))
        if not (cph or cpm) or cph > 100 or cpm > 100 * 24 * 31:
            log.debug("Invalid cost tags for machine %s", machine)
            cph, cpm = map(parse_num, cost)
        if not cph:
            cph = float(cpm) / month_days / 24
        elif not cpm:
            cpm = cph * 24 * month_days
    except Exception:
        log.exception("Error while deciding cost for machine %s", machine)

    machine.cost.hourly = cph
    machine.cost.monthly = cpm


class BaseComputeController(BaseController):
    """Abstract base class for every cloud/provider controller

    This base controller factors out all the steps common to all or most
    clouds into a base class, and defines an interface for provider or
    technology specific cloud controllers.

    Subclasses are meant to extend or override methods of this base class to
    account for differences between different cloud types.

    Care should be taken when considering to add new methods to a subclass.
    All controllers should have the same interface, to the degree this is
    feasible. That is to say, don't add a new method to a subclass unless
    there is a very good reason to do so.

    The following convention is followed:

    Any methods and attributes that don't start with an underscore are the
    controller's public API.

    In the `BaseComputeController`, these public methods will in most cases
    contain a basic implementation that works for most clouds, along with the
    proper logging and error handling. In almost all cases, subclasses SHOULD
    NOT override or extend the public methods of `BaseComputeController`. To
    account for cloud/subclass specific behaviour, one is expected to override
    the internal/private methods of `BaseComputeController`.

    Any methods and attributes that start with an underscore are the
    controller's internal/private API.

    To account for cloud/subclass specific behaviour, the public methods of
    `BaseComputeController` call a number of private methods. These methods
    will always start with an underscore, such as `self._connect`. When an
    internal method is only ever used in the process of one public method, it
    is prefixed as such to make identification and purpose more obvious. For
    example, method `self._list_machines__postparse_machine` is called in the
    process of `self.list_machines` to postparse a machine and inject or modify
    its attributes.

    This `BaseComputeController` defines a strict interface to controlling
    clouds.  For each different cloud type, a subclass needs to be defined. The
    subclass must at least define a proper `self._connect` method. For simple
    clouds, this may be enough. To provide cloud specific processing, hook the
    code on the appropriate private method. Each method defined here documents
    its intended purpose and use.

    """

    def check_connection(self):
        """Raise exception if we can't connect to cloud provider

        In case of error, an instance of `CloudUnavailableError` or
        `CloudUnauthorizedError` should be raised.

        For most cloud providers, who use an HTTP API, calling `connect`
        doesn't really establish a connection, so we also have to attempt to
        make an actual call such as `list_machines` to verify that the
        connection actually works.

        If a subclass's `connect` not raising errors is enough to make sure
        that establishing a connection works, then these subclasses should
        override this method and only call `connect`.

        In most cases, subclasses SHOULD NOT override or extend this method.

        """
        super(BaseComputeController, self).check_connection()
        self._list_machines()

    def list_cached_machines(self, timedelta=datetime.timedelta(days=1)):
        """Return list of machines from database

        Only returns machines that existed last time we check and we've seen
        during the last `timedelta`.

        """
        from mist.api.machines.models import Machine
        return Machine.objects(
            cloud=self.cloud,
            missing_since=None,
            last_seen__gt=datetime.datetime.utcnow() - timedelta,
        )

    def list_machines(self, persist=True):
        """Return list of machines for cloud

        A list of nodes is fetched from libcloud, the data is processed, stored
        on machine models, and a list of machine models is returned.

        Subclasses SHOULD NOT override or extend this method.

        This method wraps `_list_machines` which contains the core
        implementation.

        """
        task_key = 'cloud:list_machines:%s' % self.cloud.id
        task = PeriodicTaskInfo.get_or_add(task_key)
        try:
            with task.task_runner(persist=persist):
                cached_machines = [m.as_dict()
                                   for m in self.list_cached_machines()]
                machines = self._list_machines()
        except PeriodicTaskThresholdExceeded:
            self.cloud.ctl.disable()
            raise

        self.produce_and_publish_patch(cached_machines, machines)

        # Push historic information for inventory and cost reporting.
        for machine in machines:
            data = {'owner_id': self.cloud.owner.id,
                    'machine_id': machine.id,
                    'cost_per_month': machine.cost.monthly}
            amqp_publish(exchange='machines_inventory', routing_key='',
                         auto_delete=False, data=data)

        return machines

    def produce_and_publish_patch(self, cached_machines, fresh_machines):
        if not amqp_owner_listening(self.cloud.owner.id):
            return

        old_machines = {'%s-%s' % (m['id'], m['machine_id']): m
                        for m in cached_machines}
        new_machines = {'%s-%s' % (m.id, m.machine_id): m.as_dict()
                        for m in fresh_machines}
        # Exclude last seen and probe fields from patch.
        for md in old_machines, new_machines:
            for m in md.values():
                m.pop('last_seen')
                m.pop('probe')
                if m.get('extra') and m['extra'].get('ports'):
                    m['extra']['ports'] = sorted(m['extra']['ports'])
        patch = jsonpatch.JsonPatch.from_diff(old_machines,
                                              new_machines).patch
        if patch:  # Publish patches to rabbitmq.
            amqp_publish_user(self.cloud.owner.id,
                              routing_key='patch_machines',
                              data={'cloud_id': self.cloud.id,
                                    'patch': patch})

    def _list_machines(self):
        """Core logic of list_machines method
        A list of nodes is fetched from libcloud, the data is processed, stored
        on machine models, and a list of machine models is returned.

        Subclasses SHOULD NOT override or extend this method.

        There are instead a number of methods that are called from this method,
        to allow subclasses to modify the data according to the specific of
        their cloud type. These methods currently are:

            `self._list_machines__fetch_machines`
            `self._list_machines__machine_actions`
            `self._list_machines__postparse_machine`
            `self._list_machines__cost_machine`
            `self._list_machines__fetch_generic_machines`

        Subclasses that require special handling should override these, by
        default, dummy methods.

        """
        # Try to query list of machines from provider API.
        try:
            nodes = self._list_machines__fetch_machines()
            log.info("List nodes returned %d results for %s.",
                     len(nodes), self.cloud)
        except InvalidCredsError as exc:
            log.warning("Invalid creds on running list_nodes on %s: %s",
                        self.cloud, exc)
            raise CloudUnauthorizedError(msg=exc.message)
        except (requests.exceptions.SSLError, ssl.SSLError) as exc:
            log.error("SSLError on running list_nodes on %s: %s",
                      self.cloud, exc)
            raise SSLError(exc=exc)
        except Exception as exc:
            log.exception("Error while running list_nodes on %s", self.cloud)
            raise CloudUnavailableError(exc=exc)

        machines = []
        now = datetime.datetime.utcnow()

        # FIXME Imported here due to circular dependency issues. Perhaps one
        # way to solve this would be to move CloudLocation under its own dir.
        from mist.api.clouds.models import CloudLocation

        # This is a map of locations' external IDs and names to CloudLocation
        # mongoengine objects. It is used to lookup cached locations based on
        # a node's metadata in order to associate VM instances to their region.
        locations_map = {}
        for location in CloudLocation.objects(cloud=self.cloud):
            locations_map[location.external_id] = location
            locations_map[location.name] = location

        # FIXME Imported here due to circular dependency issues. Perhaps one
        # way to solve this would be to move CloudSize under its own dir.
        from mist.api.clouds.models import CloudSize

        # This is a map of sizes' external IDs and names to CloudSize
        # mongoengine objects. It is used to lookup cached sizes based on
        # a node's metadata in order to associate VM instances to their size.
        sizes_map = {}
        for size in CloudSize.objects(cloud=self.cloud):
            sizes_map[size.external_id] = size
            sizes_map[size.name] = size

        from mist.api.machines.models import Machine
        # Process each machine in returned list.
        # Store previously unseen machines separately.
        new_machines = []
        for node in nodes:
            # Fetch machine mongoengine model from db, or initialize one.
            try:
                machine = Machine.objects.get(cloud=self.cloud,
                                              machine_id=node.id)
            except Machine.DoesNotExist:
                machine = Machine(cloud=self.cloud, machine_id=node.id).save()
                new_machines.append(machine)

            # Update machine_model's last_seen fields.
            machine.last_seen = now
            machine.missing_since = None

            # Discover location of machine.
            try:
                location_id = self._list_machines__get_location(node)
            except Exception as exc:
                log.error("Error getting location of %s: %r", machine, exc)
            else:
                machine.location = locations_map.get(location_id)

            # Get misc libcloud metadata.
            image_id = ''
            if isinstance(node.extra.get('image'), dict):
                image_id = str(node.extra.get('image').get('id'))

            if not image_id:
                image_id = str(node.image or node.extra.get('imageId') or
                               node.extra.get('image_id') or
                               node.extra.get('image') or '')

            # Attempt to map machine's size to a CloudSize object. If not
            # successful, try to discover custom size.
            try:
                size = self._list_machines__get_size(node)
                if size:
                    machine.size = sizes_map.get(size)
                else:
                    machine.size = self._list_machines__get_custom_size(node)
            except Exception as exc:
                log.error("Error getting size of %s: %r", machine, exc)

            machine.name = node.name
            machine.image_id = image_id
            machine.state = config.STATES[node.state]
            machine.private_ips = list(set(node.private_ips))
            machine.public_ips = list(set(node.public_ips))

            # Set machine extra dict.
            # Make sure we don't meet any surprises when we try to json encode
            # later on in the HTTP response.
            extra = self._list_machines__get_machine_extra(machine, node)

            for key, val in extra.items():
                try:
                    json.dumps(val)
                except TypeError:
                    extra[key] = str(val)
            machine.extra = extra

            # save extra.tags as dict
            if machine.extra.get('tags') and isinstance(
                    machine.extra.get('tags'), list):
                machine.extra['tags'] = dict.fromkeys(machine.extra['tags'],
                                                      '')
            # perform tag validation to prevent ValidationError
            # on machine.save()
            if machine.extra.get('tags') and isinstance(
                    machine.extra.get('tags'), dict):
                validated_tags = {}
                for tag in machine.extra['tags']:
                    if not (('.' in tag) or ('$' in tag)):
                        validated_tags[tag] = machine.extra['tags'][tag]
                machine.extra['tags'] = validated_tags

            # Set machine hostname
            if machine.extra.get('dns_name'):
                machine.hostname = machine.extra['dns_name']
            else:
                ips = machine.public_ips + machine.private_ips
                if not ips:
                    ips = []
                for ip in ips:
                    if ip and ':' not in ip:
                        machine.hostname = ip
                        break

            # Get machine creation date.
            try:
                created = self._list_machines__machine_creation_date(machine,
                                                                     node)
                if created:
                    machine.created = get_datetime(created)
            except Exception as exc:
                log.exception("Error finding creation date for %s in %s.",
                              self.cloud, machine)
            # TODO: Consider if we should fall back to using current date.
            # if not machine_model.created:
            #     machine_model.created = datetime.datetime.utcnow()

            # Update with available machine actions.
            try:
                self._list_machines__machine_actions(machine, node)
            except Exception as exc:
                log.exception("Error while finding machine actions "
                              "for machine %s:%s for %s",
                              machine.id, node.name, self.cloud)

            # Apply any cloud/provider specific post processing.
            try:
                self._list_machines__postparse_machine(machine, node)
            except Exception as exc:
                log.exception("Error while post parsing machine %s:%s for %s",
                              machine.id, node.name, self.cloud)

            # Apply any cloud/provider cost reporting.
            try:
                _decide_machine_cost(
                    machine,
                    cost=self._list_machines__cost_machine(machine, node),
                )
            except Exception as exc:
                log.exception("Error while calculating cost "
                              "for machine %s:%s for %s",
                              machine.id, node.name, self.cloud)
            if node.state.lower() == 'terminated':
                machine.cost.hourly = 0
                machine.cost.monthly = 0

            # Save all changes to machine model on the database.
            try:
                machine.save()
            except me.ValidationError as exc:
                log.error("Error adding %s: %s", machine.name, exc.to_dict())
                raise BadRequestError({"msg": exc.message,
                                       "errors": exc.to_dict()})
            except me.NotUniqueError as exc:
                log.error("Machine %s not unique error: %s", machine.name, exc)
                raise ConflictError("Machine with this name already exists")

            machines.append(machine)

        # Append generic-type machines, which aren't handled by libcloud.
        for machine in self._list_machines__fetch_generic_machines():
            machine.last_seen = now
            self._list_machines__update_generic_machine_state(machine)
            self._list_machines__generic_machine_actions(machine)

            # Set machine hostname
            if not machine.hostname:
                ips = machine.public_ips + machine.private_ips
                if not ips:
                    ips = []
                for ip in ips:
                    if ip and ':' not in ip:
                        machine.hostname = ip
                        break

            # Parse cost from tags
            _decide_machine_cost(machine)

            # Save machine
            machine.save()
            machines.append(machine)

        # Set last_seen on machine models we didn't see for the first time now.
        Machine.objects(cloud=self.cloud,
                        id__nin=[m.id for m in machines],
                        missing_since=None).update(missing_since=now)

        # Update RBAC Mappings given the list of nodes seen for the first time.
        self.cloud.owner.mapper.update(new_machines, async=False)

        # Update machine counts on cloud and org.
        # FIXME: resolve circular import issues
        from mist.api.clouds.models import Cloud
        self.cloud.machine_count = len(machines)
        self.cloud.save()
        self.cloud.owner.total_machine_count = sum(
            cloud.machine_count for cloud in Cloud.objects(
                owner=self.cloud.owner, deleted=None
            )
        )
        self.cloud.owner.save()

        # Close libcloud connection
        try:
            self.disconnect()
        except Exception as exc:
            log.warning("Error while closing connection: %r", exc)
        return machines

    def _list_machines__update_generic_machine_state(self, machine):
        """Helper method to update the machine state

        This is only overriden by the OtherServer Controller.
        It applies only to generic machines.
        """
        machine.state = config.STATES[NodeState.UNKNOWN]

    def _list_machines__generic_machine_actions(self, machine):
        """Helper method to update available generic machine's actions

        This is currently only overriden by the OtherServer Controller
        """
        for action in ('start', 'stop', 'reboot', 'destroy', 'rename',
                       'resume', 'suspend', 'undefine', 'remove'):
            setattr(machine.actions, action, False)
        if machine.key_associations:
            machine.actions.reboot = True
        machine.actions.tag = True

    def _list_machines__get_size(self, node):
        """Return key of size_map dict for a specific node

        Subclasses MAY override this method.
        """
        return node.size

    def _list_machines__get_custom_size(self, node):
        """Return size metadata for node"""
        return

    def _list_machines__fetch_machines(self):
        """Perform the actual libcloud call to get list of nodes"""
        return self.connection.list_nodes()

    def _list_machines__get_machine_extra(self, machine, machine_libcloud):
        """Return extra dict for libcloud node

        Subclasses can override/extend this method if they wish to filter or
        inject extra metadata.
        """
        return copy.copy(machine_libcloud.extra)

    def _list_machines__machine_creation_date(self, machine, machine_libcloud):
        return machine_libcloud.created_at

    def _list_machines__machine_actions(self, machine, machine_libcloud):
        """Add metadata on the machine dict on the allowed actions

        Any subclass that wishes to specially handle its allowed actions, can
        implement this internal method.

        machine: A machine mongoengine model. The model may not have yet
            been saved in the database.
        machine_libcloud: An instance of a libcloud compute node, as
            returned by libcloud's list_nodes.
        This method is expected to edit `machine` in place and not return
        anything.

        Subclasses MAY extend this method.

        """
        # Defaults for running state and common clouds.
        machine.actions.start = False
        machine.actions.stop = True
        machine.actions.reboot = True
        machine.actions.destroy = True
        machine.actions.rename = False  # Most providers do not support this
        machine.actions.tag = True   # Always True now that we store tags in db

        # Actions resume, suspend and undefine are states related to KVM.
        machine.actions.resume = False
        machine.actions.suspend = False
        machine.actions.undefine = False

        # Default actions for other states.
        if machine_libcloud.state in (NodeState.REBOOTING, NodeState.PENDING):
            machine.actions.start = False
            machine.actions.stop = False
            machine.actions.reboot = False
        elif machine_libcloud.state in (NodeState.STOPPED, NodeState.UNKNOWN):
            # We assume unknown state means stopped.
            machine.actions.start = True
            machine.actions.stop = False
            machine.actions.reboot = False
        elif machine_libcloud.state in (NodeState.TERMINATED, ):
            machine.actions.start = False
            machine.actions.stop = False
            machine.actions.reboot = False
            machine.actions.destroy = False
            machine.actions.rename = False

    def _list_machines__postparse_machine(self, machine, machine_libcloud):
        """Post parse a machine before returning it in list_machines

        Any subclass that wishes to specially handle its cloud's tags and
        metadata, can implement this internal method.

        machine: A machine mongoengine model. The model may not have yet
            been saved in the database.
        machine_libcloud: An instance of a libcloud compute node,
            as returned by libcloud's list_nodes.

        This method is expected to edit its arguments in place and not return
        anything.

        Subclasses MAY override this method.

        """
        return

    def _list_machines__cost_machine(self, machine, machine_libcloud):
        """Perform cost calculations for a machine

        Any subclass that wishes to handle its cloud's pricing, can implement
        this internal method.

       machine: A machine mongoengine model. The model may not have yet
            been saved in the database.
       machine_libcloud: An instance of a libcloud compute node, as returned by
            libcloud's list_nodes.

       This method is expected to return a tuple of two values:
            (cost_per_hour, cost_per_month)

        Subclasses MAY override this method.

        """
        return 0, 0

    def _list_machines__fetch_generic_machines(self):
        """Return list of machine models that aren't handled by libcloud"""
        return []

    def check_if_machine_accessible(self, machine):
        """Attempt to port knock and ping the machine"""
        assert machine.cloud.id == self.cloud.id
        hostname = machine.hostname or (
            machine.private_ips[0] if machine.private_ips else '')
        if not hostname:
            return False
        ports_list = [22, 80, 443, 3389]
        for port in (machine.ssh_port, machine.rdp_port):
            if port and port not in ports_list:
                ports_list.insert(0, port)
        socket_timeout = 3
        # add timeout for socket
        for port in ports_list:
            log.info("Attempting to connect to %s:%d", hostname, port)
            try:
                s = socket.create_connection(
                    dnat(self.cloud.owner, hostname, port),
                    socket_timeout
                )
                s.shutdown(2)
            except:
                log.info("Failed to connect to %s:%d", hostname, port)
                continue
            log.info("Connected to %s:%d", hostname, port)
            return True
        try:
            log.info("Pinging %s", hostname)
            from mist.api.methods import ping
            ping_res = ping(owner=self.cloud.owner, host=hostname, pkts=1)
            if int(ping_res.get('packets_rx', 0)) > 0:
                log.info("Successfully pinged %s", hostname)
                return True
        except:
            log.info("Failed to ping %s", hostname)
            pass
        return False

    @LibcloudExceptionHandler(CloudUnavailableError)
    def list_images(self, search=None):
        """Return list of images for cloud

        This returns the results obtained from libcloud, after some processing,
        formatting and injection of extra information in a sane format.

        Subclasses SHOULD NOT override or extend this method.

        There are instead a number of methods that are called from this method,
        to allow subclasses to modify the data according to the specific of
        their cloud type. These methods currently are:

            `self._list_images__fetch_images`

        Subclasses that require special handling should override these, by
        default, dummy methods.

        """

        # Fetch images list, usually from libcloud connection.
        images = self._list_images__fetch_images(search=search)
        if not isinstance(images, list):
            images = list(images)

        # Filter out duplicate images, if any.
        seen_ids = set()
        for i in reversed(xrange(len(images))):
            image = images[i]
            if image.id in seen_ids:
                images.pop(i)
            else:
                seen_ids.add(image.id)

        # Filter images based on search term.
        if search:
            search = str(search).lower()
            images = [img for img in images
                      if search in img.id.lower() or
                      search in img.name.lower()]

        # Filter out invalid images.
        images = [img for img in images
                  if img.name and img.id[:3] not in ('aki', 'ari')]

        # Turn images to dict to return and star them.
        images = [{'id': img.id,
                   'name': img.name,
                   'extra': img.extra,
                   'star': self.image_is_starred(img.id)}
                  for img in images]

        # Sort images: Starred first, then alphabetically.
        images.sort(key=lambda image: (not image['star'], image['name']))

        return images

    def _list_images__fetch_images(self, search=None):
        """Fetch image listing in a libcloud compatible format

        This is to be called exclusively by `self.list_images`.

        Most subclasses that use a simple libcloud connection, shouldn't need
        to override or extend this method.

        Subclasses MAY override this method.

        """
        return self.connection.list_images()

    def image_is_starred(self, image_id):
        starred = image_id in self.cloud.starred
        unstarred = image_id in self.cloud.unstarred
        default = self.image_is_default(image_id)
        return starred or (default and not unstarred)

    def image_is_default(self, image_id):
        return True

    def list_sizes(self, persist=True):
        """Return list of sizes for cloud

        A list of sizes is fetched from libcloud, data is processed, stored
        on size models, and a list of size models is returned in a sane
        format.

        Subclasses SHOULD NOT override or extend this method.

        There are instead a number of methods that are called from this method,
        to allow subclasses to modify the data according to the specific of
        their cloud type. These methods currently are:

            `self._list_sizes`

        Subclasses that require special handling should override these, by
        default, dummy methods.

        """
        task_key = 'cloud:list_sizes:%s' % self.cloud.id
        task = PeriodicTaskInfo.get_or_add(task_key)
        with task.task_runner(persist=persist):
            cached_sizes = {s.id: s.as_dict()
                            for s in self.list_cached_sizes()}
            sizes = self._list_sizes()

        if amqp_owner_listening(self.cloud.owner.id):
            if cached_sizes and sizes:
                # Publish patches to rabbitmq.
                new_sizes = {s.id: s.as_dict() for s in sizes}
                patch = jsonpatch.JsonPatch.from_diff(cached_sizes,
                                                      new_sizes).patch
                if patch:
                    amqp_publish_user(self.cloud.owner.id,
                                      routing_key='patch_sizes',
                                      data={'cloud_id': self.cloud.id,
                                            'patch': patch})

            else:
                # TODO: remove this block, once location patches
                # are implemented in the UI
                amqp_publish_user(self.cloud.owner.id,
                                  routing_key='list_sizes',
                                  data={'cloud_id': self.cloud.id,
                                        'sizes': [s.as_dict() for s in sizes]})
        return sizes

    def _list_sizes(self):
        """Fetch size listing in a libcloud compatible format

        This is to be called exclusively by `self.list_sizes`.

        Subclasses MAY override this method.

        """
        try:
            fetched_sizes = self._list_sizes__fetch_sizes()
            log.info("List sizes returned %d results for %s.",
                     len(fetched_sizes), self.cloud)
        except InvalidCredsError as exc:
            log.warning("Invalid creds on running list_sizes on %s: %s",
                        self.cloud, exc)
            raise CloudUnauthorizedError(msg=exc.message)
        except (requests.exceptions.SSLError, ssl.SSLError) as exc:
            log.error("SSLError on running list_sizes on %s: %s",
                      self.cloud, exc)
            raise SSLError(exc=exc)
        except Exception as exc:
            log.exception("Error while running list_sizes on %s", self.cloud)
            raise CloudUnavailableError(exc=exc)

        sizes = []

        # FIXME: resolve circular import issues
        from mist.api.clouds.models import CloudSize

        for size in fetched_sizes:
            # create the object in db if it does not exist
            try:
                _size = CloudSize.objects.get(cloud=self.cloud,
                                              external_id=size.id)
            except CloudSize.DoesNotExist:
                _size = CloudSize(cloud=self.cloud, external_id=size.id)

            _size.name = self._list_sizes__get_name(size)
            _size.disk = size.disk
            _size.bandwidth = size.bandwidth
            _size.missing_since = None
            _size.extra = {'description': size.extra.get('description', '')}
            _size.extra.update({'price': size.price})
            if size.ram:
                try:
                    _size.ram = int(re.sub("\D", "", str(size.ram)))
                except Exception as exc:
                    log.error(repr(exc))

            try:
                cpus = self._list_sizes__get_cpu(size)
                _size.cpus = int(cpus)
            except Exception as exc:
                log.error(repr(exc))

            try:
                _size.save()
                sizes.append(_size)
            except me.ValidationError as exc:
                log.error("Error adding %s: %s", size.name, exc.to_dict())
                raise BadRequestError({"msg": exc.message,
                                       "errors": exc.to_dict()})

        # Update missing_since for sizes not returned by libcloud
        CloudSize.objects(
            cloud=self.cloud, missing_since=None,
            external_id__nin=[s.external_id for s in sizes]
        ).update(missing_since=datetime.datetime.utcnow())

        return sizes

    def _list_sizes__fetch_sizes(self):
        """Fetch size listing in a libcloud compatible format

        This is to be called exclusively by `self._list_sizes`.

        Most subclasses that use a simple libcloud connection, shouldn't need
        to override or extend this method.

        Subclasses MAY override this method.
        """
        return self.connection.list_sizes()

    def _list_sizes__get_cpu(self, size):
        return int(size.extra.get('cpus') or 1)

    def _list_sizes__get_name(self, size):
        return size.name

    def list_cached_sizes(self):
        """Return list of sizes from database for a specific cloud"""
        # FIXME: resolve circular import issues
        from mist.api.clouds.models import CloudSize
        return CloudSize.objects(cloud=self.cloud, missing_since=None)

    def list_locations(self, persist=True):
        """Return list of locations for cloud

        A list of locations is fetched from libcloud, data is processed, stored
        on location models, and a list of location models is returned.

        Subclasses SHOULD NOT override or extend this method.

        This method wraps `_list_locations` which contains the core
        implementation.

        """
        task_key = 'cloud:list_locations:%s' % self.cloud.id
        task = PeriodicTaskInfo.get_or_add(task_key)
        with task.task_runner(persist=persist):
            cached_locations = {'%s' % l.id: l.as_dict()
                                for l in self.list_cached_locations()}

            locations = self._list_locations()

        if amqp_owner_listening(self.cloud.owner.id):
            locations_dict = [l.as_dict() for l in locations]
            if cached_locations and locations_dict:
                # Publish patches to rabbitmq.
                new_locations = {'%s' % l['id']: l for l in locations_dict}
                patch = jsonpatch.JsonPatch.from_diff(cached_locations,
                                                      new_locations).patch
                if patch:
                    amqp_publish_user(self.cloud.owner.id,
                                      routing_key='patch_locations',
                                      data={'cloud_id': self.cloud.id,
                                            'patch': patch})
            else:
                # TODO: remove this block, once location patches
                # are implemented in the UI
                amqp_publish_user(self.cloud.owner.id,
                                  routing_key='list_locations',
                                  data={'cloud_id': self.cloud.id,
                                        'locations': locations_dict})
        return locations

    def _list_locations(self):
        """Return list of available locations for current cloud

        Locations mean different things in each cloud. e.g. EC2 uses it as a
        datacenter in a given availability zone, whereas Linode lists
        availability zones. However all responses share id, name and country
        eventhough in some cases might be empty, e.g. Openstack.

        This returns the results obtained from libcloud, after some processing,
        formatting and injection of extra information in a sane format.

        Subclasses SHOULD NOT override or extend this method.

        There are instead a number of methods that are called from this method,
        to allow subclasses to modify the data according to the specific of
        their cloud type. These methods currently are:

            `self._list_locations__fetch_locations`

        Subclasses that require special handling should override these, by
        default, dummy methods.

        """
        # FIXME: resolve circular import issues
        from mist.api.clouds.models import CloudLocation

        # Fetch locations, usually from libcloud connection.
        fetched_locations = self._list_locations__fetch_locations()

        log.info("List locations returned %d results for %s.",
                 len(fetched_locations), self.cloud)

        locations = []

        for loc in fetched_locations:
            try:
                _location = CloudLocation.objects.get(cloud=self.cloud,
                                                      external_id=loc.id)
            except CloudLocation.DoesNotExist:
                _location = CloudLocation(cloud=self.cloud,
                                          external_id=loc.id)
            _location.country = loc.country
            _location.name = loc.name
            _location.extra = loc.extra
            _location.missing_since = None

            try:
                _location.save()
            except me.ValidationError as exc:
                log.error("Error adding %s: %s", loc.name, exc.to_dict())
                raise BadRequestError({"msg": exc.message,
                                       "errors": exc.to_dict()})
            locations.append(_location)

        # update missing_since for locations not returned by libcloud
        CloudLocation.objects(cloud=self.cloud,
                              missing_since=None,
                              external_id__nin=[l.external_id
                                                for l in locations]).update(
                                                    missing_since=datetime.
                                                    datetime.utcnow())
        return locations

    def _list_locations__fetch_locations(self):
        """Fetch location listing in a libcloud compatible format

        This is to be called exclusively by `self.list_locations`.

        Most subclasses that use a simple libcloud connection, shouldn't need
        to override or extend this method.

        Subclasses MAY override this method.

        """
        try:
            return self.connection.list_locations()
        except:
            return [NodeLocation('', name='default', country='',
                                 driver=self.connection)]

    def list_cached_locations(self):
        """Return list of locations from database for a specific cloud"""
        # FIXME Imported here due to circular dependency issues. Perhaps one
        # way to solve this would be to move CloudLocation under its own dir.
        from mist.api.clouds.models import CloudLocation
        return CloudLocation.objects(cloud=self.cloud, missing_since=None)

    def _list_machines__get_location(self, node):
        """Find location code name/identifier from libcloud data

        This is to be called exclusively by `self._list_machines`.

        Subclasses MAY override this method.

        """
        return ''

    def _get_machine_libcloud(self, machine, no_fail=False):
        """Return an instance of a libcloud node

        This is a private method, used mainly by machine action methods.
        """
        # assert isinstance(machine.cloud, Machine)
        assert self.cloud == machine.cloud
        for node in self.connection.list_nodes():
            if node.id == machine.machine_id:
                return node
        if no_fail:
            return Node(machine.machine_id, name=machine.machine_id,
                        state=0, public_ips=[], private_ips=[],
                        driver=self.connection)
        raise MachineNotFoundError(
            "Machine with machine_id '%s'." % machine.machine_id
        )

    def start_machine(self, machine):
        """Start machine

        The param `machine` must be an instance of a machine model of this
        cloud.

        Not that the usual way to start a machine would be to run

            machine.ctl.start()

        which would in turn call this method, so that its cloud can customize
        it as needed.

        If a subclass of this controller wishes to override the way machines
        are started, it should override `_start_machine` method instead.

        """
        # assert isinstance(machine.cloud, Machine)
        assert self.cloud == machine.cloud
        if not machine.actions.start:
            raise ForbiddenError("Machine doesn't support start.")
        log.debug("Starting machine %s", machine)

        machine_libcloud = self._get_machine_libcloud(machine)
        try:
            return self._start_machine(machine, machine_libcloud)
        except MistError as exc:
            log.error("Could not start machine %s", machine)
            raise
        except Exception as exc:
            log.exception(exc)
            raise InternalServerError(exc.message)

    def _start_machine(self, machine, machine_libcloud):
        """Private method to start a given machine

        Params:
            machine: instance of machine model of this cloud
            machine_libcloud: instance of corresponding libcloud node

        Differnent cloud controllers should override this private method, which
        is called by the public method `start_machine`.
        """
        return self.connection.ex_start_node(machine_libcloud)

    def stop_machine(self, machine):
        """Stop machine

        The param `machine` must be an instance of a machine model of this
        cloud.

        Not that the usual way to stop a machine would be to run

            machine.ctl.stop()

        which would in turn call this method, so that its cloud can customize
        it as needed.

        If a subclass of this controller wishes to override the way machines
        are stoped, it should override `_stop_machine` method instead.

        """
        # assert isinstance(machine.cloud, Machine)
        assert self.cloud == machine.cloud
        if not machine.actions.stop:
            raise ForbiddenError("Machine doesn't support stop.")
        log.debug("Stopping machine %s", machine)

        machine_libcloud = self._get_machine_libcloud(machine)
        try:
            return self._stop_machine(machine, machine_libcloud)
        except MistError as exc:
            log.error("Could not stop machine %s", machine)
            raise
        except Exception as exc:
            log.exception(exc)
            raise InternalServerError(exc=exc)

    def _stop_machine(self, machine, machine_libcloud):
        """Private method to stop a given machine

        Params:
            machine: instance of machine model of this cloud
            machine_libcloud: instance of corresponding libcloud node

        Differnent cloud controllers should override this private method, which
        is called by the public method `stop_machine`.
        """
        return self.connection.ex_stop_node(machine_libcloud)

    def reboot_machine(self, machine):
        """Reboot machine

        The param `machine` must be an instance of a machine model of this
        cloud.

        Not that the usual way to reboot a machine would be to run

            machine.ctl.reboot()

        which would in turn call this method, so that its cloud can customize
        it as needed.

        If a subclass of this controller wishes to override the way machines
        are rebooted, it should override `_reboot_machine` method instead.

        """
        # assert isinstance(machine.cloud, Machine)
        assert self.cloud == machine.cloud
        if not machine.actions.reboot:
            raise ForbiddenError("Machine doesn't support reboot.")
        log.debug("Rebooting machine %s", machine)

        machine_libcloud = self._get_machine_libcloud(machine)
        try:
            return self._reboot_machine(machine, machine_libcloud)
        except MistError as exc:
            log.error("Could not reboot machine %s", machine)
            raise
        except Exception as exc:
            log.exception(exc)
            raise BadRequestError(exc=exc)

    def _reboot_machine(self, machine, machine_libcloud):
        """Private method to reboot a given machine

        Params:
            machine: instance of machine model of this cloud
            machine_libcloud: instance of corresponding libcloud node

        Differnent cloud controllers should override this private method, which
        is called by the public method `reboot_machine`.
        """
        return machine_libcloud.reboot()

    def reboot_machine_ssh(self, machine):
        """Reboot machine by running command over SSH"""
        assert self.cloud == machine.cloud
        log.debug("Rebooting (SSH) machine %s", machine)
        try:
            if machine.public_ips:
                hostname = machine.public_ips[0]
            else:
                hostname = machine.private_ips[0]
            command = '$(command -v sudo) shutdown -r now'
            # TODO move it up
            from mist.api.methods import ssh_command
            return ssh_command(self.cloud.owner, self.cloud.id,
                               machine.machine_id, hostname, command)
        except MistError as exc:
            log.error("Could not reboot machine %s", machine)
            raise
        except Exception as exc:
            log.exception(exc)
            raise InternalServerError(exc=exc)

    def destroy_machine(self, machine):
        """Destroy machine

        The param `machine` must be an instance of a machine model of this
        cloud.

        Not that the usual way to destroy a machine would be to run

            machine.ctl.destroy()

        which would in turn call this method, so that its cloud can customize
        it as needed.

        If a subclass of this controller wishes to override the way machines
        are destroyed, it should override `_destroy_machine` method instead.

        """
        # assert isinstance(machine.cloud, Machine)
        assert self.cloud == machine.cloud
        if not machine.actions.destroy:
            raise ForbiddenError("Machine doesn't support destroy.")
        log.debug("Destroying machine %s", machine)

        machine_libcloud = self._get_machine_libcloud(machine)
        try:
            ret = self._destroy_machine(machine, machine_libcloud)
        except MistError as exc:
            log.error("Could not destroy machine %s", machine)
            raise
        except Exception as exc:
            log.exception(exc)
            raise InternalServerError(exc=exc)

        while machine.key_associations:
            machine.key_associations.pop()
        machine.state = 'terminated'
        machine.save()
        return ret

    def _destroy_machine(self, machine, machine_libcloud):
        """Private method to destroy a given machine

        Params:
            machine: instance of machine model of this cloud
            machine_libcloud: instance of corresponding libcloud node

        Differnent cloud controllers should override this private method, which
        is called by the public method `destroy_machine`.
        """
        try:
            return machine_libcloud.destroy()
        except BaseHTTPError:
            raise ForbiddenError("Cannot destroy machine. Check the "
                                 "termination protection setting on your "
                                 "cloud provider.")

    def remove_machine(self, machine):
        raise BadRequestError("Machines on public clouds can't be removed."
                              "This is only supported in Bare Metal clouds.")

    def resize_machine(self, machine, size_id, kwargs):
        """Resize machine

        The param `machine` must be an instance of a machine model of this
        cloud.

        Not that the usual way to resize a machine would be to run

            machine.ctl.resize(size_id)

        which would in turn call this method, so that its cloud can customize
        it as needed.

        If a subclass of this controller wishes to override the way machines
        are resizeed, it should override `_resize_machine` method instead.

        """
        assert self.cloud == machine.cloud
        if not machine.actions.resize:
            raise ForbiddenError("Machine doesn't support resize.")
        log.debug("Resizing machine %s", machine)

        machine_libcloud = self._get_machine_libcloud(machine)
        try:
            from mist.api.clouds.models import CloudSize
            size = CloudSize.objects.get(id=size_id)
            node_size = NodeSize(size.external_id, name=size.name,
                                 ram=size.ram, disk=size.disk,
                                 bandwidth=size.bandwidth,
                                 price=size.extra['price'],
                                 driver=self.connection)
            self._resize_machine(machine, machine_libcloud, node_size, kwargs)
        except Exception as exc:
            raise BadRequestError('Failed to resize node: %s' % exc)
        try:
            # TODO: For better separation of concerns, maybe trigger below
            # using an event?
            from mist.api.notifications.methods import (
                dismiss_scale_notifications)
            # TODO: Make sure user feedback is positive below!
            dismiss_scale_notifications(machine, feedback='POSITIVE')
        except Exception as exc:
            log.exception("Failed to dismiss scale recommendation: %r", exc)

    def _resize_machine(self, machine, machine_libcloud, node_size, kwargs):
        """Private method to resize a given machine

        Params:
            machine: instance of machine model of this cloud
            machine_libcloud: instance of corresponding libcloud node

        Differnent cloud controllers should override this private method, which
        is called by the public method `resize_machine`.
        """
        self.connection.ex_resize_node(machine_libcloud, node_size)

    def rename_machine(self, machine, name):
        """Rename machine

        The param `machine` must be an instance of a machine model of this
        cloud.

        Not that the usual way to rename a machine would be to run

            machine.ctl.rename(name)

        which would in turn call this method, so that its cloud can customize
        it as needed.

        If a subclass of this controller wishes to override the way machines
        are renameed, it should override `_rename_machine` method instead.

        """
        # assert isinstance(machine.cloud, Machine)
        assert self.cloud == machine.cloud
        if not machine.actions.rename:
            raise ForbiddenError("Machine doesn't support rename.")
        log.debug("Renaming machine %s", machine)

        machine_libcloud = self._get_machine_libcloud(machine)
        try:
            self._rename_machine(machine, machine_libcloud, name)
        except MistError as exc:
            log.error("Could not rename machine %s", machine)
            raise
        except Exception as exc:
            log.exception(exc)
            raise InternalServerError(exc.message)

    def _rename_machine(self, machine, machine_libcloud, name):
        """Private method to rename a given machine

        Params:
            machine: instance of machine model of this cloud
            machine_libcloud: instance of corresponding libcloud node

        Differnent cloud controllers should override this private method, which
        is called by the public method `rename_machine`.
        """
        self.connection.ex_rename_node(machine_libcloud, name)

    def resume_machine(self, machine):
        """Resume machine

        The param `machine` must be an instance of a machine model of this
        cloud.

        Not that the usual way to resume a machine would be to run

            machine.ctl.resume()

        which would in turn call this method, so that its cloud can customize
        it as needed.

        If a subclass of this controller wishes to override the way machines
        are resumed, it should override `_resume_machine` method instead.

        """
        # assert isinstance(machine.cloud, Machine)
        assert self.cloud == machine.cloud
        if not machine.actions.resume:
            raise ForbiddenError("Machine doesn't support resume.")
        log.debug("Resuming machine %s", machine)

        machine_libcloud = self._get_machine_libcloud(machine)
        try:
            self._resume_machine(machine, machine_libcloud)
        except MistError as exc:
            log.error("Could not resume machine %s", machine)
            raise
        except Exception as exc:
            log.exception(exc)
            raise InternalServerError(exc=exc)

    def _resume_machine(self, machine, machine_libcloud):
        """Private method to resume a given machine

        Only LibvirtComputeController subclass implements this method.

        Params:
            machine: instance of machine model of this cloud
            machine_libcloud: instance of corresponding libcloud node

        Differnent cloud controllers should override this private method, which
        is called by the public method `resume_machine`.
        """
        raise NotImplementedError()

    def suspend_machine(self, machine):
        """Suspend machine

        The param `machine` must be an instance of a machine model of this
        cloud.

        Not that the usual way to suspend a machine would be to run

            machine.ctl.suspend()

        which would in turn call this method, so that its cloud can customize
        it as needed.

        If a subclass of this controller wishes to override the way machines
        are suspended, it should override `_suspend_machine` method instead.

        """
        # assert isinstance(machine.cloud, Machine)
        assert self.cloud == machine.cloud
        if not machine.actions.suspend:
            raise ForbiddenError("Machine doesn't support suspend.")
        log.debug("Suspending machine %s", machine)

        machine_libcloud = self._get_machine_libcloud(machine)
        try:
            return self._suspend_machine(machine, machine_libcloud)
        except MistError as exc:
            log.error("Could not suspend machine %s", machine)
            raise
        except Exception as exc:
            log.exception(exc)
            raise InternalServerError(exc.message)

    def _suspend_machine(self, machine, machine_libcloud):
        """Private method to suspend a given machine

        Only LibvirtComputeController subclass implements this method.

        Params:
            machine: instance of machine model of this cloud
            machine_libcloud: instance of corresponding libcloud node

        Differnent cloud controllers should override this private method, which
        is called by the public method `suspend_machine`.
        """
        raise NotImplementedError()

    def undefine_machine(self, machine):
        """Undefine machine

        The param `machine` must be an instance of a machine model of this
        cloud.

        Not that the usual way to undefine a machine would be to run

            machine.ctl.undefine()

        which would in turn call this method, so that its cloud can customize
        it as needed.

        If a subclass of this controller wishes to override the way machines
        are undefineed, it should override `_undefine_machine` method instead.

        """
        # assert isinstance(machine.cloud, Machine)
        assert self.cloud == machine.cloud
        if not machine.actions.undefine:
            raise ForbiddenError("Machine doesn't support undefine.")
        log.debug("Undefining machine %s", machine)

        machine_libcloud = self._get_machine_libcloud(machine)
        try:
            return self._undefine_machine(machine, machine_libcloud)
        except MistError as exc:
            log.error("Could not undefine machine %s", machine)
            raise
        except Exception as exc:
            log.exception(exc)
            raise BadRequestError(exc.message)

    def _undefine_machine(self, machine, machine_libcloud):
        """Private method to undefine a given machine

        Only LibvirtComputeController subclass implements this method.

        Params:
            machine: instance of machine model of this cloud
            machine_libcloud: instance of corresponding libcloud node

        Different cloud controllers should override this private method, which
        is called by the public method `undefine_machine`.
        """
        raise NotImplementedError()

    def create_machine_snapshot(self, machine, snapshot_name, description='',
                                dump_memory=False, quiesce=False):
        """Create a snapshot for machine

        The param `machine` must be an instance of a machine model of this
        cloud.

        Not that the usual way to undefine a machine would be to run

            machine.ctl.create_snapshot()

        which would in turn call this method, so that its cloud can customize
        it as needed.

        If a subclass of this controller wishes to override the way machines
        snapshots are created, it should override `_create_machine_snapshot`
        method instead.

        """
        # assert isinstance(machine.cloud, Machine)
        assert self.cloud == machine.cloud
        if not machine.actions.create_snapshot:
            raise ForbiddenError("Machine doesn't support creating snapshots.")
        log.debug("Creating snapshot for machine %s", machine)

        machine_libcloud = self._get_machine_libcloud(machine)
        try:
            return self._create_machine_snapshot(
                machine, machine_libcloud, snapshot_name,
                description=description, dump_memory=dump_memory,
                quiesce=quiesce)
        except MistError as exc:
            log.error("Could not create snapshot for machine %s", machine)
            raise
        except Exception as exc:
            log.exception(exc)
            raise BadRequestError(exc.message)

    def _create_machine_snapshot(self, machine, machine_libcloud,
                                 snapshot_name, description='',
                                 dump_memory=False, quiesce=False):
        """Private method to create a snapshot for a given machine

        Only VSphereComputeController subclass implements this method.

        Params:
            machine: instance of machine model of this cloud
            machine_libcloud: instance of corresponding libcloud node
            snapshot_name: name of the snapshot to create
            description: description of the snapshot
            dump_memory: also dump the machine's memory
            quiesce: quiesce guest file system

        Different cloud controllers should override this private method, which
        is called by the public method `create_machine_snapshot`.
        """
        raise NotImplementedError()

    def remove_machine_snapshot(self, machine, snapshot_name=None):
        """Remove a snapshot of a machine

        The param `machine` must be an instance of a machine model of this
        cloud.

        Not that the usual way to undefine a machine would be to run

            machine.ctl.remove_snapshot()

        which would in turn call this method, so that its cloud can customize
        it as needed.

        If a subclass of this controller wishes to override the way machines
        snapshots are created, it should override `_create_machine_snapshot`
        method instead.

        """
        # assert isinstance(machine.cloud, Machine)
        assert self.cloud == machine.cloud
        if not machine.actions.remove_snapshot:
            raise ForbiddenError("Machine doesn't support removing snapshots.")
        log.debug("Removing snapshot for machine %s", machine)

        machine_libcloud = self._get_machine_libcloud(machine)
        try:
            return self._remove_machine_snapshot(machine, machine_libcloud,
                                                 snapshot_name)
        except MistError as exc:
            log.error("Could not remove snapshot of machine %s", machine)
            raise
        except Exception as exc:
            log.exception(exc)
            raise BadRequestError(exc.message)

    def _remove_machine_snapshot(self, machine, machine_libcloud,
                                 snapshot_name=None):
        """Private method to remove a snapshot for a given machine

        Only VSphereComputeController subclass implements this method.

        Params:
            machine: instance of machine model of this cloud
            machine_libcloud: instance of corresponding libcloud node
            snapshot_name: snapshot to remove, if None pick the last one

        Different cloud controllers should override this private method, which
        is called by the public method `remove_machine_snapshot`.
        """
        raise NotImplementedError()

    def revert_machine_to_snapshot(self, machine, snapshot_name=None):
        """Revert machine to selected snapshot

        The param `machine` must be an instance of a machine model of this
        cloud.

        Not that the usual way to undefine a machine would be to run

            machine.ctl.revert_to_snapshot()

        which would in turn call this method, so that its cloud can customize
        it as needed.

        If a subclass of this controller wishes to override the way machines
        snapshots are created, it should override `_revert_machine_to_snapshot`
        method instead.

        """
        # assert isinstance(machine.cloud, Machine)
        assert self.cloud == machine.cloud
        if not machine.actions.revert_to_snapshot:
            raise ForbiddenError(
                "Machine doesn't support reverting to snapshot.")
        log.debug("Reverting machines %s to snapshot", machine)

        machine_libcloud = self._get_machine_libcloud(machine)
        try:
            return self._revert_machine_to_snapshot(machine, machine_libcloud,
                                                    snapshot_name)
        except MistError as exc:
            log.error("Could not revert machine %s to snapshot", machine)
            raise
        except Exception as exc:
            log.exception(exc)
            raise BadRequestError(exc.message)

    def _revert_machine_to_snapshot(self, machine, machine_libcloud,
                                    snapshot_name=None):
        """Private method to revert a given machine to a previous snapshot

        Only VSphereComputeController subclass implements this method.

        Params:
            machine: instance of machine model of this cloud
            machine_libcloud: instance of corresponding libcloud node
            snapshot_name: snapshot to remove, if None pick the last one

        Different cloud controllers should override this private method, which
        is called by the public method `revert_machine_to_snapshot`.
        """
        raise NotImplementedError()

    def list_machine_snapshots(self, machine):
        """List snapshots of a machine

        The param `machine` must be an instance of a machine model of this
        cloud.

        Not that the usual way to undefine a machine would be to run

            machine.ctl.list_snapshots()

        which would in turn call this method, so that its cloud can customize
        it as needed.

        If a subclass of this controller wishes to override the way machines
        snapshots are created, it should override `_list_machine_snapshots`
        method instead.

        """
        # assert isinstance(machine.cloud, Machine)
        assert self.cloud == machine.cloud
        log.debug("Reverting machines %s to snapshot", machine)

        machine_libcloud = self._get_machine_libcloud(machine)
        try:
            return self._list_machine_snapshots(machine, machine_libcloud)
        except MistError as exc:
            log.error("Could not list snapshots for machine %s", machine)
            raise
        except Exception as exc:
            log.exception(exc)
            raise InternalServerError(exc.message)

    def _list_machine_snapshots(self, machine, machine_libcloud):
        """Private method to list a given machine's snapshots

        Only VSphereComputeController subclass implements this method.

        Params:
            machine: instance of machine model of this cloud
            machine_libcloud: instance of corresponding libcloud node

        Different cloud controllers should override this private method, which
        is called by the public method `list_machine_snapshots`.
        """
        raise NotImplementedError()

<<<<<<< HEAD
    def upload_firmware(self, machine, firmware_zip):
        """Upload a new firmware zip file to  an iLO host
=======
    def clone_machine(self, machine, name=None, resume=False):
        """Clone machine
>>>>>>> 86e22194

        The param `machine` must be an instance of a machine model of this
        cloud.

<<<<<<< HEAD
        Not that the usual way to invoke that would be to run

            machine.ctl.upload_firmware(firmware_zip)
=======
        Not that the usual way to undefine a machine would be to run

            machine.ctl.clone()
>>>>>>> 86e22194

        which would in turn call this method, so that its cloud can customize
        it as needed.

<<<<<<< HEAD
        If a subclass of this controller wishes to override the way firmware
        files are uploaded, it should override `_upload_firmware`
        method instead.

        """
        # assert isinstance(machine.cloud, Machine)
        assert self.cloud == machine.cloud
        log.debug("Uploading firmware to iLO host %s", machine)

        machine_libcloud = self._get_machine_libcloud(machine)
        try:
            return self._upload_firmware(machine, machine_libcloud,
                                         firmware_zip)
        except MistError as exc:
            log.error("Could not upload firmware to machine %s", machine)
            raise
        except Exception as exc:
            log.exception(exc)
            raise InternalServerError(exc.message)

    def _upload_firmware(self, machine, machine_libcloud, firmware_zip):
        """Private method to upload a new firmware zip file to an iLO host

        Only ClearApiComputeController subclass implements this method.

        Params:
            machine: instance of machine model of this cloud
            machine_libcloud: instance of corresponding libcloud node
            firmware_zip: zip file to upload

        Different cloud controllers should override this private method, which
        is called by the public method `upload_firmware`.
        """
        raise NotImplementedError()

    def put_firmware(self, machine, firmware_id):
        """Activate selected firmware zip file in an iLO host

        The param `machine` must be an instance of a machine model of this
        cloud.

        Not that the usual way to invoke that would be to run

            machine.ctl.put_firmware(firmware_id)

        which would in turn call this method, so that its cloud can customize
        it as needed.

        If a subclass of this controller wishes to override the way firmware
        files are activated, it should override `_put_firmware`
        method instead.

        """
        # assert isinstance(machine.cloud, Machine)
        assert self.cloud == machine.cloud
        log.debug("Activating firmware on iLO host %s", machine)

        machine_libcloud = self._get_machine_libcloud(machine)
        try:
            return self._put_firmware(machine, machine_libcloud,
                                      firmware_id)
        except MistError as exc:
            log.error("Could not activate firmware on machine %s", machine)
            raise
        except Exception as exc:
            log.exception(exc)
            raise InternalServerError(exc.message)

    def _put_firmware(self, machine, machine_libcloud, firmware_id):
        """Private method to activate a firmware zip file on an iLO host

        Only ClearApiComputeController subclass implements this method.

        Params:
            machine: instance of machine model of this cloud
            machine_libcloud: instance of corresponding libcloud node
            firmware_id: Id of firmware file to activate

        Different cloud controllers should override this private method, which
        is called by the public method `put_firmware`.
        """
        raise NotImplementedError()

    def delete_firmware(self, machine, firmware_id):
        """Delete selected firmware file from an iLO host

        The param `machine` must be an instance of a machine model of this
        cloud.

        Not that the usual way to invoke that would be to run

            machine.ctl.delete_firmware(firmware_id)

        which would in turn call this method, so that its cloud can customize
        it as needed.

        If a subclass of this controller wishes to override the way firmware
        files are deleted, it should override `_delete_firmware`
        method instead.

        """
        # assert isinstance(machine.cloud, Machine)
        assert self.cloud == machine.cloud
        log.debug("Deleting firmware on iLO host %s", machine)

        machine_libcloud = self._get_machine_libcloud(machine)
        try:
            return self._delete_firmware(machine, machine_libcloud,
                                         firmware_id)
        except MistError as exc:
            log.error("Could not delete firmware on machine %s", machine)
            raise
        except Exception as exc:
            log.exception(exc)
            raise InternalServerError(exc.message)

    def _delete_firmware(self, machine, machine_libcloud, firmware_id):
        """Private method to delete a firmware zip file from an iLO host

        Only ClearApiComputeController subclass implements this method.
=======
        If a subclass of this controller wishes to override the way machines
        are undefineed, it should override `_clone_machine` method instead.

        """
        assert self.cloud == machine.cloud
        if not machine.actions.clone:
            raise ForbiddenError("Machine doesn't support clone.")

        log.debug("Cloning %s", machine)

        machine_libcloud = self._get_machine_libcloud(machine)
        try:
            self._clone_machine(machine, machine_libcloud, name, resume)
        except MistError as exc:
            log.error("Failed to clone %s", machine)
            raise
        except Exception as exc:
            log.exception(exc)
            raise InternalServerError(exc=exc)

    def _clone_machine(self, machine, machine_libcloud, name=None,
                       resume=False):
        """Private method to clone a given machine

        Only LibvirtComputeController subclass implements this method.
>>>>>>> 86e22194

        Params:
            machine: instance of machine model of this cloud
            machine_libcloud: instance of corresponding libcloud node
<<<<<<< HEAD
            firmware_id: Id of firmware file to delete

        Different cloud controllers should override this private method, which
        is called by the public method `delete_firmware`.
        """
        raise NotImplementedError()

    def backup_firmware(self, machine):
        """Backup currently active firmware in an iLO host

        The param `machine` must be an instance of a machine model of this
        cloud.

        Not that the usual way to invoke that would be to run

            machine.ctl.backup_firmware()

        which would in turn call this method, so that its cloud can customize
        it as needed.

        If a subclass of this controller wishes to override the way firmware
        files are backuped, it should override `_backup_firmware`
        method instead.

        """
        # assert isinstance(machine.cloud, Machine)
        assert self.cloud == machine.cloud
        log.debug("Backing up firmware on iLO host %s", machine)

        machine_libcloud = self._get_machine_libcloud(machine)
        try:
            return self._backup_firmware(machine, machine_libcloud)
        except MistError as exc:
            log.error("Could not backup firmware on machine %s", machine)
            raise
        except Exception as exc:
            log.exception(exc)
            raise InternalServerError(exc.message)

    def _backup_firmware(self, machine, machine_libcloud):
        """Private method to backup an active firmware on an iLO host

        Only ClearApiComputeController subclass implements this method.

        Params:
            machine: instance of machine model of this cloud
            machine_libcloud: instance of corresponding libcloud node

        Different cloud controllers should override this private method, which
        is called by the public method `backup_firmware`.
        """
        raise NotImplementedError()

    def power_reset(self, machine, reset_type):
        """Perform power reset on an iLO host

        The param `machine` must be an instance of a machine model of this
        cloud.

        Not that the usual way to invoke that would be to run

            machine.ctl.power_reset(reset_type)

        which would in turn call this method, so that its cloud can customize
        it as needed.

        If a subclass of this controller wishes to override the way power
        resets are performed, it should override `_power_reset`
        method instead.

        """
        # assert isinstance(machine.cloud, Machine)
        assert self.cloud == machine.cloud
        log.debug("Power reset on iLO host %s", machine)

        machine_libcloud = self._get_machine_libcloud(machine)
        try:
            return self._power_reset(machine, machine_libcloud, reset_type)
        except MistError as exc:
            log.error("Could not perform power reset on machine %s", machine)
            raise
        except Exception as exc:
            log.exception(exc)
            raise InternalServerError(exc.message)

    def _power_reset(self, machine, machine_libcloud, reset_type):
        """Private method to perform a power reset on an iLO host

        Only ClearApiComputeController subclass implements this method.

        Params:
            machine: instance of machine model of this cloud
            machine_libcloud: instance of corresponding libcloud node
            reset_type: the type of power reset to perform

        Different cloud controllers should override this private method, which
        is called by the public method `power_reset`.
=======
            name: the clone's unique name
            resume: denotes whether to resume the original node

        Differnent cloud controllers should override this private method,
        which is called by the public method `clone_machine`.

>>>>>>> 86e22194
        """
        raise NotImplementedError()<|MERGE_RESOLUTION|>--- conflicted
+++ resolved
@@ -1058,7 +1058,7 @@
         The param `machine` must be an instance of a machine model of this
         cloud.
 
-        Not that the usual way to start a machine would be to run
+        Note that the usual way to start a machine would be to run
 
             machine.ctl.start()
 
@@ -1092,7 +1092,7 @@
             machine: instance of machine model of this cloud
             machine_libcloud: instance of corresponding libcloud node
 
-        Differnent cloud controllers should override this private method, which
+        Different cloud controllers should override this private method, which
         is called by the public method `start_machine`.
         """
         return self.connection.ex_start_node(machine_libcloud)
@@ -1103,7 +1103,7 @@
         The param `machine` must be an instance of a machine model of this
         cloud.
 
-        Not that the usual way to stop a machine would be to run
+        Note that the usual way to stop a machine would be to run
 
             machine.ctl.stop()
 
@@ -1137,7 +1137,7 @@
             machine: instance of machine model of this cloud
             machine_libcloud: instance of corresponding libcloud node
 
-        Differnent cloud controllers should override this private method, which
+        Different cloud controllers should override this private method, which
         is called by the public method `stop_machine`.
         """
         return self.connection.ex_stop_node(machine_libcloud)
@@ -1148,7 +1148,7 @@
         The param `machine` must be an instance of a machine model of this
         cloud.
 
-        Not that the usual way to reboot a machine would be to run
+        Note that the usual way to reboot a machine would be to run
 
             machine.ctl.reboot()
 
@@ -1182,7 +1182,7 @@
             machine: instance of machine model of this cloud
             machine_libcloud: instance of corresponding libcloud node
 
-        Differnent cloud controllers should override this private method, which
+        Different cloud controllers should override this private method, which
         is called by the public method `reboot_machine`.
         """
         return machine_libcloud.reboot()
@@ -1214,7 +1214,7 @@
         The param `machine` must be an instance of a machine model of this
         cloud.
 
-        Not that the usual way to destroy a machine would be to run
+        Note that the usual way to destroy a machine would be to run
 
             machine.ctl.destroy()
 
@@ -1254,7 +1254,7 @@
             machine: instance of machine model of this cloud
             machine_libcloud: instance of corresponding libcloud node
 
-        Differnent cloud controllers should override this private method, which
+        Different cloud controllers should override this private method, which
         is called by the public method `destroy_machine`.
         """
         try:
@@ -1274,7 +1274,7 @@
         The param `machine` must be an instance of a machine model of this
         cloud.
 
-        Not that the usual way to resize a machine would be to run
+        Note that the usual way to resize a machine would be to run
 
             machine.ctl.resize(size_id)
 
@@ -1319,7 +1319,7 @@
             machine: instance of machine model of this cloud
             machine_libcloud: instance of corresponding libcloud node
 
-        Differnent cloud controllers should override this private method, which
+        Different cloud controllers should override this private method, which
         is called by the public method `resize_machine`.
         """
         self.connection.ex_resize_node(machine_libcloud, node_size)
@@ -1330,7 +1330,7 @@
         The param `machine` must be an instance of a machine model of this
         cloud.
 
-        Not that the usual way to rename a machine would be to run
+        Note that the usual way to rename a machine would be to run
 
             machine.ctl.rename(name)
 
@@ -1364,7 +1364,7 @@
             machine: instance of machine model of this cloud
             machine_libcloud: instance of corresponding libcloud node
 
-        Differnent cloud controllers should override this private method, which
+        Different cloud controllers should override this private method, which
         is called by the public method `rename_machine`.
         """
         self.connection.ex_rename_node(machine_libcloud, name)
@@ -1375,7 +1375,7 @@
         The param `machine` must be an instance of a machine model of this
         cloud.
 
-        Not that the usual way to resume a machine would be to run
+        Note that the usual way to resume a machine would be to run
 
             machine.ctl.resume()
 
@@ -1411,7 +1411,7 @@
             machine: instance of machine model of this cloud
             machine_libcloud: instance of corresponding libcloud node
 
-        Differnent cloud controllers should override this private method, which
+        Different cloud controllers should override this private method, which
         is called by the public method `resume_machine`.
         """
         raise NotImplementedError()
@@ -1422,7 +1422,7 @@
         The param `machine` must be an instance of a machine model of this
         cloud.
 
-        Not that the usual way to suspend a machine would be to run
+        Note that the usual way to suspend a machine would be to run
 
             machine.ctl.suspend()
 
@@ -1458,7 +1458,7 @@
             machine: instance of machine model of this cloud
             machine_libcloud: instance of corresponding libcloud node
 
-        Differnent cloud controllers should override this private method, which
+        Different cloud controllers should override this private method, which
         is called by the public method `suspend_machine`.
         """
         raise NotImplementedError()
@@ -1469,7 +1469,7 @@
         The param `machine` must be an instance of a machine model of this
         cloud.
 
-        Not that the usual way to undefine a machine would be to run
+        Note that the usual way to undefine a machine would be to run
 
             machine.ctl.undefine()
 
@@ -1517,7 +1517,7 @@
         The param `machine` must be an instance of a machine model of this
         cloud.
 
-        Not that the usual way to undefine a machine would be to run
+        Note that the usual way to undefine a machine would be to run
 
             machine.ctl.create_snapshot()
 
@@ -1574,7 +1574,7 @@
         The param `machine` must be an instance of a machine model of this
         cloud.
 
-        Not that the usual way to undefine a machine would be to run
+        Note that the usual way to undefine a machine would be to run
 
             machine.ctl.remove_snapshot()
 
@@ -1625,7 +1625,7 @@
         The param `machine` must be an instance of a machine model of this
         cloud.
 
-        Not that the usual way to undefine a machine would be to run
+        Note that the usual way to undefine a machine would be to run
 
             machine.ctl.revert_to_snapshot()
 
@@ -1677,7 +1677,7 @@
         The param `machine` must be an instance of a machine model of this
         cloud.
 
-        Not that the usual way to undefine a machine would be to run
+        Note that the usual way to undefine a machine would be to run
 
             machine.ctl.list_snapshots()
 
@@ -1717,31 +1717,70 @@
         """
         raise NotImplementedError()
 
-<<<<<<< HEAD
+    def clone_machine(self, machine, name=None, resume=False):
+        """Clone machine
+
+        The param `machine` must be an instance of a machine model of this
+        cloud.
+
+        Note that the usual way to undefine a machine would be to run
+
+            machine.ctl.clone()
+
+        which would in turn call this method, so that its cloud can customize
+        it as needed.
+
+        If a subclass of this controller wishes to override the way machines
+        are undefineed, it should override `_clone_machine` method instead.
+
+        """
+        assert self.cloud == machine.cloud
+        if not machine.actions.clone:
+            raise ForbiddenError("Machine doesn't support clone.")
+
+        log.debug("Cloning %s", machine)
+
+        machine_libcloud = self._get_machine_libcloud(machine)
+        try:
+            self._clone_machine(machine, machine_libcloud, name, resume)
+        except MistError as exc:
+            log.error("Failed to clone %s", machine)
+            raise
+        except Exception as exc:
+            log.exception(exc)
+            raise InternalServerError(exc=exc)
+
+    def _clone_machine(self, machine, machine_libcloud, name=None,
+                       resume=False):
+        """Private method to clone a given machine
+
+        Only LibvirtComputeController subclass implements this method.
+
+        Params:
+            machine: instance of machine model of this cloud
+            machine_libcloud: instance of corresponding libcloud node
+            name: the clone's unique name
+            resume: denotes whether to resume the original node
+
+        Different cloud controllers should override this private method,
+        which is called by the public method `clone_machine`.
+
+        """
+        raise NotImplementedError()
+
     def upload_firmware(self, machine, firmware_zip):
         """Upload a new firmware zip file to  an iLO host
-=======
-    def clone_machine(self, machine, name=None, resume=False):
-        """Clone machine
->>>>>>> 86e22194
 
         The param `machine` must be an instance of a machine model of this
         cloud.
 
-<<<<<<< HEAD
-        Not that the usual way to invoke that would be to run
+        Note that the usual way to invoke that would be to run
 
             machine.ctl.upload_firmware(firmware_zip)
-=======
-        Not that the usual way to undefine a machine would be to run
-
-            machine.ctl.clone()
->>>>>>> 86e22194
 
         which would in turn call this method, so that its cloud can customize
         it as needed.
 
-<<<<<<< HEAD
         If a subclass of this controller wishes to override the way firmware
         files are uploaded, it should override `_upload_firmware`
         method instead.
@@ -1783,7 +1822,7 @@
         The param `machine` must be an instance of a machine model of this
         cloud.
 
-        Not that the usual way to invoke that would be to run
+        Note that the usual way to invoke that would be to run
 
             machine.ctl.put_firmware(firmware_id)
 
@@ -1831,7 +1870,7 @@
         The param `machine` must be an instance of a machine model of this
         cloud.
 
-        Not that the usual way to invoke that would be to run
+        Note that the usual way to invoke that would be to run
 
             machine.ctl.delete_firmware(firmware_id)
 
@@ -1862,38 +1901,10 @@
         """Private method to delete a firmware zip file from an iLO host
 
         Only ClearApiComputeController subclass implements this method.
-=======
-        If a subclass of this controller wishes to override the way machines
-        are undefineed, it should override `_clone_machine` method instead.
-
-        """
-        assert self.cloud == machine.cloud
-        if not machine.actions.clone:
-            raise ForbiddenError("Machine doesn't support clone.")
-
-        log.debug("Cloning %s", machine)
-
-        machine_libcloud = self._get_machine_libcloud(machine)
-        try:
-            self._clone_machine(machine, machine_libcloud, name, resume)
-        except MistError as exc:
-            log.error("Failed to clone %s", machine)
-            raise
-        except Exception as exc:
-            log.exception(exc)
-            raise InternalServerError(exc=exc)
-
-    def _clone_machine(self, machine, machine_libcloud, name=None,
-                       resume=False):
-        """Private method to clone a given machine
-
-        Only LibvirtComputeController subclass implements this method.
->>>>>>> 86e22194
 
         Params:
             machine: instance of machine model of this cloud
             machine_libcloud: instance of corresponding libcloud node
-<<<<<<< HEAD
             firmware_id: Id of firmware file to delete
 
         Different cloud controllers should override this private method, which
@@ -1907,7 +1918,7 @@
         The param `machine` must be an instance of a machine model of this
         cloud.
 
-        Not that the usual way to invoke that would be to run
+        Note that the usual way to invoke that would be to run
 
             machine.ctl.backup_firmware()
 
@@ -1953,7 +1964,7 @@
         The param `machine` must be an instance of a machine model of this
         cloud.
 
-        Not that the usual way to invoke that would be to run
+        Note that the usual way to invoke that would be to run
 
             machine.ctl.power_reset(reset_type)
 
@@ -1991,13 +2002,5 @@
 
         Different cloud controllers should override this private method, which
         is called by the public method `power_reset`.
-=======
-            name: the clone's unique name
-            resume: denotes whether to resume the original node
-
-        Differnent cloud controllers should override this private method,
-        which is called by the public method `clone_machine`.
-
->>>>>>> 86e22194
         """
         raise NotImplementedError()