"""Definition of base classes for Clouds

This currently contains only BaseController. It includes basic functionality
for a given cloud (including libcloud calls, fetching and storing information
to db etc. Cloud specific controllers are in `mist.api.clouds.controllers`.

"""

import ssl
import json
import copy
import socket
import logging
import datetime
import calendar
import requests
import re

import jsonpatch

import mongoengine as me

from libcloud.common.types import InvalidCredsError
from libcloud.compute.types import NodeState
from libcloud.compute.base import NodeLocation, Node, NodeSize, NodeImage
from libcloud.common.exceptions import BaseHTTPError
from mist.api.clouds.utils import LibcloudExceptionHandler

from mist.api import config

from mist.api.exceptions import MistError
from mist.api.exceptions import ConflictError
from mist.api.exceptions import ForbiddenError
from mist.api.exceptions import BadRequestError
from mist.api.exceptions import InternalServerError
from mist.api.exceptions import MachineNotFoundError
from mist.api.exceptions import CloudUnavailableError
from mist.api.exceptions import CloudUnauthorizedError
from mist.api.exceptions import SSLError
from mist.api.exceptions import MistNotImplementedError

from mist.api.helpers import get_datetime
from mist.api.helpers import amqp_publish
from mist.api.helpers import amqp_publish_user
from mist.api.helpers import amqp_owner_listening

from mist.api.concurrency.models import PeriodicTaskInfo
from mist.api.concurrency.models import PeriodicTaskThresholdExceeded

from mist.api.clouds.controllers.base import BaseController
from mist.api.tag.models import Tag

if config.HAS_VPN:
    from mist.vpn.methods import destination_nat as dnat
else:
    from mist.api.dummy.methods import dnat


def _update_machine_from_node_in_process_pool(params):
    from libcloud.compute.providers import get_driver
    from mist.api import mongo_connect
    from mist.api.clouds.models import Cloud

    cloud_id = params['cloud_id']
    now = params['now']
    locations_map = params['locations_map']
    sizes_map = params['sizes_map']
    nodedict = json.loads(params['node'])

    driver = get_driver(nodedict['provider'])
    size = None
    if nodedict['size']:
        size = NodeSize(
            id=nodedict['size']['id'],
            name=nodedict['size']['name'],
            ram=nodedict['size']['ram'],
            disk=nodedict['size']['disk'],
            bandwidth=nodedict['size']['bandwidth'],
            price=nodedict['size']['price'],
            extra=nodedict['size']['extra'],
            driver=driver
        )

    node = Node(
        id=nodedict['id'],
        name=nodedict['name'],
        image=nodedict['image'],
        size=size,
        state=nodedict['state'],
        public_ips=nodedict['public_ips'],
        private_ips=nodedict['private_ips'],
        extra=nodedict['extra'],
        created_at=nodedict['created_at'],
        driver=driver
    )

    mongo_connect()
    cloud = Cloud.objects.get(id=cloud_id)

    return cloud.ctl.compute._update_machine_from_node(
        node, locations_map, sizes_map, now)


log = logging.getLogger(__name__)

__all__ = [
    "BaseComputeController",
]


def _decide_machine_cost(machine, tags=None, cost=(0, 0)):
    """Decide what the monthly and hourly machine cost is

    Params:
    machine:    Machine model instance
    tags:       Optional machine tags dict, if not provided it will be queried.
    cost:       Optional two-tuple of hourly/monthly cost, such as that
                returned by cloud provider.

    Any cost-specific tags take precedence.
    """

    def parse_num(num):
        try:
            return float(num or 0)
        except (ValueError, TypeError):
            log.warning("Can't parse %r as float.", num)
            return 0

    now = datetime.datetime.utcnow()
    month_days = calendar.monthrange(now.year, now.month)[1]

    # Get machine tags from db
    tags = tags or {tag.key: tag.value for tag in Tag.objects(
        resource_id=machine.id, resource_type='machine'
    )}

    try:
        cph = parse_num(tags.get('cost_per_hour'))
        cpm = parse_num(tags.get('cost_per_month'))
        if not (cph or cpm) or cph > 100 or cpm > 100 * 24 * 31:
            log.debug("Invalid cost tags for machine %s", machine)
            cph, cpm = list(map(parse_num, cost))
        if not cph:
            cph = float(cpm) / month_days / 24
        elif not cpm:
            cpm = cph * 24 * month_days
    except Exception:
        log.exception("Error while deciding cost for machine %s", machine)

    return cph, cpm


class BaseComputeController(BaseController):
    """Abstract base class for every cloud/provider controller

    This base controller factors out all the steps common to all or most
    clouds into a base class, and defines an interface for provider or
    technology specific cloud controllers.

    Subclasses are meant to extend or override methods of this base class to
    account for differences between different cloud types.

    Care should be taken when considering to add new methods to a subclass.
    All controllers should have the same interface, to the degree this is
    feasible. That is to say, don't add a new method to a subclass unless
    there is a very good reason to do so.

    The following convention is followed:

    Any methods and attributes that don't start with an underscore are the
    controller's public API.

    In the `BaseComputeController`, these public methods will in most cases
    contain a basic implementation that works for most clouds, along with the
    proper logging and error handling. In almost all cases, subclasses SHOULD
    NOT override or extend the public methods of `BaseComputeController`. To
    account for cloud/subclass specific behaviour, one is expected to override
    the internal/private methods of `BaseComputeController`.

    Any methods and attributes that start with an underscore are the
    controller's internal/private API.

    To account for cloud/subclass specific behaviour, the public methods of
    `BaseComputeController` call a number of private methods. These methods
    will always start with an underscore, such as `self._connect`. When an
    internal method is only ever used in the process of one public method, it
    is prefixed as such to make identification and purpose more obvious. For
    example, method `self._list_machines__postparse_machine` is called in the
    process of `self.list_machines` to postparse a machine and inject or modify
    its attributes.

    This `BaseComputeController` defines a strict interface to controlling
    clouds.  For each different cloud type, a subclass needs to be defined. The
    subclass must at least define a proper `self._connect` method. For simple
    clouds, this may be enough. To provide cloud specific processing, hook the
    code on the appropriate private method. Each method defined here documents
    its intended purpose and use.

    """

    def check_connection(self):
        """Raise exception if we can't connect to cloud provider

        In case of error, an instance of `CloudUnavailableError` or
        `CloudUnauthorizedError` should be raised.

        For most cloud providers, who use an HTTP API, calling `connect`
        doesn't really establish a connection, so we also have to attempt to
        make an actual call such as `list_machines` to verify that the
        connection actually works.

        If a subclass's `connect` not raising errors is enough to make sure
        that establishing a connection works, then these subclasses should
        override this method and only call `connect`.

        In most cases, subclasses SHOULD NOT override or extend this method.

        """
        super(BaseComputeController, self).check_connection()
        self._list_machines()

    def list_cached_machines(self, timedelta=datetime.timedelta(days=1)):
        """Return list of machines from database

        Only returns machines that existed last time we check and we've seen
        during the last `timedelta`.

        """
        from mist.api.machines.models import Machine
        return Machine.objects(
            cloud=self.cloud,
            missing_since=None,
            last_seen__gt=datetime.datetime.utcnow() - timedelta,
        )

    def list_machines(self, persist=True):
        """Return list of machines for cloud

        A list of nodes is fetched from libcloud, the data is processed, stored
        on machine models, and a list of machine models is returned.

        Subclasses SHOULD NOT override or extend this method.

        This method wraps `_list_machines` which contains the core
        implementation.

        """
        task_key = 'cloud:list_machines:%s' % self.cloud.id
        task = PeriodicTaskInfo.get_or_add(task_key)
        first_run = False if task.last_success else True
        try:
            with task.task_runner(persist=persist):
                cached_machines = [m.as_dict()
                                   for m in self.list_cached_machines()]
                machines = self._list_machines()
        except PeriodicTaskThresholdExceeded:
            self.cloud.ctl.disable()
            raise

        self.produce_and_publish_patch(cached_machines, machines, first_run)

        # Push historic information for inventory and cost reporting.
        for machine in machines:
            data = {'owner_id': self.cloud.owner.id,
                    'machine_id': machine.id,
                    'cost_per_month': machine.cost.monthly}
            amqp_publish(exchange='machines_inventory', routing_key='',
                         auto_delete=False, data=data)

        return machines

    def produce_and_publish_patch(self, cached_machines, fresh_machines,
                                  first_run=False):
        old_machines = {'%s-%s' % (m['id'], m['machine_id']): m
                        for m in cached_machines}
        new_machines = {'%s-%s' % (m.id, m.machine_id): m.as_dict()
                        for m in fresh_machines}
        # Exclude last seen and probe fields from patch.
        for md in old_machines, new_machines:
            for m in list(md.values()):
                m.pop('last_seen')
                m.pop('probe')
                if m.get('extra') and m['extra'].get('ports'):
                    m['extra']['ports'] = sorted(
                        m['extra']['ports'],
                        key=lambda x: x.get('PublicPort', 0) * 100000 + x.get(
                            'PrivatePort', 0))
        patch = jsonpatch.JsonPatch.from_diff(old_machines,
                                              new_machines).patch
        if patch:  # Publish patches to rabbitmq.
            if not first_run and self.cloud.observation_logs_enabled:
                from mist.api.logs.methods import log_observations
                log_observations(self.cloud.owner.id, self.cloud.id,
                                 'machine', patch, old_machines, new_machines)
            if amqp_owner_listening(self.cloud.owner.id):
                amqp_publish_user(self.cloud.owner.id,
                                  routing_key='patch_machines',
                                  data={'cloud_id': self.cloud.id,
                                        'patch': patch})

    def _list_machines(self):
        """Core logic of list_machines method
        A list of nodes is fetched from libcloud, the data is processed, stored
        on machine models, and a list of machine models is returned.

        Subclasses SHOULD NOT override or extend this method.

        There are instead a number of methods that are called from this method,
        to allow subclasses to modify the data according to the specific of
        their cloud type. These methods currently are:

            `self._list_machines__fetch_machines`
            `self._list_machines__machine_actions`
            `self._list_machines__postparse_machine`
            `self._list_machines__cost_machine`
            `self._list_machines__fetch_generic_machines`
            `self._list_machines__machine_creation_date`

        Subclasses that require special handling should override these, by
        default, dummy methods.

        """
        # Try to query list of machines from provider API.
        try:
            nodes = self._list_machines__fetch_machines()
            log.info("List nodes returned %d results for %s.",
                     len(nodes), self.cloud)
        except InvalidCredsError as exc:
            log.warning("Invalid creds on running list_nodes on %s: %s",
                        self.cloud, exc)
            raise CloudUnauthorizedError(msg=str(exc))
        except (requests.exceptions.SSLError, ssl.SSLError) as exc:
            log.error("SSLError on running list_nodes on %s: %s",
                      self.cloud, exc)
            raise SSLError(exc=exc)
        except Exception as exc:
            log.exception("Error while running list_nodes on %s", self.cloud)
            raise CloudUnavailableError(exc=exc)

        machines = []
        now = datetime.datetime.utcnow()

        # This is a map of locations' external IDs and names to CloudLocation
        # mongoengine objects. It is used to lookup cached locations based on
        # a node's metadata in order to associate VM instances to their region.
        from mist.api.clouds.models import CloudLocation
        locations_map = {}
        for location in CloudLocation.objects(cloud=self.cloud):
            locations_map[location.external_id] = location
            locations_map[location.name] = location

        # This is a map of sizes' external IDs and names to CloudSize
        # mongoengine objects. It is used to lookup cached sizes based on
        # a node's metadata in order to associate VM instances to their size.
        from mist.api.clouds.models import CloudSize
        sizes_map = {}
        for size in CloudSize.objects(cloud=self.cloud):
            sizes_map[size.external_id] = size
            sizes_map[size.name] = size

        # This is a map of images' external IDs and names to CloudImage
        # mongoengine objects. It is used to lookup cached images based on
        # a node's metadata in order to associate VM instances to their image.
        from mist.api.images.models import CloudImage
        images_map = {}
        for image in CloudImage.objects(cloud=self.cloud):
            images_map[image.external_id] = image
            images_map[image.name] = image

        from mist.api.machines.models import Machine
        # Process each machine in returned list.
        # Store previously unseen machines separately.
        new_machines = []
        if config.PROCESS_POOL_WORKERS:
            from concurrent.futures import ProcessPoolExecutor
            cloud_id = self.cloud.id
            from json import JSONEncoder

            class NodeEncoder(JSONEncoder):
                def default(self, o):
                    size = o.size
                    if isinstance(size, NodeSize):
                        size = {
                            'id': size.id,
                            'name': size.name,
                            'ram': size.ram,
                            'disk': size.disk,
                            'bandwidth': size.bandwidth,
                            'price': size.price,
                            'extra': size.extra
                        }
                    return {
                        'id': o.id,
                        'name': o.name,
                        'state': o.state,
                        'image': o.image,
                        'size': size,
                        'public_ips': o.public_ips,
                        'private_ips': o.private_ips,
                        'extra': o.extra,
                        'created_at': o.created_at,
                        'provider': o.driver.type
                    }

            choices = map(
                lambda x: {
                    'node': json.dumps(x, cls=NodeEncoder),
                    'cloud_id': cloud_id,
                    'locations_map': locations_map,
                    'sizes_map': sizes_map,
                    'now': now,
                },
                nodes)

            with ProcessPoolExecutor(
                    max_workers=config.PROCESS_POOL_WORKERS) as executor:
                res = executor.map(_update_machine_from_node_in_process_pool,
                                   choices)
            for machine, is_new in list(res):
                if not machine:
                    continue
                if is_new:
                    new_machines.append(machine)
                machines.append(machine)
        else:
            for node in nodes:
                machine, is_new = self._update_machine_from_node(
                    node, locations_map, sizes_map, now)
                if not machine:
                    continue
<<<<<<< HEAD

            # Update machine_model's last_seen fields.
            machine.last_seen = now
            machine.missing_since = None

            # Discover location of machine.
            try:
                location_id = self._list_machines__get_location(node)
            except Exception as exc:
                log.error("Error getting location of %s: %r", machine, exc)
            else:
                machine.location = locations_map.get(location_id)

            # Discover image of machine
            image_id = ''
            if isinstance(node.image, NodeImage):
                image_id = node.image.id
            elif isinstance(node.extra.get('image'), dict):
                image_id = str(node.extra.get('image').get('id'))

            if not image_id:
                image_id = str(node.image or node.extra.get('imageId') or
                               node.extra.get('image_id') or
                               node.extra.get('image'))
            if not image_id:
                image_id = node.extra.get('operating_system')
                if isinstance(image_id, dict):
                    image_id = image_id.get('name')

            machine.image = images_map.get(image_id)

            # set machine's os_type from image's os_type, but if
            # info of os_type can be obtained from libcloud node, then
            # machine.os_type will be overwritten in `postparse_machine`
            if machine.image:
                machine.os_type = machine.image.os_type

            # Attempt to map machine's size to a CloudSize object. If not
            # successful, try to discover custom size.
            try:
                size = self._list_machines__get_size(node)
                if size:
                    machine.size = sizes_map.get(size)
                else:
                    machine.size = self._list_machines__get_custom_size(node)
            except Exception as exc:
                log.error("Error getting size of %s: %r", machine, exc)

            machine.name = node.name
            machine.state = config.STATES[node.state]
            machine.private_ips = list(set(node.private_ips))
            machine.public_ips = list(set(node.public_ips))

            # Set machine extra dict.
            # Make sure we don't meet any surprises when we try to json encode
            # later on in the HTTP response.
            extra = self._list_machines__get_machine_extra(machine, node)

            for key, val in list(extra.items()):
                try:
                    json.dumps(val)
                except TypeError:
                    extra[key] = str(val)
            machine.extra = extra

            # save extra.tags as dict
            if machine.extra.get('tags') and isinstance(
                    machine.extra.get('tags'), list):
                machine.extra['tags'] = dict.fromkeys(machine.extra['tags'],
                                                      '')
            # perform tag validation to prevent ValidationError
            # on machine.save()
            if machine.extra.get('tags') and isinstance(
                    machine.extra.get('tags'), dict):
                validated_tags = {}
                for tag in machine.extra['tags']:
                    if not (('.' in tag) or ('$' in tag)):
                        validated_tags[tag] = machine.extra['tags'][tag]
                machine.extra['tags'] = validated_tags

            # Set machine hostname
            if machine.extra.get('dns_name'):
                machine.hostname = machine.extra['dns_name']
            else:
                ips = machine.public_ips + machine.private_ips
                if not ips:
                    ips = []
                for ip in ips:
                    if ip and ':' not in ip:
                        machine.hostname = ip
                        break

            # Get machine creation date.
            try:
                created = self._list_machines__machine_creation_date(machine,
                                                                     node)
                if created:
                    machine.created = get_datetime(created)
            except Exception as exc:
                log.exception("Error finding creation date for %s in %s.",
                              self.cloud, machine)
            # TODO: Consider if we should fall back to using current date.
            # if not machine_model.created:
            #     machine_model.created = datetime.datetime.utcnow()

            # Update with available machine actions.
            try:
                self._list_machines__machine_actions(machine, node)
            except Exception as exc:
                log.exception("Error while finding machine actions "
                              "for machine %s:%s for %s",
                              machine.id, node.name, self.cloud)

            # Apply any cloud/provider specific post processing.
            try:
                self._list_machines__postparse_machine(machine, node)
            except Exception as exc:
                log.exception("Error while post parsing machine %s:%s for %s",
                              machine.id, node.name, self.cloud)

            # Apply any cloud/provider cost reporting.
            try:
                _decide_machine_cost(
                    machine,
                    cost=self._list_machines__cost_machine(machine, node),
                )
            except Exception as exc:
                log.exception("Error while calculating cost "
                              "for machine %s:%s for %s",
                              machine.id, node.name, self.cloud)
            if node.state.lower() == 'terminated':
                machine.cost.hourly = 0
                machine.cost.monthly = 0

            # Save all changes to machine model on the database.
            try:
                machine.save()
            except me.ValidationError as exc:
                log.error("Error adding %s: %s", machine.name, exc.to_dict())
                raise BadRequestError({"msg": str(exc),
                                       "errors": exc.to_dict()})
            except me.NotUniqueError as exc:
                log.error("Machine %s not unique error: %s", machine.name, exc)
                raise ConflictError("Machine with this name already exists")

            machines.append(machine)
=======
                if is_new:
                    new_machines.append(machine)
                machines.append(machine)
>>>>>>> 7cd9a11a

        # Append generic-type machines, which aren't handled by libcloud.
        for machine in self._list_machines__fetch_generic_machines():
            machine.last_seen = now
            self._list_machines__update_generic_machine_state(machine)
            self._list_machines__generic_machine_actions(machine)

            # Set machine hostname
            if not machine.hostname:
                ips = machine.public_ips + machine.private_ips
                if not ips:
                    ips = []
                for ip in ips:
                    if ip and ':' not in ip:
                        machine.hostname = ip
                        break

            # Parse cost from tags
            cph, cpm = _decide_machine_cost(machine)
            machine.cost.hourly = cph
            machine.cost.monthly = cpm

            # Save machine
            machine.save()
            machines.append(machine)

        # Set missing_since on machine models we didn't see for the first time.
        Machine.objects(cloud=self.cloud,
                        id__nin=[m.id for m in machines],
                        missing_since=None).update(missing_since=now)
        # Set last_seen on machine models we just saw
        Machine.objects(cloud=self.cloud,
                        id__in=[m.id for m in machines],
                        missing_since=None).update(last_seen=now)

        # Update RBAC Mappings given the list of nodes seen for the first time.
        self.cloud.owner.mapper.update(new_machines, asynchronous=False)

        # Update machine counts on cloud and org.
        # FIXME: resolve circular import issues
        from mist.api.clouds.models import Cloud
        self.cloud.machine_count = len(machines)
        self.cloud.save()
        self.cloud.owner.total_machine_count = sum(
            cloud.machine_count for cloud in Cloud.objects(
                owner=self.cloud.owner, deleted=None
            )
        )
        self.cloud.owner.save()

        # Close libcloud connection
        try:
            self.disconnect()
        except Exception as exc:
            log.warning("Error while closing connection: %r", exc)
        return machines

    def _update_machine_from_node(self, node, locations_map, sizes_map, now):
        is_new = False
        updated = False
        # Fetch machine mongoengine model from db, or initialize one.
        from mist.api.machines.models import Machine
        try:
            machine = Machine.objects.get(cloud=self.cloud,
                                          machine_id=node.id)
        except Machine.DoesNotExist:
            try:
                machine = Machine(
                    cloud=self.cloud, machine_id=node.id).save()
                is_new = True
            except me.ValidationError as exc:
                log.warn("Validation error when saving new machine: %r" %
                         exc)
                return None, is_new

        # Discover location of machine.
        try:
            location_id = self._list_machines__get_location(node)
        except Exception as exc:
            log.error("Error getting location of %s: %r", machine, exc)
        else:
            if machine.location != locations_map.get(location_id):
                machine.location = locations_map.get(location_id)
                updated = True

        # Get misc libcloud metadata.
        image_id = ''
        if isinstance(node.image, NodeImage) and node.image.id != 'None':
            image_id = node.image.id
        elif isinstance(node.extra.get('image'), dict):
            image_id = str(node.extra.get('image').get('id'))

        if not image_id:
            image_id = node.image or node.extra.get('imageId') \
                or node.extra.get('image_id') or node.extra.get('image')
        if not image_id:
            if isinstance(node.extra.get('operating_system', {}), dict):
                image_id = node.extra.get('operating_system', {}).get(
                    'name', '')
            else:
                image_id = node.extra.get('operating_system') or ''

        if image_id and machine.image_id != image_id:
            machine.image_id = image_id
            updated = True

        # Attempt to map machine's size to a CloudSize object. If not
        # successful, try to discover custom size.
        try:
            size = self._list_machines__get_size(node)
            if size:
                size = sizes_map.get(size)
            else:
                size = self._list_machines__get_custom_size(node)
            if machine.size != size:
                machine.size = size
                updated = True
        except Exception as exc:
            log.error("Error getting size of %s: %r", machine, exc)

        if machine.name != node.name:
            machine.name = node.name
            updated = True

        if machine.state != config.STATES[node.state]:
            machine.state = config.STATES[node.state]
            updated = True

        new_private_ips = list(set(node.private_ips))
        new_public_ips = list(set(node.public_ips))
        new_private_ips.sort()
        new_public_ips.sort()

        old_private_ips = machine.private_ips
        old_public_ips = machine.public_ips
        new_private_ips.sort()
        new_public_ips.sort()

        if json.dumps(old_private_ips) != json.dumps(new_private_ips):
            machine.private_ips = new_private_ips
            updated = True
        if json.dumps(old_public_ips) != json.dumps(new_public_ips):
            machine.public_ips = new_public_ips
            updated = True

        # Set machine extra dict.
        # Make sure we don't meet any surprises when we try to json encode
        # later on in the HTTP response.
        extra = self._list_machines__get_machine_extra(machine, node)

        for key, val in list(extra.items()):
            try:
                json.dumps(val)
            except TypeError:
                extra[key] = str(val)

        # save extra.tags as dict
        if extra.get('tags') and isinstance(
                extra.get('tags'), list):
            extra['tags'] = dict.fromkeys(extra['tags'], '')
        # perform tag validation to prevent ValidationError
        # on machine.save()
        if extra.get('tags') and isinstance(
                extra.get('tags'), dict):
            validated_tags = {}
            for tag in extra['tags']:
                if not (('.' in tag) or ('$' in tag)):
                    validated_tags[tag] = extra['tags'][tag]
            extra['tags'] = validated_tags

        # Set machine hostname
        if extra.get('dns_name') and machine.hostname != extra['dns_name']:
            machine.hostname = extra['dns_name']
            updated = True
        else:
            ips = machine.public_ips + machine.private_ips
            if not ips:
                ips = []
            for ip in ips:
                if ip and ':' not in ip and machine.hostname != ip:
                    machine.hostname = ip
                    updated = True
                    break

        if json.dumps(machine.extra) != json.dumps(extra):
            machine.extra = extra
            updated = True

        # Get machine creation date.
        try:
            created = self._list_machines__machine_creation_date(machine,
                                                                 node)
            if created:
                created = get_datetime(created)
                if machine.created != created:
                    machine.created = created
                    updated = True
        except Exception as exc:
            log.exception("Error finding creation date for %s in %s.\n%r",
                          self.cloud, machine, exc)
        # TODO: Consider if we should fall back to using current date.
        # if not machine_model.created and is_new:
        #     machine_model.created = datetime.datetime.utcnow()

        # Update with available machine actions.
        try:
            from copy import deepcopy
            actions_backup = deepcopy(machine.actions)
            self._list_machines__machine_actions(machine, node)
            if actions_backup != machine.actions:
                updated = True
        except Exception as exc:
            log.exception("Error while finding machine actions "
                          "for machine %s:%s for %s \n %r",
                          machine.id, node.name, self.cloud, exc)

        # Apply any cloud/provider specific post processing.
        try:
            updated = self._list_machines__postparse_machine(machine, node) \
                or updated
        except Exception as exc:
            log.exception("Error while post parsing machine %s:%s for %s\n%r",
                          machine.id, node.name, self.cloud, exc)

        # Apply any cloud/provider cost reporting.
        try:
            cph, cpm = _decide_machine_cost(
                machine,
                cost=self._list_machines__cost_machine(machine, node),
            )
            if machine.cost.hourly != cph or machine.cost.monthly != cpm:
                machine.cost.hourly = cph
                machine.cost.monthly = cpm
                updated = True
        except Exception as exc:
            log.exception("Error while calculating cost "
                          "for machine %s:%s for %s \n%r",
                          machine.id, node.name, self.cloud, exc)
        if node.state.lower() == 'terminated':
            if machine.cost.hourly or machine.cost.monthly:
                machine.cost.hourly = 0
                machine.cost.monthly = 0
                updated = True

        # Save all changes to machine model on the database.
        if is_new or updated:
            try:
                machine.save()
            except me.ValidationError as exc:
                log.error("Error adding %s: %s", machine.name, exc.to_dict())
                raise BadRequestError({"msg": str(exc),
                                       "errors": exc.to_dict()})
            except me.NotUniqueError as exc:
                log.error("Machine %s not unique error: %s", machine.name, exc)
                raise ConflictError("Machine with this name already exists")
        else:
            log.warn("Not saving machine %s (%s) %s" % (
                machine.name, machine.id, is_new))

        return machine, is_new

    def _list_machines__update_generic_machine_state(self, machine):
        """Helper method to update the machine state

        This is only overriden by the OtherServer Controller.
        It applies only to generic machines.
        """
        machine.state = config.STATES[NodeState.UNKNOWN]

    def _list_machines__generic_machine_actions(self, machine):
        """Helper method to update available generic machine's actions

        This is currently only overriden by the OtherServer Controller
        """
        for action in ('start', 'stop', 'reboot', 'destroy', 'rename',
                       'resume', 'suspend', 'undefine', 'remove'):
            setattr(machine.actions, action, False)
        from mist.api.machines.models import KeyMachineAssociation
        if KeyMachineAssociation.objects(machine=machine).count():
            machine.actions.reboot = True
        machine.actions.tag = True

    def _list_machines__get_size(self, node):
        """Return key of size_map dict for a specific node

        Subclasses MAY override this method.
        """
        return node.size

    def _list_machines__get_custom_size(self, node):
        """Return size metadata for node"""
        return

    def _list_machines__fetch_machines(self):
        """Perform the actual libcloud call to get list of nodes"""
        return self.connection.list_nodes()

    def _list_machines__get_machine_extra(self, machine, machine_libcloud):
        """Return extra dict for libcloud node

        Subclasses can override/extend this method if they wish to filter or
        inject extra metadata.
        """
        return copy.copy(machine_libcloud.extra)

    def _list_machines__machine_creation_date(self, machine, machine_libcloud):
        return machine_libcloud.created_at

    def _list_machines__machine_actions(self, machine, machine_libcloud):
        """Add metadata on the machine dict on the allowed actions

        Any subclass that wishes to specially handle its allowed actions, can
        implement this internal method.

        machine: A machine mongoengine model. The model may not have yet
            been saved in the database.
        machine_libcloud: An instance of a libcloud compute node, as
            returned by libcloud's list_nodes.
        This method is expected to edit `machine` in place and not return
        anything.

        Subclasses MAY extend this method.

        """
        # Defaults for running state and common clouds.
        machine.actions.start = False
        machine.actions.stop = True
        machine.actions.reboot = True
        machine.actions.destroy = True
        machine.actions.rename = False  # Most providers do not support this
        machine.actions.tag = True   # Always True now that we store tags in db

        # Actions resume, suspend and undefine are states related to KVM.
        machine.actions.resume = False
        machine.actions.suspend = False
        machine.actions.undefine = False

        # Default actions for other states.
        if machine_libcloud.state in (NodeState.REBOOTING, NodeState.PENDING):
            machine.actions.start = False
            machine.actions.stop = False
            machine.actions.reboot = False
        elif machine_libcloud.state in (NodeState.STOPPED, NodeState.UNKNOWN):
            # We assume unknown state means stopped.
            machine.actions.start = True
            machine.actions.stop = False
            machine.actions.reboot = False
        elif machine_libcloud.state in (NodeState.TERMINATED, ):
            machine.actions.start = False
            machine.actions.stop = False
            machine.actions.reboot = False
            machine.actions.destroy = False
            machine.actions.rename = False

    def _list_machines__postparse_machine(self, machine, machine_libcloud):
        """Post parse a machine before returning it in list_machines

        Any subclass that wishes to specially handle its cloud's tags and
        metadata, can implement this internal method.

        machine: A machine mongoengine model. The model may not have yet
            been saved in the database.
        machine_libcloud: An instance of a libcloud compute node,
            as returned by libcloud's list_nodes.

        This method is expected to edit its arguments in place and return
        True if any updates have been made.

        Subclasses MAY override this method.

        """
        updated = False
        return updated

    def _list_machines__cost_machine(self, machine, machine_libcloud):
        """Perform cost calculations for a machine

        Any subclass that wishes to handle its cloud's pricing, can implement
        this internal method.

       machine: A machine mongoengine model. The model may not have yet
            been saved in the database.
       machine_libcloud: An instance of a libcloud compute node, as returned by
            libcloud's list_nodes.

       This method is expected to return a tuple of two values:
            (cost_per_hour, cost_per_month)

        Subclasses MAY override this method.

        """
        return 0, 0

    def _list_machines__fetch_generic_machines(self):
        """Return list of machine models that aren't handled by libcloud"""
        return []

    def check_if_machine_accessible(self, machine):
        """Attempt to port knock and ping the machine"""
        assert machine.cloud.id == self.cloud.id
        hostname = machine.hostname or (
            machine.private_ips[0] if machine.private_ips else '')
        if not hostname:
            return False
        ports_list = [22, 80, 443, 3389]
        for port in (machine.ssh_port, machine.rdp_port):
            if port and port not in ports_list:
                ports_list.insert(0, port)
        socket_timeout = 3
        # add timeout for socket
        for port in ports_list:
            log.info("Attempting to connect to %s:%d", hostname, port)
            try:
                s = socket.create_connection(
                    dnat(self.cloud.owner, hostname, port),
                    socket_timeout
                )
                s.shutdown(2)
            except:
                log.info("Failed to connect to %s:%d", hostname, port)
                continue
            log.info("Connected to %s:%d", hostname, port)
            return True
        try:
            log.info("Pinging %s", hostname)
            from mist.api.methods import ping
            ping_res = ping(owner=self.cloud.owner, host=hostname, pkts=1)
            if int(ping_res.get('packets_rx', 0)) > 0:
                log.info("Successfully pinged %s", hostname)
                return True
        except:
            log.info("Failed to ping %s", hostname)
            pass
        return False

    @LibcloudExceptionHandler(CloudUnavailableError)
    def list_images(self, persist=True, search=None):
        """Return list of images for cloud

        This returns the results obtained from libcloud, after some processing,
        formatting and injection of extra information in a sane format.

        Subclasses SHOULD NOT override or extend this method.

        There are instead a number of methods that are called from this method,
        to allow subclasses to modify the data according to the specific of
        their cloud type. These methods currently are:

            `self._list_images__fetch_images`

        Subclasses that require special handling should override these, by
        default, dummy methods.

        """
        task_key = 'cloud:list_images:%s' % self.cloud.id
        task = PeriodicTaskInfo.get_or_add(task_key)
        with task.task_runner(persist=persist):
            cached_images = {'%s' % im.id: im.as_dict()
                             for im in self.list_cached_images()}
            images = self._list_images(search=search)

        if amqp_owner_listening(self.cloud.owner.id):
            images_dict = [img.as_dict() for img in images]
            if cached_images and images_dict:
                # Publish patches to rabbitmq.
                new_images = {'%s' % im['id']: im for im in images_dict}
                patch = jsonpatch.JsonPatch.from_diff(cached_images,
                                                      new_images).patch
                if search:
                    # do not remove images that were not returned from
                    # libcloud, since there was a search
                    patch = [i for i in patch
                             if not (i.get('op') in ['remove'])]

                if patch:
                    amqp_publish_user(self.cloud.owner.id,
                                      routing_key='patch_images',
                                      data={'cloud_id': self.cloud.id,
                                            'patch': patch})
            else:
                # TODO: is this really needed? same for sizes and locations
                # TODO: remove this block, once image patches
                # are implemented in the UI
                amqp_publish_user(self.cloud.owner.id,
                                  routing_key='list_images',
                                  data={'cloud_id': self.cloud.id,
                                        'images': images_dict})
        return images

    def _list_images(self, search=None):
        """Fetch image listing in a libcloud compatible format

        This is to be called exclusively by `self.list_images`.

        Most subclasses that use a simple libcloud connection, shouldn't need
        to override or extend this method.

        Subclasses MAY override this method.

        """
        from mist.api.images.models import CloudImage
        # Fetch images, usually from libcloud connection.
        libcloud_images = self._list_images__fetch_images(search=search)

        log.info("List images returned %d results for %s.",
                 len(libcloud_images), self.cloud)

        images = []

        for img in libcloud_images:
            try:
                _image = CloudImage.objects.get(cloud=self.cloud,
                                                external_id=img.id)
            except CloudImage.DoesNotExist:
                _image = CloudImage(cloud=self.cloud,
                                    external_id=img.id)
            _image.name = img.name
            _image.extra = copy.deepcopy(img.extra)
            _image.missing_since = None
            _image.os_type = self._list_images__get_os_type(img)
            if search:
                _image.stored_after_search = True
            try:
                _image.save()
            except me.ValidationError as exc:
                log.error("Error adding %s: %s", _image.name, exc.to_dict())
                raise BadRequestError({"msg": exc.message,
                                       "errors": exc.to_dict()})
            images.append(_image)

        # update missing_since for images not returned by libcloud
        if not search:
            CloudImage.objects(cloud=self.cloud,
                               missing_since=None,
                               stored_after_search=False,
                               external_id__nin=[i.external_id
                                                 for i in images]).update(
                                                     missing_since=datetime.
                                                     datetime.utcnow())
        if not search:
            # return images stored in database, because there are also
            # images stored after search, or imported from external repo
            all_images = CloudImage.objects(cloud=self.cloud,
                                            missing_since=None)
            images = [img for img in all_images]

        # Sort images: Starred first, then alphabetically.
        images.sort(key=lambda image: (not image.starred, image.name))

        return images

    def _list_images__fetch_images(self, search=None):
        """Fetch image listing in a libcloud compatible format

        This is to be called exclusively by `self._list_images`.

        Most subclasses that use a simple libcloud connection, shouldn't
        need to override or extend this method.

        Subclasses MAY override this method.
        """
        return self.connection.list_images()

    def list_cached_images(self):
        """Return list of images from database for a specific cloud"""
        from mist.api.images.models import CloudImage
        return CloudImage.objects(cloud=self.cloud, missing_since=None)

    def _list_images__get_os_type(self, image):
        if 'windows' in image.name.lower():
            return 'windows'
        elif 'vyatta' in image.name.lower():
            return 'vyatta'
        else:
            return 'linux'

    def image_is_default(self, image_id):
        return True

    def list_sizes(self, persist=True):
        """Return list of sizes for cloud

        A list of sizes is fetched from libcloud, data is processed, stored
        on size models, and a list of size models is returned in a sane
        format.

        Subclasses SHOULD NOT override or extend this method.

        There are instead a number of methods that are called from this method,
        to allow subclasses to modify the data according to the specific of
        their cloud type. These methods currently are:

            `self._list_sizes`

        Subclasses that require special handling should override these, by
        default, dummy methods.

        """
        task_key = 'cloud:list_sizes:%s' % self.cloud.id
        task = PeriodicTaskInfo.get_or_add(task_key)
        with task.task_runner(persist=persist):
            cached_sizes = {s.id: s.as_dict()
                            for s in self.list_cached_sizes()}
            sizes = self._list_sizes()

        if amqp_owner_listening(self.cloud.owner.id):
            if cached_sizes and sizes:
                # Publish patches to rabbitmq.
                new_sizes = {s.id: s.as_dict() for s in sizes}
                patch = jsonpatch.JsonPatch.from_diff(cached_sizes,
                                                      new_sizes).patch
                if patch:
                    amqp_publish_user(self.cloud.owner.id,
                                      routing_key='patch_sizes',
                                      data={'cloud_id': self.cloud.id,
                                            'patch': patch})

            else:
                # TODO: remove this block, once size patches
                # are implemented in the UI
                amqp_publish_user(self.cloud.owner.id,
                                  routing_key='list_sizes',
                                  data={'cloud_id': self.cloud.id,
                                        'sizes': [s.as_dict() for s in sizes]})
        return sizes

    def _list_sizes(self):
        """Fetch size listing in a libcloud compatible format

        This is to be called exclusively by `self.list_sizes`.

        Subclasses MAY override this method.

        """
        try:
            fetched_sizes = self._list_sizes__fetch_sizes()
            log.info("List sizes returned %d results for %s.",
                     len(fetched_sizes), self.cloud)
        except InvalidCredsError as exc:
            log.warning("Invalid creds on running list_sizes on %s: %s",
                        self.cloud, exc)
            raise CloudUnauthorizedError(msg=str(exc))
        except (requests.exceptions.SSLError, ssl.SSLError) as exc:
            log.error("SSLError on running list_sizes on %s: %s",
                      self.cloud, exc)
            raise SSLError(exc=exc)
        except Exception as exc:
            log.exception("Error while running list_sizes on %s", self.cloud)
            raise CloudUnavailableError(exc=exc)

        sizes = []

        # FIXME: resolve circular import issues
        from mist.api.clouds.models import CloudSize

        for size in fetched_sizes:
            # create the object in db if it does not exist
            try:
                _size = CloudSize.objects.get(cloud=self.cloud,
                                              external_id=size.id)
            except CloudSize.DoesNotExist:
                _size = CloudSize(cloud=self.cloud, external_id=size.id)

            _size.name = self._list_sizes__get_name(size)
            _size.disk = size.disk
            _size.bandwidth = size.bandwidth
            _size.missing_since = None
            _size.extra = self._list_sizes__get_extra(size)
            if size.ram:
                try:
                    _size.ram = int(re.sub("\D", "", str(size.ram)))
                except Exception as exc:
                    log.error(repr(exc))

            try:
                cpus = self._list_sizes__get_cpu(size)
                _size.cpus = int(cpus)
            except Exception as exc:
                log.error(repr(exc))

            try:
                _size.save()
                sizes.append(_size)
            except me.ValidationError as exc:
                log.error("Error adding %s: %s", size.name, exc.to_dict())
                raise BadRequestError({"msg": str(exc),
                                       "errors": exc.to_dict()})

        # Update missing_since for sizes not returned by libcloud
        CloudSize.objects(
            cloud=self.cloud, missing_since=None,
            external_id__nin=[s.external_id for s in sizes]
        ).update(missing_since=datetime.datetime.utcnow())

        return sizes

    def _list_sizes__fetch_sizes(self):
        """Fetch size listing in a libcloud compatible format

        This is to be called exclusively by `self._list_sizes`.

        Most subclasses that use a simple libcloud connection, shouldn't need
        to override or extend this method.

        Subclasses MAY override this method.
        """
        return self.connection.list_sizes()

    def _list_sizes__get_cpu(self, size):
        return int(size.extra.get('cpus') or 1)

    def _list_sizes__get_name(self, size):
        return size.name

    def _list_sizes__get_extra(self, size):
        extra = {}
        if size.extra:
            extra = size.extra
        if size.price:
            extra.update({'price': size.price})
        return extra

    def list_cached_sizes(self):
        """Return list of sizes from database for a specific cloud"""
        # FIXME: resolve circular import issues
        from mist.api.clouds.models import CloudSize
        return CloudSize.objects(cloud=self.cloud, missing_since=None)

    def list_locations(self, persist=True):
        """Return list of locations for cloud

        A list of locations is fetched from libcloud, data is processed, stored
        on location models, and a list of location models is returned.

        Subclasses SHOULD NOT override or extend this method.

        This method wraps `_list_locations` which contains the core
        implementation.

        """
        task_key = 'cloud:list_locations:%s' % self.cloud.id
        task = PeriodicTaskInfo.get_or_add(task_key)
        with task.task_runner(persist=persist):
            cached_locations = {'%s' % l.id: l.as_dict()
                                for l in self.list_cached_locations()}

            locations = self._list_locations()

        if amqp_owner_listening(self.cloud.owner.id):
            locations_dict = [l.as_dict() for l in locations]
            if cached_locations and locations_dict:
                # Publish patches to rabbitmq.
                new_locations = {'%s' % l['id']: l for l in locations_dict}
                patch = jsonpatch.JsonPatch.from_diff(cached_locations,
                                                      new_locations).patch
                if patch:
                    amqp_publish_user(self.cloud.owner.id,
                                      routing_key='patch_locations',
                                      data={'cloud_id': self.cloud.id,
                                            'patch': patch})
            else:
                # TODO: remove this block, once location patches
                # are implemented in the UI
                amqp_publish_user(self.cloud.owner.id,
                                  routing_key='list_locations',
                                  data={'cloud_id': self.cloud.id,
                                        'locations': locations_dict})
        return locations

    def _list_locations(self):
        """Return list of available locations for current cloud

        Locations mean different things in each cloud. e.g. EC2 uses it as a
        datacenter in a given availability zone, whereas Linode lists
        availability zones. However all responses share id, name and country
        eventhough in some cases might be empty, e.g. Openstack.

        This returns the results obtained from libcloud, after some processing,
        formatting and injection of extra information in a sane format.

        Subclasses SHOULD NOT override or extend this method.

        There are instead a number of methods that are called from this method,
        to allow subclasses to modify the data according to the specific of
        their cloud type. These methods currently are:

            `self._list_locations__fetch_locations`

        Subclasses that require special handling should override these, by
        default, dummy methods.

        """
        # FIXME: resolve circular import issues
        from mist.api.clouds.models import CloudLocation

        # Fetch locations, usually from libcloud connection.
        fetched_locations = self._list_locations__fetch_locations()

        log.info("List locations returned %d results for %s.",
                 len(fetched_locations), self.cloud)

        locations = []

        for loc in fetched_locations:
            try:
                _location = CloudLocation.objects.get(cloud=self.cloud,
                                                      external_id=loc.id)
            except CloudLocation.DoesNotExist:
                _location = CloudLocation(cloud=self.cloud,
                                          external_id=loc.id)
            _location.country = loc.country
            _location.name = loc.name
            _location.extra = loc.extra
            _location.missing_since = None

            try:
                _location.save()
            except me.ValidationError as exc:
                log.error("Error adding %s: %s", loc.name, exc.to_dict())
                raise BadRequestError({"msg": str(exc),
                                       "errors": exc.to_dict()})
            locations.append(_location)

        # update missing_since for locations not returned by libcloud
        CloudLocation.objects(cloud=self.cloud,
                              missing_since=None,
                              external_id__nin=[l.external_id
                                                for l in locations]).update(
                                                    missing_since=datetime.
                                                    datetime.utcnow())
        return locations

    def _list_locations__fetch_locations(self):
        """Fetch location listing in a libcloud compatible format

        This is to be called exclusively by `self.list_locations`.

        Most subclasses that use a simple libcloud connection, shouldn't need
        to override or extend this method.

        Subclasses MAY override this method.

        """
        try:
            return self.connection.list_locations()
        except:
            return [NodeLocation('', name='default', country='',
                                 driver=self.connection)]

    def list_cached_locations(self):
        """Return list of locations from database for a specific cloud"""
        from mist.api.clouds.models import CloudLocation
        return CloudLocation.objects(cloud=self.cloud, missing_since=None)

    def _list_machines__get_location(self, node):
        """Find location code name/identifier from libcloud data

        This is to be called exclusively by `self._list_machines`.

        Subclasses MAY override this method.

        """
        return ''

    def _get_machine_libcloud(self, machine, no_fail=False):
        """Return an instance of a libcloud node

        This is a private method, used mainly by machine action methods.
        """
        # assert isinstance(machine.cloud, Machine)
        assert self.cloud == machine.cloud
        for node in self.connection.list_nodes():
            if node.id == machine.machine_id:
                return node
        if no_fail:
            return Node(machine.machine_id, name=machine.machine_id,
                        state=0, public_ips=[], private_ips=[],
                        driver=self.connection)
        raise MachineNotFoundError(
            "Machine with machine_id '%s'." % machine.machine_id
        )

    def start_machine(self, machine):
        """Start machine

        The param `machine` must be an instance of a machine model of this
        cloud.

        Not that the usual way to start a machine would be to run

            machine.ctl.start()

        which would in turn call this method, so that its cloud can customize
        it as needed.

        If a subclass of this controller wishes to override the way machines
        are started, it should override `_start_machine` method instead.

        """
        # assert isinstance(machine.cloud, Machine)
        assert self.cloud == machine.cloud
        if not machine.actions.start:
            raise ForbiddenError("Machine doesn't support start.")
        log.debug("Starting machine %s", machine)

        machine_libcloud = self._get_machine_libcloud(machine)
        try:
            return self._start_machine(machine, machine_libcloud)
        except MistError as exc:
            log.error("Could not start machine %s", machine)
            raise
        except Exception as exc:
            log.exception(exc)
            raise InternalServerError(str(exc))

    def _start_machine(self, machine, machine_libcloud):
        """Private method to start a given machine

        Params:
            machine: instance of machine model of this cloud
            machine_libcloud: instance of corresponding libcloud node

        Differnent cloud controllers should override this private method, which
        is called by the public method `start_machine`.
        """
        return self.connection.ex_start_node(machine_libcloud)

    def stop_machine(self, machine):
        """Stop machine

        The param `machine` must be an instance of a machine model of this
        cloud.

        Not that the usual way to stop a machine would be to run

            machine.ctl.stop()

        which would in turn call this method, so that its cloud can customize
        it as needed.

        If a subclass of this controller wishes to override the way machines
        are stoped, it should override `_stop_machine` method instead.

        """
        # assert isinstance(machine.cloud, Machine)
        assert self.cloud == machine.cloud
        if not machine.actions.stop:
            raise ForbiddenError("Machine doesn't support stop.")
        log.debug("Stopping machine %s", machine)

        machine_libcloud = self._get_machine_libcloud(machine)
        try:
            return self._stop_machine(machine, machine_libcloud)
        except MistError as exc:
            log.error("Could not stop machine %s", machine)
            raise
        except Exception as exc:
            log.exception(exc)
            raise InternalServerError(exc=exc)

    def _stop_machine(self, machine, machine_libcloud):
        """Private method to stop a given machine

        Params:
            machine: instance of machine model of this cloud
            machine_libcloud: instance of corresponding libcloud node

        Differnent cloud controllers should override this private method, which
        is called by the public method `stop_machine`.
        """
        return self.connection.ex_stop_node(machine_libcloud)

    def reboot_machine(self, machine):
        """Reboot machine

        The param `machine` must be an instance of a machine model of this
        cloud.

        Not that the usual way to reboot a machine would be to run

            machine.ctl.reboot()

        which would in turn call this method, so that its cloud can customize
        it as needed.

        If a subclass of this controller wishes to override the way machines
        are rebooted, it should override `_reboot_machine` method instead.

        """
        # assert isinstance(machine.cloud, Machine)
        assert self.cloud == machine.cloud
        if not machine.actions.reboot:
            raise ForbiddenError("Machine doesn't support reboot.")
        log.debug("Rebooting machine %s", machine)

        machine_libcloud = self._get_machine_libcloud(machine)
        try:
            return self._reboot_machine(machine, machine_libcloud)
        except MistError as exc:
            log.error("Could not reboot machine %s", machine)
            raise
        except Exception as exc:
            log.exception(exc)
            raise BadRequestError(exc=exc)

    def _reboot_machine(self, machine, machine_libcloud):
        """Private method to reboot a given machine

        Params:
            machine: instance of machine model of this cloud
            machine_libcloud: instance of corresponding libcloud node

        Differnent cloud controllers should override this private method, which
        is called by the public method `reboot_machine`.
        """
        return machine_libcloud.reboot()

    def reboot_machine_ssh(self, machine):
        """Reboot machine by running command over SSH"""
        assert self.cloud == machine.cloud
        log.debug("Rebooting (SSH) machine %s", machine)
        try:
            if machine.public_ips:
                hostname = machine.public_ips[0]
            else:
                hostname = machine.private_ips[0]
            command = '$(command -v sudo) shutdown -r now'
            # TODO move it up
            from mist.api.methods import ssh_command
            return ssh_command(self.cloud.owner, self.cloud.id,
                               machine.machine_id, hostname, command)
        except MistError as exc:
            log.error("Could not reboot machine %s", machine)
            raise
        except Exception as exc:
            log.exception(exc)
            raise InternalServerError(exc=exc)

    def destroy_machine(self, machine):
        """Destroy machine

        The param `machine` must be an instance of a machine model of this
        cloud.

        Not that the usual way to destroy a machine would be to run

            machine.ctl.destroy()

        which would in turn call this method, so that its cloud can customize
        it as needed.

        If a subclass of this controller wishes to override the way machines
        are destroyed, it should override `_destroy_machine` method instead.

        """
        # assert isinstance(machine.cloud, Machine)
        assert self.cloud == machine.cloud
        if not machine.actions.destroy:
            raise ForbiddenError("Machine doesn't support destroy.")
        log.debug("Destroying machine %s", machine)

        machine_libcloud = self._get_machine_libcloud(machine)
        try:
            ret = self._destroy_machine(machine, machine_libcloud)
        except MistError as exc:
            log.error("Could not destroy machine %s", machine)
            raise
        except Exception as exc:
            log.exception(exc)
            raise InternalServerError(exc=exc)

        from mist.api.machines.models import KeyMachineAssociation
        KeyMachineAssociation.objects(machine=machine).delete()

        machine.state = 'terminated'
        machine.save()
        return ret

    def _destroy_machine(self, machine, machine_libcloud):
        """Private method to destroy a given machine

        Params:
            machine: instance of machine model of this cloud
            machine_libcloud: instance of corresponding libcloud node

        Differnent cloud controllers should override this private method, which
        is called by the public method `destroy_machine`.
        """
        try:
            return machine_libcloud.destroy()
        except BaseHTTPError:
            raise ForbiddenError("Cannot destroy machine. Check the "
                                 "termination protection setting on your "
                                 "cloud provider.")

    def remove_machine(self, machine):
        raise BadRequestError("Machines on public clouds can't be removed."
                              "This is only supported in Bare Metal clouds.")

    def resize_machine(self, machine, size_id, kwargs):
        """Resize machine

        The param `machine` must be an instance of a machine model of this
        cloud.

        Not that the usual way to resize a machine would be to run

            machine.ctl.resize(size_id)

        which would in turn call this method, so that its cloud can customize
        it as needed.

        If a subclass of this controller wishes to override the way machines
        are resizeed, it should override `_resize_machine` method instead.

        """
        assert self.cloud == machine.cloud
        if not machine.actions.resize:
            raise ForbiddenError("Machine doesn't support resize.")
        log.debug("Resizing machine %s", machine)

        machine_libcloud = self._get_machine_libcloud(machine)
        try:
            from mist.api.clouds.models import CloudSize
            size = CloudSize.objects.get(id=size_id)
            node_size = NodeSize(size.external_id, name=size.name,
                                 ram=size.ram, disk=size.disk,
                                 bandwidth=size.bandwidth,
                                 price=size.extra['price'],
                                 driver=self.connection)
            self._resize_machine(machine, machine_libcloud, node_size, kwargs)
        except Exception as exc:
            raise BadRequestError('Failed to resize node: %s' % exc)
        try:
            # TODO: For better separation of concerns, maybe trigger below
            # using an event?
            from mist.api.notifications.methods import (
                dismiss_scale_notifications)
            # TODO: Make sure user feedback is positive below!
            dismiss_scale_notifications(machine, feedback='POSITIVE')
        except Exception as exc:
            log.exception("Failed to dismiss scale recommendation: %r", exc)

    def _resize_machine(self, machine, machine_libcloud, node_size, kwargs):
        """Private method to resize a given machine

        Params:
            machine: instance of machine model of this cloud
            machine_libcloud: instance of corresponding libcloud node

        Differnent cloud controllers should override this private method, which
        is called by the public method `resize_machine`.
        """
        self.connection.ex_resize_node(machine_libcloud, node_size)

    def rename_machine(self, machine, name):
        """Rename machine

        The param `machine` must be an instance of a machine model of this
        cloud.

        Not that the usual way to rename a machine would be to run

            machine.ctl.rename(name)

        which would in turn call this method, so that its cloud can customize
        it as needed.

        If a subclass of this controller wishes to override the way machines
        are renameed, it should override `_rename_machine` method instead.

        """
        # assert isinstance(machine.cloud, Machine)
        assert self.cloud == machine.cloud
        if not machine.actions.rename:
            raise ForbiddenError("Machine doesn't support rename.")
        log.debug("Renaming machine %s", machine)

        machine_libcloud = self._get_machine_libcloud(machine)
        try:
            self._rename_machine(machine, machine_libcloud, name)
        except MistError as exc:
            log.error("Could not rename machine %s", machine)
            raise
        except Exception as exc:
            log.exception(exc)
            raise InternalServerError(str(exc))

    def _rename_machine(self, machine, machine_libcloud, name):
        """Private method to rename a given machine

        Params:
            machine: instance of machine model of this cloud
            machine_libcloud: instance of corresponding libcloud node

        Differnent cloud controllers should override this private method, which
        is called by the public method `rename_machine`.
        """
        self.connection.ex_rename_node(machine_libcloud, name)

    def resume_machine(self, machine):
        """Resume machine

        The param `machine` must be an instance of a machine model of this
        cloud.

        Not that the usual way to resume a machine would be to run

            machine.ctl.resume()

        which would in turn call this method, so that its cloud can customize
        it as needed.

        If a subclass of this controller wishes to override the way machines
        are resumed, it should override `_resume_machine` method instead.

        """
        # assert isinstance(machine.cloud, Machine)
        assert self.cloud == machine.cloud
        if not machine.actions.resume:
            raise ForbiddenError("Machine doesn't support resume.")
        log.debug("Resuming machine %s", machine)

        machine_libcloud = self._get_machine_libcloud(machine)
        try:
            self._resume_machine(machine, machine_libcloud)
        except MistError as exc:
            log.error("Could not resume machine %s", machine)
            raise
        except Exception as exc:
            log.exception(exc)
            raise InternalServerError(exc=exc)

    def _resume_machine(self, machine, machine_libcloud):
        """Private method to resume a given machine

        Only LibvirtComputeController subclass implements this method.

        Params:
            machine: instance of machine model of this cloud
            machine_libcloud: instance of corresponding libcloud node

        Differnent cloud controllers should override this private method, which
        is called by the public method `resume_machine`.
        """
        raise MistNotImplementedError()

    def suspend_machine(self, machine):
        """Suspend machine

        The param `machine` must be an instance of a machine model of this
        cloud.

        Not that the usual way to suspend a machine would be to run

            machine.ctl.suspend()

        which would in turn call this method, so that its cloud can customize
        it as needed.

        If a subclass of this controller wishes to override the way machines
        are suspended, it should override `_suspend_machine` method instead.

        """
        # assert isinstance(machine.cloud, Machine)
        assert self.cloud == machine.cloud
        if not machine.actions.suspend:
            raise ForbiddenError("Machine doesn't support suspend.")
        log.debug("Suspending machine %s", machine)

        machine_libcloud = self._get_machine_libcloud(machine)
        try:
            return self._suspend_machine(machine, machine_libcloud)
        except MistError as exc:
            log.error("Could not suspend machine %s", machine)
            raise
        except Exception as exc:
            log.exception(exc)
            raise InternalServerError(str(exc))

    def _suspend_machine(self, machine, machine_libcloud):
        """Private method to suspend a given machine

        Only LibvirtComputeController subclass implements this method.

        Params:
            machine: instance of machine model of this cloud
            machine_libcloud: instance of corresponding libcloud node

        Differnent cloud controllers should override this private method, which
        is called by the public method `suspend_machine`.
        """
        raise MistNotImplementedError()

    def undefine_machine(self, machine):
        """Undefine machine

        The param `machine` must be an instance of a machine model of this
        cloud.

        Not that the usual way to undefine a machine would be to run

            machine.ctl.undefine()

        which would in turn call this method, so that its cloud can customize
        it as needed.

        If a subclass of this controller wishes to override the way machines
        are undefineed, it should override `_undefine_machine` method instead.

        """
        # assert isinstance(machine.cloud, Machine)
        assert self.cloud == machine.cloud
        if not machine.actions.undefine:
            raise ForbiddenError("Machine doesn't support undefine.")
        log.debug("Undefining machine %s", machine)

        machine_libcloud = self._get_machine_libcloud(machine)
        try:
            return self._undefine_machine(machine, machine_libcloud)
        except MistError as exc:
            log.error("Could not undefine machine %s", machine)
            raise
        except Exception as exc:
            log.exception(exc)
            raise BadRequestError(str(exc))

    def _undefine_machine(self, machine, machine_libcloud):
        """Private method to undefine a given machine

        Only LibvirtComputeController subclass implements this method.

        Params:
            machine: instance of machine model of this cloud
            machine_libcloud: instance of corresponding libcloud node

        Different cloud controllers should override this private method, which
        is called by the public method `undefine_machine`.
        """
        raise MistNotImplementedError()

    def create_machine_snapshot(self, machine, snapshot_name, description='',
                                dump_memory=False, quiesce=False):
        """Create a snapshot for machine

        The param `machine` must be an instance of a machine model of this
        cloud.

        Not that the usual way to undefine a machine would be to run

            machine.ctl.create_snapshot()

        which would in turn call this method, so that its cloud can customize
        it as needed.

        If a subclass of this controller wishes to override the way machines
        snapshots are created, it should override `_create_machine_snapshot`
        method instead.

        """
        # assert isinstance(machine.cloud, Machine)
        assert self.cloud == machine.cloud
        if not machine.actions.create_snapshot:
            raise ForbiddenError("Machine doesn't support creating snapshots.")
        log.debug("Creating snapshot for machine %s", machine)

        machine_libcloud = self._get_machine_libcloud(machine)
        try:
            return self._create_machine_snapshot(
                machine, machine_libcloud, snapshot_name,
                description=description, dump_memory=dump_memory,
                quiesce=quiesce)
        except MistError as exc:
            log.error("Could not create snapshot for machine %s", machine)
            raise
        except Exception as exc:
            log.exception(exc)
            raise BadRequestError(str(exc))

    def _create_machine_snapshot(self, machine, machine_libcloud,
                                 snapshot_name, description='',
                                 dump_memory=False, quiesce=False):
        """Private method to create a snapshot for a given machine

        Only VSphereComputeController subclass implements this method.

        Params:
            machine: instance of machine model of this cloud
            machine_libcloud: instance of corresponding libcloud node
            snapshot_name: name of the snapshot to create
            description: description of the snapshot
            dump_memory: also dump the machine's memory
            quiesce: quiesce guest file system

        Different cloud controllers should override this private method, which
        is called by the public method `create_machine_snapshot`.
        """
        raise MistNotImplementedError()

    def remove_machine_snapshot(self, machine, snapshot_name=None):
        """Remove a snapshot of a machine

        The param `machine` must be an instance of a machine model of this
        cloud.

        Not that the usual way to undefine a machine would be to run

            machine.ctl.remove_snapshot()

        which would in turn call this method, so that its cloud can customize
        it as needed.

        If a subclass of this controller wishes to override the way machines
        snapshots are created, it should override `_create_machine_snapshot`
        method instead.

        """
        # assert isinstance(machine.cloud, Machine)
        assert self.cloud == machine.cloud
        if not machine.actions.remove_snapshot:
            raise ForbiddenError("Machine doesn't support removing snapshots.")
        log.debug("Removing snapshot for machine %s", machine)

        machine_libcloud = self._get_machine_libcloud(machine)
        try:
            return self._remove_machine_snapshot(machine, machine_libcloud,
                                                 snapshot_name)
        except MistError as exc:
            log.error("Could not remove snapshot of machine %s", machine)
            raise
        except Exception as exc:
            log.exception(exc)
            raise BadRequestError(str(exc))

    def _remove_machine_snapshot(self, machine, machine_libcloud,
                                 snapshot_name=None):
        """Private method to remove a snapshot for a given machine

        Only VSphereComputeController subclass implements this method.

        Params:
            machine: instance of machine model of this cloud
            machine_libcloud: instance of corresponding libcloud node
            snapshot_name: snapshot to remove, if None pick the last one

        Different cloud controllers should override this private method, which
        is called by the public method `remove_machine_snapshot`.
        """
        raise MistNotImplementedError()

    def revert_machine_to_snapshot(self, machine, snapshot_name=None):
        """Revert machine to selected snapshot

        The param `machine` must be an instance of a machine model of this
        cloud.

        Not that the usual way to undefine a machine would be to run

            machine.ctl.revert_to_snapshot()

        which would in turn call this method, so that its cloud can customize
        it as needed.

        If a subclass of this controller wishes to override the way machines
        snapshots are created, it should override `_revert_machine_to_snapshot`
        method instead.

        """
        # assert isinstance(machine.cloud, Machine)
        assert self.cloud == machine.cloud
        if not machine.actions.revert_to_snapshot:
            raise ForbiddenError(
                "Machine doesn't support reverting to snapshot.")
        log.debug("Reverting machines %s to snapshot", machine)

        machine_libcloud = self._get_machine_libcloud(machine)
        try:
            return self._revert_machine_to_snapshot(machine, machine_libcloud,
                                                    snapshot_name)
        except MistError as exc:
            log.error("Could not revert machine %s to snapshot", machine)
            raise
        except Exception as exc:
            log.exception(exc)
            raise BadRequestError(str(exc))

    def _revert_machine_to_snapshot(self, machine, machine_libcloud,
                                    snapshot_name=None):
        """Private method to revert a given machine to a previous snapshot

        Only VSphereComputeController subclass implements this method.

        Params:
            machine: instance of machine model of this cloud
            machine_libcloud: instance of corresponding libcloud node
            snapshot_name: snapshot to remove, if None pick the last one

        Different cloud controllers should override this private method, which
        is called by the public method `revert_machine_to_snapshot`.
        """
        raise MistNotImplementedError()

    def list_machine_snapshots(self, machine):
        """List snapshots of a machine

        The param `machine` must be an instance of a machine model of this
        cloud.

        Not that the usual way to undefine a machine would be to run

            machine.ctl.list_snapshots()

        which would in turn call this method, so that its cloud can customize
        it as needed.

        If a subclass of this controller wishes to override the way machines
        snapshots are created, it should override `_list_machine_snapshots`
        method instead.

        """
        # assert isinstance(machine.cloud, Machine)
        assert self.cloud == machine.cloud
        log.debug("Reverting machines %s to snapshot", machine)

        machine_libcloud = self._get_machine_libcloud(machine)
        try:
            return self._list_machine_snapshots(machine, machine_libcloud)
        except MistError as exc:
            log.error("Could not list snapshots for machine %s", machine)
            raise
        except Exception as exc:
            log.exception(exc)
            raise InternalServerError(str(exc))

    def _list_machine_snapshots(self, machine, machine_libcloud):
        """Private method to list a given machine's snapshots

        Only VSphereComputeController subclass implements this method.

        Params:
            machine: instance of machine model of this cloud
            machine_libcloud: instance of corresponding libcloud node

        Different cloud controllers should override this private method, which
        is called by the public method `list_machine_snapshots`.
        """
        raise MistNotImplementedError()

    def clone_machine(self, machine, name=None, resume=False):
        """Clone machine

        The param `machine` must be an instance of a machine model of this
        cloud.

        Not that the usual way to undefine a machine would be to run

            machine.ctl.clone()

        which would in turn call this method, so that its cloud can customize
        it as needed.

        If a subclass of this controller wishes to override the way machines
        are undefineed, it should override `_clone_machine` method instead.

        """
        assert self.cloud == machine.cloud
        if not machine.actions.clone:
            raise ForbiddenError("Machine doesn't support clone.")

        log.debug("Cloning %s", machine)

        machine_libcloud = self._get_machine_libcloud(machine)
        try:
            self._clone_machine(machine, machine_libcloud, name, resume)
        except MistError as exc:
            log.error("Failed to clone %s", machine)
            raise
        except Exception as exc:
            log.exception(exc)
            raise InternalServerError(exc=exc)

    def _clone_machine(self, machine, machine_libcloud, name=None,
                       resume=False):
        """Private method to clone a given machine

        Only LibvirtComputeController subclass implements this method.

        Params:
            machine: instance of machine model of this cloud
            machine_libcloud: instance of corresponding libcloud node
            name: the clone's unique name
            resume: denotes whether to resume the original node

        Differnent cloud controllers should override this private method,
        which is called by the public method `clone_machine`.

        """
        raise MistNotImplementedError()<|MERGE_RESOLUTION|>--- conflicted
+++ resolved
@@ -426,161 +426,12 @@
         else:
             for node in nodes:
                 machine, is_new = self._update_machine_from_node(
-                    node, locations_map, sizes_map, now)
+                    node, locations_map, sizes_map, images_map, now)
                 if not machine:
                     continue
-<<<<<<< HEAD
-
-            # Update machine_model's last_seen fields.
-            machine.last_seen = now
-            machine.missing_since = None
-
-            # Discover location of machine.
-            try:
-                location_id = self._list_machines__get_location(node)
-            except Exception as exc:
-                log.error("Error getting location of %s: %r", machine, exc)
-            else:
-                machine.location = locations_map.get(location_id)
-
-            # Discover image of machine
-            image_id = ''
-            if isinstance(node.image, NodeImage):
-                image_id = node.image.id
-            elif isinstance(node.extra.get('image'), dict):
-                image_id = str(node.extra.get('image').get('id'))
-
-            if not image_id:
-                image_id = str(node.image or node.extra.get('imageId') or
-                               node.extra.get('image_id') or
-                               node.extra.get('image'))
-            if not image_id:
-                image_id = node.extra.get('operating_system')
-                if isinstance(image_id, dict):
-                    image_id = image_id.get('name')
-
-            machine.image = images_map.get(image_id)
-
-            # set machine's os_type from image's os_type, but if
-            # info of os_type can be obtained from libcloud node, then
-            # machine.os_type will be overwritten in `postparse_machine`
-            if machine.image:
-                machine.os_type = machine.image.os_type
-
-            # Attempt to map machine's size to a CloudSize object. If not
-            # successful, try to discover custom size.
-            try:
-                size = self._list_machines__get_size(node)
-                if size:
-                    machine.size = sizes_map.get(size)
-                else:
-                    machine.size = self._list_machines__get_custom_size(node)
-            except Exception as exc:
-                log.error("Error getting size of %s: %r", machine, exc)
-
-            machine.name = node.name
-            machine.state = config.STATES[node.state]
-            machine.private_ips = list(set(node.private_ips))
-            machine.public_ips = list(set(node.public_ips))
-
-            # Set machine extra dict.
-            # Make sure we don't meet any surprises when we try to json encode
-            # later on in the HTTP response.
-            extra = self._list_machines__get_machine_extra(machine, node)
-
-            for key, val in list(extra.items()):
-                try:
-                    json.dumps(val)
-                except TypeError:
-                    extra[key] = str(val)
-            machine.extra = extra
-
-            # save extra.tags as dict
-            if machine.extra.get('tags') and isinstance(
-                    machine.extra.get('tags'), list):
-                machine.extra['tags'] = dict.fromkeys(machine.extra['tags'],
-                                                      '')
-            # perform tag validation to prevent ValidationError
-            # on machine.save()
-            if machine.extra.get('tags') and isinstance(
-                    machine.extra.get('tags'), dict):
-                validated_tags = {}
-                for tag in machine.extra['tags']:
-                    if not (('.' in tag) or ('$' in tag)):
-                        validated_tags[tag] = machine.extra['tags'][tag]
-                machine.extra['tags'] = validated_tags
-
-            # Set machine hostname
-            if machine.extra.get('dns_name'):
-                machine.hostname = machine.extra['dns_name']
-            else:
-                ips = machine.public_ips + machine.private_ips
-                if not ips:
-                    ips = []
-                for ip in ips:
-                    if ip and ':' not in ip:
-                        machine.hostname = ip
-                        break
-
-            # Get machine creation date.
-            try:
-                created = self._list_machines__machine_creation_date(machine,
-                                                                     node)
-                if created:
-                    machine.created = get_datetime(created)
-            except Exception as exc:
-                log.exception("Error finding creation date for %s in %s.",
-                              self.cloud, machine)
-            # TODO: Consider if we should fall back to using current date.
-            # if not machine_model.created:
-            #     machine_model.created = datetime.datetime.utcnow()
-
-            # Update with available machine actions.
-            try:
-                self._list_machines__machine_actions(machine, node)
-            except Exception as exc:
-                log.exception("Error while finding machine actions "
-                              "for machine %s:%s for %s",
-                              machine.id, node.name, self.cloud)
-
-            # Apply any cloud/provider specific post processing.
-            try:
-                self._list_machines__postparse_machine(machine, node)
-            except Exception as exc:
-                log.exception("Error while post parsing machine %s:%s for %s",
-                              machine.id, node.name, self.cloud)
-
-            # Apply any cloud/provider cost reporting.
-            try:
-                _decide_machine_cost(
-                    machine,
-                    cost=self._list_machines__cost_machine(machine, node),
-                )
-            except Exception as exc:
-                log.exception("Error while calculating cost "
-                              "for machine %s:%s for %s",
-                              machine.id, node.name, self.cloud)
-            if node.state.lower() == 'terminated':
-                machine.cost.hourly = 0
-                machine.cost.monthly = 0
-
-            # Save all changes to machine model on the database.
-            try:
-                machine.save()
-            except me.ValidationError as exc:
-                log.error("Error adding %s: %s", machine.name, exc.to_dict())
-                raise BadRequestError({"msg": str(exc),
-                                       "errors": exc.to_dict()})
-            except me.NotUniqueError as exc:
-                log.error("Machine %s not unique error: %s", machine.name, exc)
-                raise ConflictError("Machine with this name already exists")
-
-            machines.append(machine)
-=======
                 if is_new:
                     new_machines.append(machine)
                 machines.append(machine)
->>>>>>> 7cd9a11a
 
         # Append generic-type machines, which aren't handled by libcloud.
         for machine in self._list_machines__fetch_generic_machines():
@@ -638,7 +489,8 @@
             log.warning("Error while closing connection: %r", exc)
         return machines
 
-    def _update_machine_from_node(self, node, locations_map, sizes_map, now):
+    def _update_machine_from_node(self, node, locations_map, sizes_map,
+                                  images_map, now):
         is_new = False
         updated = False
         # Fetch machine mongoengine model from db, or initialize one.
@@ -666,22 +518,32 @@
                 machine.location = locations_map.get(location_id)
                 updated = True
 
-        # Get misc libcloud metadata.
+        # Discover image of machine
         image_id = ''
+
         if isinstance(node.image, NodeImage) and node.image.id != 'None':
             image_id = node.image.id
         elif isinstance(node.extra.get('image'), dict):
             image_id = str(node.extra.get('image').get('id'))
 
         if not image_id:
-            image_id = node.image or node.extra.get('imageId') \
-                or node.extra.get('image_id') or node.extra.get('image')
+            image_id = str(node.image or node.extra.get('imageId') or
+                           node.extra.get('image_id') or
+                           node.extra.get('image'))
         if not image_id:
-            if isinstance(node.extra.get('operating_system', {}), dict):
-                image_id = node.extra.get('operating_system', {}).get(
-                    'name', '')
-            else:
-                image_id = node.extra.get('operating_system') or ''
+            image_id = node.extra.get('operating_system')
+            if isinstance(image_id, dict):
+                image_id = image_id.get('name')
+
+        if machine.image != images_map.get(image_id):
+            machine.image = images_map.get(image_id)
+            updated = True
+
+        # set machine's os_type from image's os_type, but if
+        # info of os_type can be obtained from libcloud node, then
+        # machine.os_type will be overwritten in `postparse_machine`
+        if machine.image:
+            machine.os_type = machine.image.os_type
 
         if image_id and machine.image_id != image_id:
             machine.image_id = image_id
