"""Definition of `BaseDNSController`

The `BaseDNSController` is a sub-controller, which is set as an attribute to a
`BaseController` class. The `BaseDNSController` is responsible for interacting
with libcloud's DNS API.

"""
import ssl
import logging
import datetime

import mongoengine as me

from mist.api.clouds.controllers.base import BaseController

from libcloud.common.types import InvalidCredsError
from libcloud.dns.types import ZoneDoesNotExistError, RecordDoesNotExistError

from mist.api.exceptions import CloudUnavailableError
from mist.api.exceptions import CloudUnauthorizedError
from mist.api.exceptions import ZoneNotFoundError
from mist.api.exceptions import RecordNotFoundError
from mist.api.exceptions import BadRequestError
from mist.api.exceptions import RecordExistsError
from mist.api.exceptions import ZoneExistsError


log = logging.getLogger(__name__)


class BaseDNSController(BaseController):
    """Base class to be inherited by every clouds that supports a DNS
    sub-controller.

    This base controller factors out all the basic steps common to all or
    most clouds into a base class, and defines an interface for provider or
    technology specific cloud controllers.

    Subclasses are meant to extend or override methods of this base class to
    account for differencies between different cloud types.

    Care should be taken when considering to add new methods to a subclass.
    All controllers should have the same interface, to the degree this is
    feasible. That is to say, don't add a new method to a subclass unless
    there is a very good reason to do so.

    The following convention is followed:

    Any methods and attributes that don't start with an underscore are the
    controller's public API.

    In the `BaseDNSController`, these public methods will in most cases contain
    a basic implementation that works for most clouds, along with the proper
    logging and error handling. In almost all cases, subclasses SHOULD NOT
    override or extend the public methods of `BaseController`. To account for
    cloud/subclass specific behaviour, one is expected to override the
    internal/private methods of `BaseDNSController`.

    Any methods and attributes that start with an underscore are the
    controller's internal/private API.

    To account for cloud/subclass specific behaviour, the public methods of
    `BaseDNSController` call a number of private methods. These methods will
    always start with an underscore, such as `_list_zones`.

    This `BaseDNSController` defines a strict interface to controlling clouds
    that allow for DNS specific actions.
    For each different cloud type, a subclass needs to be defined. Each
    subclass MUST receive its main controller as its sole init argument

    """

    def list_zones(self):
        """
        This is the public method to call when requesting all the DNS zones
        under a specific cloud.
        """

        # TODO: Adding here for circular dependency issue. Need to fix this.
        from mist.api.dns.models import Zone

        # Fetch zones from libcloud connection.
        pr_zones = self._list_zones__fetch_zones()

        zones = []
        new_zones = []
        for pr_zone in pr_zones:
            try:
<<<<<<< HEAD
                zone = Zone.objects.get(owner=self.cloud.owner, zone_id=pr_zone.id)
=======
                zone = Zone.objects.get(owner=self.cloud.owner,
                                        zone_id=pr_zone.id, deleted=None)
>>>>>>> b25c8605
            except Zone.DoesNotExist:
                log.info("Zone: %s/domain: %s not in the database, creating.",
                         pr_zone.id, pr_zone.domain)
                zone = Zone(cloud=self.cloud, owner=self.cloud.owner,
                            zone_id=pr_zone.id)
                new_zones.append(zone)
            zone.domain = pr_zone.domain
            zone.type = pr_zone.type
            zone.ttl = pr_zone.ttl
            zone.extra = pr_zone.extra
            try:
                zone.save()
            except me.ValidationError as exc:
                log.error("Error updating %s: %s", zone, exc.to_dict())
                raise BadRequestError({'msg': exc.message,
                                       'errors': exc.to_dict()})
            except me.NotUniqueError as exc:
                log.error("Zone %s not unique error: %s", zone, exc)
                raise ZoneExistsError()
            zones.append(zone)
        self.cloud.owner.mapper.update(new_zones)

        # Delete any zones in the DB that were not returned by the provider
        # meaning they were deleted otherwise.
        Zone.objects(cloud=self.cloud, id__nin=[z.id for z in zones],
                     deleted=None).update(
                         set__deleted=datetime.datetime.utcnow())

        # Format zone information.
        return zones

    def _list_zones__fetch_zones(self):
        """
        Returns a list of available DNS zones for the cloud.
        This should not be overriden as the implementation is the same across
        all implemented DNS providers.

        """
        # Try to get the list of DNS zones from provider API.
        try:
            zones = self.connection.list_zones()
            log.info("List zones returned %d results for %s.",
                     len(zones), self.cloud)
            return zones
        except InvalidCredsError as exc:
            log.warning("Invalid creds on running list_zones on %s: %s",
                        self.cloud, exc)
            raise CloudUnauthorizedError()
        except ssl.SSLError as exc:
            log.error("SSLError on running list_zones on %s: %s",
                      self.cloud, exc)
            raise CloudUnavailableError(exc=exc)
        except Exception as exc:
            log.exception("Error while running list_zones on %s", self.cloud)
            raise CloudUnavailableError(exc=exc)

    def list_records(self, zone):
        """
        Public method to return a list of  records under a specific zone.
        """
        # Fetch records from libcloud connection.
        pr_records = self._list_records__fetch_records(zone.zone_id)

        # TODO: Adding here for circular dependency issue. Need to fix this.
        from mist.api.dns.models import Record, RECORDS

        records = []
        new_records = []
        for pr_record in pr_records:
            dns_cls = RECORDS[pr_record.type]
            try:
                record = Record.objects.get(zone=zone, record_id=pr_record.id,
                                            deleted=None)
            except Record.DoesNotExist:
                log.info("Record: %s not in the database, creating.",
                         pr_record.id)
                if pr_record.type not in RECORDS:
                    log.error("Unsupported record type '%s'", pr_record.type)
                    continue

                record = dns_cls(record_id=pr_record.id, zone=zone)
                new_records.append(record)
            # We need to check if any of the information returned by the
            # provider is different than what we have in the DB
            record.name = pr_record.name
            record.type = pr_record.type
            record.ttl = pr_record.ttl
            record.extra = pr_record.extra

            self._list_records__postparse_data(pr_record, record)
            try:
                record.save()
            except me.ValidationError as exc:
                log.error("Error updating %s: %s", record, exc.to_dict())
                raise BadRequestError({'msg': exc.message,
                                       'errors': exc.to_dict()})
            except me.NotUniqueError as exc:
                log.error("Record %s not unique error: %s", record, exc)
                raise RecordExistsError()
            # There's a chance that we have received duplicate records as for
            # example for Route NS records, so skip adding it to the list if we
            # already have it
            for rec in records:
                if rec.record_id == record.record_id:
                    records.remove(rec)
                    break
            records.append(record)
        self.cloud.owner.mapper.update(new_records)

        # Then delete any records that are in the DB for this zone but were not
        # returned by the list_records() method meaning the were deleted in the
        # DNS provider.
        Record.objects(zone=zone,
                       id__nin=[r.id for r in records],
                       deleted=None).update(
                           set__deleted=datetime.datetime.utcnow())

        # Format zone information.
        return records

    def _list_records__fetch_records(self, zone_id):
        """Returns all available records on a specific zone. """

        # Try to get the list of DNS records under a specific zone from
        # the provider API.
        # We cannot call list_records() with the zone_id, we need to provide
        # a zone object. We will get that by calling the get_zone() method.
        try:
            records = self.connection.get_zone(zone_id).list_records()
            log.info("List records returned %d results for %s.",
                     len(records), self.cloud)
            return records
        except InvalidCredsError as exc:
            log.warning("Invalid creds on running list_recordss on %s: %s",
                        self.cloud, exc)
            raise CloudUnauthorizedError()
        except ssl.SSLError as exc:
            log.error("SSLError on running list_recordss on %s: %s",
                      self.cloud, exc)
            raise CloudUnavailableError(exc=exc)
        except ZoneDoesNotExistError as exc:
            log.warning("No zone found for %s in: %s ", zone_id, self.cloud)
            raise ZoneNotFoundError(exc=exc)
        except Exception as exc:
            log.exception("Error while running list_records on %s", self.cloud)
            raise CloudUnavailableError(exc=exc)

    def _list_records__postparse_data(self, record, model):
        """Postparse the records returned from the provider"""
        return

    def delete_record(self, record):
        """
        Public method to be called with a zone and record ids to delete the
        specific record under the specified zone.
        """
        self._delete_record__from_id(record.zone.zone_id, record.record_id)
        record.delete().update(set__deleted=datetime.datetime.utcnow())

    def _delete_record__from_id(self, zone_id, record_id):
        """
        We use the zone and record ids to delete the specific record under the
        specified zone.
        """
        try:
            self.connection.get_record(zone_id, record_id).delete()
        except ZoneDoesNotExistError as exc:
            log.warning("No zone found for %s in: %s ", zone_id, self.cloud)
            raise ZoneNotFoundError(exc=exc)
        except RecordDoesNotExistError as exc:
            log.warning("No record found for id: %s under zone %s",
                        record_id, zone_id)
            raise RecordNotFoundError(exc=exc)
        except Exception as exc:
            log.exception("Error while running delete_record on %s",
                          self.cloud)
            raise CloudUnavailableError(exc=exc)

    def delete_zone(self, zone):
        """
        Public method called to delete the specific zone for the provided id.
        """
        self._delete_zone__for_cloud(zone.zone_id)
        zone.delete().update(set__deleted=datetime.datetime.utcnow())

    def _delete_zone__for_cloud(self, zone_id):
        """
        We use the zone id to retrieve and delete it for this cloud.
        """
        try:
            self.connection.get_zone(zone_id).delete()
        except ZoneDoesNotExistError as exc:
            log.warning("No zone found for %s in: %s ", zone_id, self.cloud)
            raise ZoneNotFoundError(exc=exc)
        except Exception as exc:
            log.exception("Error while running delete_zone on %s", self.cloud)
            raise CloudUnavailableError(exc=exc)

    def create_zone(self, zone, **kwargs):
        """
        This is the public method that is called to create a new DNS zone.
        """
        self._create_zone__prepare_args(kwargs)
        pr_zone = self._create_zone__for_cloud(**kwargs)
        # Set fields to cloud model and perform early validation.
        zone.zone_id = pr_zone.id
        zone.domain = pr_zone.domain
        zone.type = pr_zone.type
        zone.ttl = pr_zone.ttl
        zone.extra = pr_zone.extra
        # Attempt to save.
        try:
            zone.save()
        except me.ValidationError as exc:
            log.error("Error updating %s: %s", zone, exc.to_dict())
            raise BadRequestError({'msg': exc.message,
                                   'errors': exc.to_dict()})
        except me.NotUniqueError as exc:
            log.error("Zone %s not unique error: %s", zone, exc)
            raise ZoneExistsError()

    def _create_zone__prepare_args(self, kwargs):
        """ This private method to prepare the args for the zone creation."""
        return

    def _create_zone__for_cloud(self, **kwargs):
        """
        This is the private method called to create a record under a specific
        zone. The underlying functionality is implement in the same way for
        all available providers so there shouldn't be any reason to override
        this.
        ----
        """
        try:
            zone = self.connection.create_zone(**kwargs)
            log.info("Zone %s created successfully for %s.",
                     zone.domain, self.cloud)
            return zone
        except InvalidCredsError as exc:
            log.warning("Invalid creds on running create_zone on %s: %s",
                        self.cloud, exc)
            raise CloudUnauthorizedError()
        except ssl.SSLError as exc:
            log.error("SSLError on running create_zone on %s: %s",
                      self.cloud, exc)
            raise CloudUnavailableError(exc=exc)
        except Exception as exc:
            log.exception("Error while running create_zone on %s", self.cloud)
            raise CloudUnavailableError(exc=exc)

    def create_record(self, record, **kwargs):
        """
        This is the public method that is called to create a new DNS record
        under a specific zone.
        """
        record.name = kwargs['name']
        record.type = kwargs['type']
        if isinstance(kwargs['data'], list):
            record.rdata = kwargs['data']
        else:
            record.rdata = [kwargs['data']]
        record.ttl = kwargs['ttl']

        try:
            record.clean()
        except me.ValidationError as exc:
            log.error("Error validating %s: %s", record, exc.to_dict())
            raise BadRequestError({'msg': exc.message,
                                   'errors': exc.to_dict()})

        self._create_record__prepare_args(record.zone, kwargs)
        pr_record = self._create_record__for_zone(record.zone, **kwargs)
        record.record_id = pr_record.id
        # This is not something that should be given by the user, e.g. we
        # are only using this to store the ttl, so we should onl save this
        # value if it's returned by the provider.
        record.extra = pr_record.extra
        try:
            record.save()
        except me.ValidationError as exc:
            log.error("Error validating %s: %s", record, exc.to_dict())
            raise BadRequestError({'msg': exc.message,
                                   'errors': exc.to_dict()})
        except me.NotUniqueError as exc:
            log.error("Record %s not unique error: %s", record, exc)
            raise RecordExistsError()

    def _create_record__for_zone(self, zone, **kwargs):
        """
        This is the private method called to create a record under a specific
        zone. The underlying functionality is implement in the same way for
        all available providers so there shouldn't be any reason to override
        this.
        ----
        """
        try:
            zone = self.connection.get_zone(zone.zone_id)
            record = zone.create_record(**kwargs)
            log.info("Type %s record created successfully for %s.",
                     record.type, self.cloud)
            return record
        except InvalidCredsError as exc:
            log.warning("Invalid creds on running create_record on %s: %s",
                        self.cloud, exc)
            raise CloudUnauthorizedError()
        except ssl.SSLError as exc:
            log.error("SSLError on running create_record on %s: %s",
                      self.cloud, exc)
            raise CloudUnavailableError(exc=exc)
        except ZoneDoesNotExistError as exc:
            log.warning("No zone found for %s in: %s ", zone.zone_id,
                        self.cloud)
            raise ZoneNotFoundError(exc=exc)
        except Exception as exc:
            log.exception("Error while running create_record on %s",
                          self.cloud)
            raise CloudUnavailableError(exc=exc)

    def _create_record__prepare_args(self, zone, kwargs):
        """
        This is a private method that should be implemented for each specific
        provider depending on how they expect the record data.
        ---
        """
        return

    @staticmethod
    def find_best_matching_zone(owner, name):
        """
        This is a static method that tries to extract a valid domain from
        the name provided, trying to find the best matching DNS zone. This only
        works with 'A', 'AAAA' and 'CNAME' type records.
        This is common for all providers, there's no need to override this.
        ---
        """
        # TODO: Adding here for circular dependency issue. Need to fix this.
        from mist.api.dns.models import Zone

        # Split hostname in dot separated parts.
        parts = [part for part in name.split('.') if part]
        # Find all possible domains for this domain name,
        # longest first
        all_domains = {}
        for i in range(1, len(parts) - 1):
            subdomain = '.'.join(parts[:i])
            domain = '.'.join(parts[i:]) + '.'
            all_domains[domain] = subdomain
        if not all_domains:
            raise BadRequestError("Couldn't extract a valid domain from "
                                  "the provided '%s'." % name)

        zones = Zone.objects(owner=owner)
        # We need to iterate over all the cloud DNS zones to find
        # any that is matching based on the domain. If one is found
        # then create an "A" type record with the provided name.
        for zone_candidate in zones:
            for domain, subdomain in all_domains.iteritems():
                if zone_candidate.domain == domain:
                    return zone_candidate
        raise BadRequestError("No DNS zone found, can't proceed with "
                              "creating record '%s'." % name)<|MERGE_RESOLUTION|>--- conflicted
+++ resolved
@@ -86,12 +86,8 @@
         new_zones = []
         for pr_zone in pr_zones:
             try:
-<<<<<<< HEAD
-                zone = Zone.objects.get(owner=self.cloud.owner, zone_id=pr_zone.id)
-=======
                 zone = Zone.objects.get(owner=self.cloud.owner,
                                         zone_id=pr_zone.id, deleted=None)
->>>>>>> b25c8605
             except Zone.DoesNotExist:
                 log.info("Zone: %s/domain: %s not in the database, creating.",
                          pr_zone.id, pr_zone.domain)
