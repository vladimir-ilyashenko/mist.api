from uuid import uuid4
from datetime import datetime

import mongoengine as me

from mist.api.users.models import User, Organization


class NotificationOverride(me.EmbeddedDocument):
    '''
    Represents a single notification override.
    '''
    source = me.StringField(max_length=64, required=True, default="")

    machine_id = me.StringField(max_length=128, required=False)
    tag_id = me.StringField(max_length=64, required=False)
    cloud_id = me.StringField(max_length=64, required=False)

    value = me.StringField(max_length=7, required=True,
                           choices=('ALLOW', 'BLOCK'), default='BLOCK')

    def matches_notification(self, notification):
        if self.machine_id and notification.machine:
            if self.machine_id != notification.machine.id:
                return False
        if self.tag_id and notification.tag:
            if self.tag_id != notification.tag.id:
                return False
        if self.cloud_id and notification.cloud:
            if self.cloud_id != notification.cloud.id:
                return False
        return self.source == type(notification).__name__


class UserNotificationPolicy(me.Document):
    '''
    Represents a notification policy associated with a
    user-organization pair, and containing a list of rules.
    '''
    rules = me.EmbeddedDocumentListField(NotificationOverride)
    user = me.ReferenceField(User, required=True)
    organization = me.ReferenceField(Organization, required=True)

    def notification_allowed(self, notification, default=True):
        '''
        Accepts a notification and returns a boolean
        indicating whether corresponding notification is allowed
        or is blocked
        '''
        for rule in self.rules:
            if rule.matches_notification(notification):
                if rule.value == 'BLOCK':
                    return False
                elif rule.value == 'ALLOW':
                    return True
        return default

    def channel_allowed(self, channel, default=True):
        '''
        Accepts a string token and returns a boolean
        indicating whether corresponding notification is allowed
        or is blocked
        '''
        for rule in self.rules:
            if (rule.source == channel and
                    rule.value == 'BLOCK'):
                return False
            elif (rule.source == channel and
                    rule.value == 'ALLOW'):
                return True
        return default


class Notification(me.Document):
    '''
    Represents a notification associated with a
    user-organization pair
    '''
    meta = {'allow_inheritance': True}

    id = me.StringField(primary_key=True,
                        default=lambda: uuid4().hex)

    created_date = me.DateTimeField(required=False)
    expiry_date = me.DateTimeField(required=False)

    user = me.ReferenceField(User, required=True)
    organization = me.ReferenceField(Organization, required=True)

    # content fields
    summary = me.StringField(max_length=512, required=False, default="")
    body = me.StringField(required=True, default="")
    html_body = me.StringField(required=False, default="")

    # taxonomy fields
<<<<<<< HEAD
    source = me.StringField(max_length=64, required=True, default="")
    machine = me.GenericReferenceField(required=False)
    tag = me.GenericReferenceField(required=False)
    cloud = me.GenericReferenceField(required=False)
=======
    resource = me.GenericReferenceField(required=False)  # machine
>>>>>>> e3a4b09f
    action_link = me.URLField(required=False)

    unique = me.BooleanField(required=True, default=True)

    severity = me.StringField(
        max_length=7,
        required=True,
        choices=(
            'LOW',
            'DEFAULT',
            'HIGH'),
        default='DEFAULT')

    feedback = me.StringField(
        max_length=8,
        required=True,
        choices=(
            'NEGATIVE',
            'NEUTRAL',
            'POSITIVE'),
        default='NEUTRAL')

    def __init__(self, *args, **kwargs):
        super(Notification, self).__init__(*args, **kwargs)
        if not self.created_date:
            self.created_date = datetime.now()

    def update_from(self, notification):
        self.created_date = notification.created_date
        self.expiry_date = notification.expiry_date
        self.user = notification.user
        self.organization = notification.organization
        self.summary = notification.summary
        self.body = notification.body
        self.html_body = notification.html_body
        self.resource = notification.resource
        self.unique = notification.unique
        self.action_link = notification.action_link
        self.severity = notification.severity
        self.feedback = notification.feedback


class EmailReport(Notification):
    '''
    Represents a notification corresponding to
    an email report
    '''
    subject = me.StringField(max_length=256, required=False, default="")
    email = me.EmailField(required=False)
    unsub_link = me.URLField(required=False)

    def update_from(self, notification):
        super(EmailReport, self).update_from(notification)

        self.subject = notification.subject
        self.email = notification.email
        self.unsub_link = notification.unsub_link


class InAppNotification(Notification):
    '''
    Represents an in-app notification
    '''
    model_id = me.StringField(required=True, default="")  # "autoscale_v1"
    model_output = me.DictField(
        required=True,
        default={})  # {"direction": "up"}

    dismissed = me.BooleanField(required=True, default=False)

    def update_from(self, notification):
        super(InAppNotification, self).update_from(notification)

        self.model_id = notification.model_id
        self.model_output = notification.model_output
        self.dismissed = notification.dismissed


class InAppRecommendation(InAppNotification):
    '''
    Represents an in-app recommendation
    '''
    pass<|MERGE_RESOLUTION|>--- conflicted
+++ resolved
@@ -93,14 +93,11 @@
     html_body = me.StringField(required=False, default="")
 
     # taxonomy fields
-<<<<<<< HEAD
     source = me.StringField(max_length=64, required=True, default="")
     machine = me.GenericReferenceField(required=False)
     tag = me.GenericReferenceField(required=False)
     cloud = me.GenericReferenceField(required=False)
-=======
-    resource = me.GenericReferenceField(required=False)  # machine
->>>>>>> e3a4b09f
+
     action_link = me.URLField(required=False)
 
     unique = me.BooleanField(required=True, default=True)
