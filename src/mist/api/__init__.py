--- conflicted
+++ resolved
@@ -142,11 +142,7 @@
         ui_sections = ['clouds', 'machines', 'images', 'keys', 'scripts',
                        'templates', 'stacks', 'teams', 'networks', 'volumes',
                        'tunnels', 'members', 'insights', 'my-account',
-<<<<<<< HEAD
-                       'schedules', 'zones', 'rules', 'secrets']
-=======
-                       'schedules', 'zones', 'rules', 'incidents']
->>>>>>> d4b8bc8c
+                       'schedules', 'zones', 'rules', 'incidents', 'secrets']
         landing_sections = ['sign-up', 'sign-in', 'forgot-password', 'about',
                             'product', 'buy-license', 'request-pricing',
                             'get-started', 'privacy-policy', 'pledge', 'tos',
