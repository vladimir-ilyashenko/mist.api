--- conflicted
+++ resolved
@@ -214,15 +214,14 @@
     pass
 
 
-<<<<<<< HEAD
 class GigG8Network(Network):
     private_network = me.StringField(required=True)
     type = me.StringField(default='vgw',
                           choices=('vgw', 'routeros'))
-=======
+
+
 class LXDNetwork(Network):
     pass
->>>>>>> 3c791d10
 
 
 class Subnet(me.Document):
