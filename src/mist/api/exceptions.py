--- conflicted
+++ resolved
@@ -308,7 +308,6 @@
     msg = "Volume attachment failed"
 
 
-<<<<<<< HEAD
 class VolumeNotFoundError(NotFoundError):
     msg = "Volume not found"
 
@@ -317,14 +316,9 @@
     msg = "Volume already exists"
 
 
-# LDAP related exceptions
-class LDAPServerUnreachableError(ServiceUnavailableError):
-    msg = "LDAP Server Error"
-=======
 # LDAP related exceptions
 class LDAPServerUnreachableError(ServiceUnavailableError):
     msg = "LDAP Server Unreachable"
->>>>>>> cd129664
 
 
 #  BAD GATEWAY (translated as 502 in views)
