import os
import re
import shutil
import tempfile
import subprocess

import pingparsing


from mongoengine import DoesNotExist

from time import time

from libcloud.compute.types import Provider
from libcloud.common.types import InvalidCredsError
from libcloud.utils.networking import is_private_subnet
from libcloud.dns.types import Provider as DnsProvider
from libcloud.dns.types import RecordType
from libcloud.dns.providers import get_driver as get_dns_driver

import ansible.playbook
import ansible.utils.template
import ansible.callbacks
import ansible.utils
import ansible.constants

from mist.api.shell import Shell

from mist.api.exceptions import MistError
from mist.api.exceptions import RequiredParameterMissingError

from mist.api.helpers import amqp_publish_user
from mist.api.helpers import StdStreamCapture

from mist.api.helpers import dirty_cow, parse_os_release

import mist.api.tasks
import mist.api.inventory

from mist.api.clouds.models import Cloud
from mist.api.machines.models import Machine

from mist.api import config

import mist.api.clouds.models as cloud_models

import logging

logging.basicConfig(level=config.PY_LOG_LEVEL,
                    format=config.PY_LOG_FORMAT,
                    datefmt=config.PY_LOG_FORMAT_DATE)
log = logging.getLogger(__name__)


def connect_provider(cloud):
    """Establishes cloud connection using the credentials specified.

    Cloud is expected to be a cloud mongoengine model instance.

    """
    return cloud.ctl.compute.connect()


def ssh_command(owner, cloud_id, machine_id, host, command,
                key_id=None, username=None, password=None, port=22):
    """
    We initialize a Shell instant (for mist.api.shell).

    Autoconfigures shell and returns command's output as string.
    Raises MachineUnauthorizedError if it doesn't manage to connect.

    """
    # check if cloud exists
    Cloud.objects.get(owner=owner, id=cloud_id, deleted=None)

    shell = Shell(host)
    key_id, ssh_user = shell.autoconfigure(owner, cloud_id, machine_id,
                                           key_id, username, password, port)
    retval, output = shell.command(command)
    shell.disconnect()
    return output


def list_images(owner, cloud_id, term=None):
    """List images from each cloud"""
    return Cloud.objects.get(owner=owner, id=cloud_id,
                             deleted=None).ctl.compute.list_images(term)


def star_image(owner, cloud_id, image_id):
    """Toggle image star (star/unstar)"""
    cloud = Cloud.objects.get(owner=owner, id=cloud_id, deleted=None)

    star = cloud.ctl.compute.image_is_starred(image_id)
    if star:
        if image_id in cloud.starred:
            cloud.starred.remove(image_id)
        if image_id not in cloud.unstarred:
            cloud.unstarred.append(image_id)
    else:
        if image_id not in cloud.starred:
            cloud.starred.append(image_id)
        if image_id in cloud.unstarred:
            cloud.unstarred.remove(image_id)
    cloud.save()
    task = mist.api.tasks.ListImages()
    task.clear_cache(owner.id, cloud_id)
    task.delay(owner.id, cloud_id)
    return not star


def list_sizes(owner, cloud_id):
    """List sizes (aka flavors) from each cloud"""
    return Cloud.objects.get(owner=owner, id=cloud_id,
                             deleted=None).ctl.compute.list_sizes()


def list_projects(owner, cloud_id):
    """List projects for each account.
    Currently supported for Packet.net. For other providers
    this returns an empty list
    """
    cloud = Cloud.objects.get(owner=owner, id=cloud_id, deleted=None)
    conn = connect_provider(cloud)

    ret = {}
    if conn.type in [Provider.PACKET]:
        projects = conn.ex_list_projects()
    else:
        projects = []

    ret = [{'id': project.id,
            'name': project.name,
            'extra': project.extra
            }
           for project in projects]
    return ret

    if conn.type == 'libvirt':
        # close connection with libvirt
        conn.disconnect()
    return ret


def list_resource_groups(owner, cloud_id):
    """List resource groups for each account.
    Currently supported for Azure Arm. For other providers
    this returns an empty list
    """
    cloud = Cloud.objects.get(owner=owner, id=cloud_id, deleted=None)
    conn = connect_provider(cloud)

    ret = {}
    if conn.type in [Provider.AZURE_ARM]:
        groups = conn.ex_list_resource_groups()
    else:
        groups = []

    ret = [{'id': group.name,
            'name': group.name,
            'extra': group.extra
            }
           for group in groups]
    return ret

    if conn.type == 'libvirt':
        # close connection with libvirt
        conn.disconnect()
    return ret


def list_storage_accounts(owner, cloud_id):
    """List storage accounts for each account.
    Currently supported for Azure Arm. For other providers
    this returns an empty list
    """
    cloud = Cloud.objects.get(owner=owner, id=cloud_id, deleted=None)
    conn = connect_provider(cloud)

    ret = {}
    if conn.type in [Provider.AZURE_ARM]:
        accounts = conn.ex_list_storage_accounts()
    else:
        accounts = []

    ret = [{'id': account.name,
            'name': account.name,
            'extra': account.extra
            }
           for account in accounts]
    return ret

    if conn.type == 'libvirt':
        # close connection with libvirt
        conn.disconnect()
    return ret


<<<<<<< HEAD
def create_subnet(owner, cloud, network, subnet_params):
    """
    Create a new subnet attached to the specified network ont he given cloud.
    Subnet_params is a dict containing all the necessary values that describe a
    subnet.
    """
    if not hasattr(cloud.ctl, 'network'):
        raise NotImplementedError()

    # Create a DB document for the new subnet and call libcloud
    #  to declare it on the cloud provider
    new_subnet = SUBNETS[cloud.ctl.provider].add(network=network,
                                                 **subnet_params)

    # Schedule a UI update
    trigger_session_update(owner, ['clouds'])

    return new_subnet


=======
>>>>>>> 5eb06823
# TODO deprecate this!
# We should decouple probe_ssh_only from ping.
# Use them as two separate functions instead & through celery
def probe(owner, cloud_id, machine_id, host, key_id='', ssh_user=''):
    """Ping and SSH to machine and collect various metrics."""

    if not host:
        raise RequiredParameterMissingError('host')

    ping_res = ping(owner=owner, host=host)
    try:
        ret = probe_ssh_only(owner, cloud_id, machine_id, host,
                             key_id=key_id, ssh_user=ssh_user)
    except Exception as exc:
        log.error(exc)
        log.warning("SSH failed when probing, let's see what ping has to say.")
        ret = {}

    ret.update(ping_res)
    return ret


def probe_ssh_only(owner, cloud_id, machine_id, host, key_id='', ssh_user='',
                   shell=None):
    """Ping and SSH to machine and collect various metrics."""

    # run SSH commands
    command = (
        "echo \""
        "sudo -n uptime 2>&1|"
        "grep load|"
        "wc -l && "
        "echo -------- && "
        "uptime && "
        "echo -------- && "
        "if [ -f /proc/uptime ]; then cat /proc/uptime | cut -d' ' -f1; "
        "else expr `date '+%s'` - `sysctl kern.boottime | sed -En 's/[^0-9]*([0-9]+).*/\\1/p'`;"  # noqa
        "fi; "
        "echo -------- && "
        "if [ -f /proc/cpuinfo ]; then grep -c processor /proc/cpuinfo;"
        "else sysctl hw.ncpu | awk '{print $2}';"
        "fi;"
        "echo -------- && "
        "/sbin/ifconfig;"
        "echo -------- &&"
        "/bin/df -Pah;"
        "echo -------- &&"
        "uname -r ;"
        "echo -------- &&"
        "cat /etc/*release;"
        "echo --------"
        "\"|sh"  # In case there is a default shell other than bash/sh (ex csh)
    )

    if key_id:
        log.warn('probing with key %s' % key_id)

    if not shell:
        cmd_output = ssh_command(owner, cloud_id, machine_id,
                                 host, command, key_id=key_id)
    else:
        retval, cmd_output = shell.command(command)
    cmd_output = [str(part).strip()
                  for part in cmd_output.replace('\r', '').split('--------')]
    log.warn(cmd_output)
    uptime_output = cmd_output[1]
    loadavg = re.split('load averages?: ', uptime_output)[1].split(', ')
    users = re.split(' users?', uptime_output)[0].split(', ')[-1].strip()
    uptime = cmd_output[2]
    cores = cmd_output[3]
    ips = re.findall('inet addr:(\S+)', cmd_output[4])
    m = re.findall('((?:[0-9a-fA-F]{1,2}:){5}[0-9a-fA-F]{1,2})', cmd_output[4])
    if '127.0.0.1' in ips:
        ips.remove('127.0.0.1')
    macs = {}
    for i in range(0, len(ips)):
        try:
            macs[ips[i]] = m[i]
        except IndexError:
            # in case of interfaces, such as VPN tunnels, with a dummy MAC addr
            continue
    pub_ips = find_public_ips(ips)
    priv_ips = [ip for ip in ips if ip not in pub_ips]

    kernel_version = cmd_output[6].replace("\n", "")
    os_release = cmd_output[7]
    os, os_version, distro = parse_os_release(os_release)

    return {
        'uptime': uptime,
        'loadavg': loadavg,
        'cores': cores,
        'users': users,
        'pub_ips': pub_ips,
        'priv_ips': priv_ips,
        'macs': macs,
        'df': cmd_output[5],
        'timestamp': time(),
        'kernel': kernel_version,
        'os': os,
        'os_version': os_version,
        'distro': distro,
        'dirty_cow': dirty_cow(os, os_version, kernel_version)
    }


def _ping_host(host, pkts=10):
    ping = subprocess.Popen(['ping', '-c', str(pkts), '-i', '0.4', '-W',
                             '1', '-q', host], stdout=subprocess.PIPE)
    ping_parser = pingparsing.PingParsing()
    ping_parser.parse(ping.stdout.read())
    return ping_parser.as_dict()


def ping(owner, host, pkts=10):
    if config.HAS_CORE:
        from mist.core.vpn.methods import super_ping
        result = super_ping(owner=owner, host=host, pkts=pkts)
    else:
        result = _ping_host(host, pkts=pkts)

    # In both cases, the returned dict is formatted by pingparsing.

    # Rename keys.
    final = {}
    for key, newkey in (('packet_transmit', 'packets_tx'),
                        ('packet_receive', 'packets_rx'),
                        ('packet_duplicate_rate', 'packets_duplicate'),
                        ('packet_loss_rate', 'packets_loss'),
                        ('rtt_min', 'rtt_min'),
                        ('rtt_max', 'rtt_max'),
                        ('rtt_avg', 'rtt_avg'),
                        ('rtt_mdev', 'rtt_std')):
        if key in result:
            final[newkey] = result[key]
    return final


def find_public_ips(ips):
    public_ips = []
    for ip in ips:
        # is_private_subnet does not check for ipv6
        try:
            if not is_private_subnet(ip):
                public_ips.append(ip)
        except:
            pass
    return public_ips


def notify_admin(title, message="", team="all"):
    """ This will only work on a multi-user setup configured to send emails """
    from mist.api.helpers import send_email
    send_email(title, message,
               config.NOTIFICATION_EMAIL.get(team, config.NOTIFICATION_EMAIL))


def notify_user(owner, title, message="", email_notify=True, **kwargs):
    # Notify connected owner via amqp
    payload = {'title': title, 'message': message}
    payload.update(kwargs)
    if 'command' in kwargs:
        output = '%s\n' % kwargs['command']
        if 'output' in kwargs:
            output += '%s\n' % kwargs['output'].decode('utf-8', 'ignore')
        if 'retval' in kwargs:
            output += 'returned with exit code %s.\n' % kwargs['retval']
        payload['output'] = output
    amqp_publish_user(owner, routing_key='notify', data=payload)

    body = message + '\n' if message else ''
    if 'cloud_id' in kwargs:
        cloud_id = kwargs['cloud_id']
        body += "Cloud:\n"
        try:
            cloud = Cloud.objects.get(owner=owner, id=cloud_id, deleted=None)
            cloud_title = cloud.title
        except DoesNotExist:
            cloud_title = ''
            cloud = ''
        if cloud_title:
            body += "  Name: %s\n" % cloud_title
        body += "  Id: %s\n" % cloud_id
        if 'machine_id' in kwargs:
            machine_id = kwargs['machine_id']
            body += "Machine:\n"
            if kwargs.get('machine_name'):
                name = kwargs['machine_name']
            else:
                try:
                    name = Machine.objects.get(cloud=cloud,
                                               machine_id=machine_id).name
                except DoesNotExist:
                    name = ''
            if name:
                body += "  Name: %s\n" % name
            title += " for machine %s" % (name or machine_id)
            body += "  Id: %s\n" % machine_id
    if 'error' in kwargs:
        error = kwargs['error']
        body += "Result: %s\n" % ('Success' if not error else 'Error')
        if error and error is not True:
            body += "Error: %s" % error
    if 'command' in kwargs:
        body += "Command: %s\n" % kwargs['command']
    if 'retval' in kwargs:
        body += "Return value: %s\n" % kwargs['retval']
    if 'duration' in kwargs:
        body += "Duration: %.2f secs\n" % kwargs['duration']
    if 'output' in kwargs:
        body += "Output: %s\n" % kwargs['output'].decode('utf-8', 'ignore')

    if email_notify:
        from mist.api.helpers import send_email
        email = owner.email if hasattr(owner, 'email') else owner.get_email()
        send_email("[%s] %s" % (config.PORTAL_NAME, title),
                   body.encode('utf-8', 'ignore'),
                   email)


def run_playbook(owner, cloud_id, machine_id, playbook_path, extra_vars=None,
                 force_handlers=False, debug=False):
    if not extra_vars:
        extra_vars = None
    ret_dict = {
        'success': False,
        'started_at': time(),
        'finished_at': 0,
        'stdout': '',
        'error_msg': '',
        'inventory': '',
        'stats': {},
    }
    inventory = mist.api.inventory.MistInventory(owner,
                                                 [(cloud_id, machine_id)])
    if len(inventory.hosts) != 1:
        log.error("Expected 1 host, found %s", inventory.hosts)
        ret_dict['error_msg'] = "Expected 1 host, found %s" % inventory.hosts
        ret_dict['finished_at'] = time()
        return ret_dict
    ret_dict['host'] = inventory.hosts.values()[0]['ansible_ssh_host']
    machine_name = inventory.hosts.keys()[0]
    log_prefix = "Running playbook '%s' on machine '%s'" % (playbook_path,
                                                            machine_name)
    files = inventory.export(include_localhost=False)
    ret_dict['inventory'] = files['inventory']
    tmp_dir = tempfile.mkdtemp()
    old_dir = os.getcwd()
    os.chdir(tmp_dir)
    try:
        log.debug("%s: Saving inventory files", log_prefix)
        os.mkdir('id_rsa')
        for name, data in files.items():
            with open(name, 'w') as f:
                f.write(data)
        for name in os.listdir('id_rsa'):
            os.chmod('id_rsa/%s' % name, 0600)
        log.debug("%s: Inventory files ready", log_prefix)

        playbook_path = '%s/%s' % (old_dir, playbook_path)
        ansible_hosts_path = 'inventory'
        # extra_vars['host_key_checking'] = False

        ansible.utils.VERBOSITY = 4 if debug else 0
        ansible.constants.HOST_KEY_CHECKING = False
        ansible.constants.ANSIBLE_NOCOWS = True
        stats = ansible.callbacks.AggregateStats()
        playbook_cb = ansible.callbacks.PlaybookCallbacks(
            verbose=ansible.utils.VERBOSITY
        )
        runner_cb = ansible.callbacks.PlaybookRunnerCallbacks(
            stats, verbose=ansible.utils.VERBOSITY
        )
        log.error(old_dir)
        log.error(tmp_dir)
        log.error(extra_vars)
        log.error(playbook_path)
        capture = StdStreamCapture()
        try:
            playbook = ansible.playbook.PlayBook(
                playbook=playbook_path,
                host_list=ansible_hosts_path,
                callbacks=playbook_cb,
                runner_callbacks=runner_cb,
                stats=stats,
                extra_vars=extra_vars,
                force_handlers=force_handlers,
            )
            result = playbook.run()
        except Exception as exc:
            log.error("%s: Error %r", log_prefix, exc)
            ret_dict['error_msg'] = repr(exc)
        finally:
            ret_dict['finished_at'] = time()
            ret_dict['stdout'] = capture.close()
        if ret_dict['error_msg']:
            return ret_dict
        log.debug("%s: Ansible result = %s", log_prefix, result)
        mresult = result[machine_name]
        ret_dict['stats'] = mresult
        if mresult['failures'] or mresult['unreachable']:
            log.error("%s: Ansible run failed: %s", log_prefix, mresult)
            return ret_dict
        log.info("%s: Ansible run succeeded: %s", log_prefix, mresult)
        ret_dict['success'] = True
        return ret_dict
    finally:
        os.chdir(old_dir)
        if not debug:
            shutil.rmtree(tmp_dir)


def _notify_playbook_result(owner, res, cloud_id=None, machine_id=None,
                            extra_vars=None, label='Ansible playbook'):
    title = label + (' succeeded' if res['success'] else ' failed')
    kwargs = {
        'cloud_id': cloud_id,
        'machine_id': machine_id,
        'duration': res['finished_at'] - res['started_at'],
        'error': False if res['success'] else res['error_msg'] or True,
    }
    if not res['success']:
        kwargs['output'] = res['stdout']
    notify_user(owner, title, **kwargs)


def deploy_collectd(owner, cloud_id, machine_id, extra_vars):
    ret_dict = run_playbook(
        owner, cloud_id, machine_id,
        playbook_path='deploy_collectd/ansible/enable.yml',
        extra_vars=extra_vars,
        force_handlers=True,
        # debug=True,
    )
    _notify_playbook_result(owner, ret_dict, cloud_id, machine_id,
                            label='Collectd deployment')
    return ret_dict


def undeploy_collectd(owner, cloud_id, machine_id):
    ret_dict = run_playbook(
        owner, cloud_id, machine_id,
        playbook_path='deploy_collectd/ansible/disable.yml',
        force_handlers=True,
        # debug=True,
    )
    _notify_playbook_result(owner, ret_dict, cloud_id, machine_id,
                            label='Collectd undeployment')
    return ret_dict


def get_deploy_collectd_command_unix(uuid, password, monitor, port=25826):
    url = "https://github.com/mistio/deploy_collectd/raw/master/local_run.py"
    cmd = "wget -O mist_collectd.py %s && $(command -v sudo) python mist_collectd.py %s %s" % (  # noqa
        url, uuid, password)
    if monitor != 'monitor1.mist.api':
        cmd += " -m %s" % monitor
    if str(port) != '25826':
        cmd += " -p %s" % port
    return cmd


def get_deploy_collectd_command_windows(uuid, password, monitor, port=25826):
    return (
        'Set-ExecutionPolicy -ExecutionPolicy RemoteSigned '
        '-Scope CurrentUser -Force;(New-Object System.Net.WebClient).'
        'DownloadFile(\'https://raw.githubusercontent.com/mistio/'
        'deploy_collectm/master/collectm.remote.install.ps1\','
        ' \'.\collectm.remote.install.ps1\');.\collectm.remote.install.ps1 '
        '-SetupConfigFile -setupArgs \'-username "%s" -password "%s" '
        '-servers @("%s:%s")\''
    ) % (uuid, password, monitor, port)


def get_deploy_collectd_command_coreos(uuid, password, monitor, port=25826):
    return "sudo docker run -d -v /sys/fs/cgroup:/sys/fs/cgroup -e COLLECTD_USERNAME=%s -e COLLECTD_PASSWORD=%s -e MONITOR_SERVER=%s -e COLLECTD_PORT=%s mist/collectd" % (  # noqa
        uuid, password, monitor, port)


def create_dns_a_record(owner, domain_name, ip_addr):
    """Will try to create DNS A record for specified domain name and IP addr.

    All clouds for which there is DNS support will be tried to see if the
    relevant zone exists.

    """

    # split domain_name in dot separated parts
    parts = [part for part in domain_name.split('.') if part]
    # find all possible domains for this domain name, longest first
    all_domains = {}
    for i in range(1, len(parts) - 1):
        host = '.'.join(parts[:i])
        domain = '.'.join(parts[i:]) + '.'
        all_domains[domain] = host
    if not all_domains:
        raise MistError("Couldn't extract a valid domain from '%s'."
                        % domain_name)

    # iterate over all clouds that can also be used as DNS providers
    providers = {}
    clouds = Cloud.objects(owner=owner)
    for cloud in clouds:
        if isinstance(cloud, cloud_models.AmazonCloud):
            provider = DnsProvider.ROUTE53
            creds = cloud.apikey, cloud.apisecret
        # TODO: add support for more providers
        # elif cloud.provider == Provider.LINODE:
        #    pass
        # elif cloud.provider == Provider.RACKSPACE:
        #    pass
        else:
            # no DNS support for this provider, skip
            continue
        if (provider, creds) in providers:
            # we have already checked this provider with these creds, skip
            continue

        try:
            conn = get_dns_driver(provider)(*creds)
            zones = conn.list_zones()
        except InvalidCredsError:
            log.error("Invalid creds for DNS provider %s.", provider)
            continue
        except Exception as exc:
            log.error("Error listing zones for DNS provider %s: %r",
                      provider, exc)
            continue

        # for each possible domain, starting with the longest match
        best_zone = None
        for domain in all_domains:
            for zone in zones:
                if zone.domain == domain:
                    log.info("Found zone '%s' in provider '%s'.",
                             domain, provider)
                    best_zone = zone
                    break
            if best_zone:
                break

        # add provider/creds combination to checked list, in case multiple
        # clouds for same provider with same creds exist
        providers[(provider, creds)] = best_zone

    best = None
    for provider, creds in providers:
        zone = providers[(provider, creds)]
        if zone is None:
            continue
        if best is None or len(zone.domain) > len(best[2].domain):
            best = provider, creds, zone

    if not best:
        raise MistError("No DNS zone matches specified domain name.")

    provider, creds, zone = best
    name = all_domains[zone.domain]
    log.info("Will use name %s and zone %s in provider %s.",
             name, zone.domain, provider)

    msg = ("Creating A record with name %s for %s in zone %s in %s"
           % (name, ip_addr, zone.domain, provider))
    try:
        record = zone.create_record(name, RecordType.A, ip_addr)
    except Exception as exc:
        raise MistError(msg + " failed: %r" % repr(exc))
    log.info(msg + " succeeded.")
    return record


# FIXME DEPRECATED
def rule_triggered(machine, rule_id, value, triggered, timestamp,
                   notification_level, incident_id):
    from mist.api.rules.methods import run_chained_actions
    run_chained_actions(rule_id, machine, value, triggered, timestamp,
                        notification_level, incident_id)<|MERGE_RESOLUTION|>--- conflicted
+++ resolved
@@ -196,7 +196,6 @@
     return ret
 
 
-<<<<<<< HEAD
 def create_subnet(owner, cloud, network, subnet_params):
     """
     Create a new subnet attached to the specified network ont he given cloud.
@@ -217,8 +216,6 @@
     return new_subnet
 
 
-=======
->>>>>>> 5eb06823
 # TODO deprecate this!
 # We should decouple probe_ssh_only from ping.
 # Use them as two separate functions instead & through celery
