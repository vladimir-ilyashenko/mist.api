--- conflicted
+++ resolved
@@ -1334,211 +1334,6 @@
     return {'hello': user.email}
 
 
-<<<<<<< HEAD
-=======
-@view_config(route_name='api_v1_metric', request_method='PUT', renderer='json')
-def update_metric(request):
-    """
-    Tags: machines
-    ---
-    Updates a metric configuration.
-    READ permission required on cloud.
-    EDIT_CUSTOM_METRICS required on machine.
-    ---
-    metric:
-      description: ' Metric_id (provided by self.get_stats() )'
-      in: path
-      required: true
-      type: string
-    cloud_id:
-      required: true
-      type: string
-    host:
-      type: string
-    machine_id:
-      required: true
-      type: string
-    name:
-      description: Name of the plugin
-      type: string
-    plugin_type:
-      type: string
-    unit:
-      description: ' Optional. If given the new plugin will be measured
-                    according to this unit'
-      type: string
-    """
-    raise NotImplementedError()
-
-    metric_id = request.matchdict['metric']
-    params = params_from_request(request)
-    machine_id = params.get('machine_id')
-    cloud_id = params.get('cloud_id')
-    auth_context = auth_context_from_request(request)
-    auth_context.check_perm("cloud", "read", cloud_id)
-    try:
-        machine = Machine.objects.get(cloud=cloud_id, machine_id=machine_id)
-        machine_uuid = machine.id
-    except me.DoesNotExist:
-        machine_uuid = ""
-    auth_context.check_perm("machine", "edit_custom_metrics", machine_uuid)
-    methods.update_metric(
-        auth_context.owner,
-        metric_id,
-        name=params.get('name'),
-        unit=params.get('unit'),
-        cloud_id=cloud_id,
-        machine_id=machine_id
-    )
-    return {}
-
-
-@view_config(route_name='api_v1_deploy_plugin', request_method='POST',
-             renderer='json')
-def deploy_plugin(request):
-    """
-    Tags: machines
-    ---
-    Deploys a plugin on the specific machine.
-    READ permission required on cloud.
-    EDIT_CUSTOM_METRICS required on machine.
-    ---
-    cloud:
-      in: path
-      required: true
-      type: string
-    machine:
-      in: path
-      required: true
-      type: string
-    plugin:
-      in: path
-      required: true
-      type: string
-    name:
-      required: true
-      type: string
-    plugin_type:
-      default: python
-      enum:
-      - python
-      required: true
-      type: string
-    read_function:
-      required: true
-      type: string
-    unit:
-      type: string
-    value_type:
-      default: gauge
-      type: string
-    """
-    raise NotImplementedError()
-
-    cloud_id = request.matchdict['cloud']
-    machine_id = request.matchdict['machine']
-    plugin_id = request.matchdict['plugin']
-    params = params_from_request(request)
-    plugin_type = params.get('plugin_type')
-    auth_context = auth_context_from_request(request)
-    # SEC check permission READ on cloud
-    auth_context.check_perm("cloud", "read", cloud_id)
-    try:
-        machine = Machine.objects.get(cloud=cloud_id, machine_id=machine_id)
-    except me.DoesNotExist:
-        raise NotFoundError("Machine %s doesn't exist" % machine_id)
-
-    # SEC check permission EDIT_CUSTOM_METRICS on machine
-    auth_context.check_perm("machine", "edit_custom_metrics", machine.id)
-
-    try:
-        Cloud.objects.get(owner=auth_context.owner, id=cloud_id)
-    except me.DoesNotExist:
-        raise NotFoundError('Cloud id %s does not exist' % cloud_id)
-
-    if not machine.monitoring.hasmonitoring:
-        raise NotFoundError("Machine doesn't seem to have monitoring enabled")
-
-    # create a collectdScript
-    extra = {'value_type': params.get('value_type', 'gauge'),
-             'value_unit': ''}
-    name = plugin_id
-    kwargs = {'location_type': 'inline',
-              'script': params.get('read_function'),
-              'extra': extra}
-    script = CollectdScript.add(auth_context.owner, name, **kwargs)
-
-    if plugin_type == 'python':
-        ret = script.ctl.deploy_python_plugin(machine)
-        methods.update_metric(
-            auth_context.owner,
-            metric_id=ret['metric_id'],
-            name=params.get('name'),
-            unit=params.get('unit'),
-            cloud_id=cloud_id,
-            machine_id=machine_id,
-        )
-        return ret
-    else:
-        raise BadRequestError("Invalid plugin_type: '%s'" % plugin_type)
-
-
-@view_config(route_name='api_v1_deploy_plugin',
-             request_method='DELETE', renderer='json')
-def undeploy_plugin(request):
-    """
-    Tags: machines
-    ---
-    Undeploy a plugin from the specific machine.
-    READ permission required on cloud.
-    EDIT_CUSTOM_METRICS required on machine.
-    ---
-    cloud:
-      in: path
-      required: true
-      type: string
-    machine:
-      in: path
-      required: true
-      type: string
-    plugin:
-      in: path
-      required: true
-      type: string
-    host:
-      required: true
-      type: string
-    plugin_type:
-      type: string
-      enum:
-      - python
-      required: true
-    """
-    raise NotImplementedError()
-
-    cloud_id = request.matchdict['cloud']
-    machine_id = request.matchdict['machine']
-    plugin_id = request.matchdict['plugin']
-    params = params_from_request(request)
-    plugin_type = params.get('plugin_type')
-    host = params.get('host')
-    auth_context = auth_context_from_request(request)
-    auth_context.check_perm("cloud", "read", cloud_id)
-    try:
-        machine = Machine.objects.get(cloud=cloud_id, machine_id=machine_id)
-        machine_uuid = machine.id
-    except me.DoesNotExist:
-        machine_uuid = ""
-    auth_context.check_perm("machine", "edit_custom_metrics", machine_uuid)
-    if plugin_type == 'python':
-        ret = methods.undeploy_python_plugin(auth_context.owner, cloud_id,
-                                             machine_id, plugin_id, host)
-        return ret
-    else:
-        raise BadRequestError("Invalid plugin_type: '%s'" % plugin_type)
-
-
->>>>>>> 3ff741c2
 @view_config(route_name='api_v1_providers', request_method='GET',
              renderer='json')
 def list_supported_providers(request):
