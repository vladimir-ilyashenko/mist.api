--- conflicted
+++ resolved
@@ -91,7 +91,6 @@
         }
         log.info("opened shell")
         self.shell = Shell(data['host'])
-<<<<<<< HEAD
         try:
             key_id, ssh_user = self.shell.autoconfigure(
                 self.user, data['backend_id'], data['machine_id']
@@ -101,11 +100,7 @@
             self.emit_shell_data(self, str(exc))
             self.disconnect()
         self.ssh_info.update(key_id=key_id, ssh_user=ssh_user)
-        self.channel = self.shell.ssh.invoke_shell('xterm')
-=======
-        key_id, ssh_user = self.shell.autoconfigure(self.user, data['backend_id'], data['machine_id'])
         self.channel = self.shell.ssh.invoke_shell('xterm', data['cols'], data['rows'])
->>>>>>> ed613331
         self.spawn(self.get_ssh_data)
 
     def on_shell_close(self):
@@ -118,7 +113,7 @@
         self.channel.send(data)
 
     def on_shell_resize(self, columns, rows):
-        log.warning("Resizing shell to %d * %d", columns, rows)
+        log.info("Resizing shell to %d * %d", columns, rows)
         try:
             self.channel.resize_pty(columns, rows)
         except:
