<!DOCTYPE html>
<html xmlns:tal="http://xml.zope.org/namespaces/tal">

<head>
    <meta charset="utf-8">
    <meta content='True' name='HandheldFriendly' />
    <meta name="viewport" content="width=device-width, initial-scale=1, maximum-scale=1.0, user-scalable=0" />
    <title>${project} - manage the clouds</title>
    <link rel="apple-touch-icon" sizes="57x57" href="/resources/images/favicons/apple-touch-icon-57x57.png">
    <link rel="apple-touch-icon" sizes="60x60" href="/resources/images/favicons/apple-touch-icon-60x60.png">
    <link rel="apple-touch-icon" sizes="72x72" href="/resources/images/favicons/apple-touch-icon-72x72.png">
    <link rel="apple-touch-icon" sizes="76x76" href="/resources/images/favicons/apple-touch-icon-76x76.png">
    <link rel="apple-touch-icon" sizes="114x114" href="/resources/images/favicons/apple-touch-icon-114x114.png">
    <link rel="apple-touch-icon" sizes="120x120" href="/resources/images/favicons/apple-touch-icon-120x120.png">
    <link rel="apple-touch-icon" sizes="144x144" href="/resources/images/favicons/apple-touch-icon-144x144.png">
    <link rel="apple-touch-icon" sizes="152x152" href="/resources/images/favicons/apple-touch-icon-152x152.png">
    <link rel="apple-touch-icon" sizes="180x180" href="/resources/images/favicons/apple-touch-icon-180x180.png">
    <link rel="icon" type="image/png" href="/resources/images/favicons/favicon-32x32.png" sizes="32x32">
    <link rel="icon" type="image/png" href="/resources/images/favicons/favicon-194x194.png" sizes="194x194">
    <link rel="icon" type="image/png" href="/resources/images/favicons/favicon-96x96.png" sizes="96x96">
    <link rel="icon" type="image/png" href="/resources/images/favicons/android-chrome-192x192.png" sizes="192x192">
    <link rel="icon" type="image/png" href="/resources/images/favicons/favicon-16x16.png" sizes="16x16">
    <link rel="manifest" href="/resources/images/favicons/manifest.json">
    <meta name="msapplication-TileColor" content="#ffffff">
    <meta name="msapplication-TileImage" content="/resources/images/favicons/mstile-144x144.png">
    <meta name="theme-color" content="#ffffff">

    <script src="//cdn.jsdelivr.net/sockjs/1.0.3/sockjs.min.js"></script>

    <link href="//fonts.googleapis.com/css?family=Open+Sans:300,400" rel="stylesheet" type="text/css">

    <link rel="stylesheet" type='text/css' href="resources/main.css"
          tal:condition="not:css_build"/>

    <link rel="stylesheet" href="resources/dist/mist${last_build}.css"
        tal:condition="css_build"/>

    <script tal:content="string: var IS_CORE=${is_core}" />
    <script tal:content="string: var URL_PREFIX=${core_uri}" />
    <script tal:content="string: var AUTH=${auth}" />
    <script tal:content="string: var JS_BUILD=${js_build}" />
    <script tal:content="string: var SUPPORTED_PROVIDERS=${supported_providers}" />
    <script tal:content="string: var LOGLEVEL=${js_log_level}" />
    <script tal:content="string: var EMAIL=${email}" />
    <script tal:content="string: var FIRST_NAME=${first_name}" />
    <script tal:content="string: var LAST_NAME=${last_name}" />
    <script tal:content="string: var CSRF_TOKEN=${csrf_token}" />
    <script tal:content="string: var BETA_FEATURES=${beta_features}" />
<<<<<<< HEAD
    <script tal:content="string: var ORG_CREATE=${org_create}" />
=======
    <script tal:content="string: var ORGANIZATION=${organization}" />

>>>>>>> cb8d62a1
    <script src="resources/dist/requirejs/require.js"></script>

    <script>
        if (JS_BUILD) {
            require.config({
                baseUrl: 'resources/js/',
                paths: {
                    //the optimized mist.js source file.
                    "app": "../dist/mist${last_build}"
                }
            });
            require(["app"]);
        }else{
            require.config({
                // not optimized js, usefull for debugging
                baseUrl: 'resources/js/'
            });
            require(["dev"]);
        }
    </script>

    <script tal:condition="google_analytics_id" tal:define="ANALYTICS_ID string:${google_analytics_id};
                                                            USER_GA_ID string:${user_ga_id|nothing}">
      (function(i,s,o,g,r,a,m){i['GoogleAnalyticsObject']=r;i[r]=i[r]||function(){
      (i[r].q=i[r].q||[]).push(arguments)},i[r].l=1*new Date();a=s.createElement(o),
      m=s.getElementsByTagName(o)[0];a.async=1;a.src=g;m.parentNode.insertBefore(a,m)
      })(window,document,'script','//www.google-analytics.com/analytics.js','ga');

      ga('create', '${ANALYTICS_ID}', { 'userId': '${USER_GA_ID}'});
      ga('require', 'linkid', 'linkid.js');
      ga('require', 'displayfeatures');
      ga('send', 'pageview');
    </script>
    <link rel="stylesheet" href="resources/jquery.mobile.icons.min.css" />

</head>

<body style="background-color: #c2c3c4; overflow:hidden">

    <!-- Loading screen -->
    <div id="splash">
        <div class="mist-logo">
            <div class="mist-progress-wrapper">
                <div class="mist-progress"></div>
            </div>
        </div>
    </div>

    <!-- Shell calibration element -->
    <div id="font-test"></div>

</body>

</html><|MERGE_RESOLUTION|>--- conflicted
+++ resolved
@@ -46,12 +46,7 @@
     <script tal:content="string: var LAST_NAME=${last_name}" />
     <script tal:content="string: var CSRF_TOKEN=${csrf_token}" />
     <script tal:content="string: var BETA_FEATURES=${beta_features}" />
-<<<<<<< HEAD
-    <script tal:content="string: var ORG_CREATE=${org_create}" />
-=======
     <script tal:content="string: var ORGANIZATION=${organization}" />
-
->>>>>>> cb8d62a1
     <script src="resources/dist/requirejs/require.js"></script>
 
     <script>
