--- conflicted
+++ resolved
@@ -1535,11 +1535,8 @@
                    size_name, location_name, ips, monitoring, networks=[],
                    docker_env=[], docker_command=None, ssh_port=22,
                    script_id='', script_params='', job_id=None, docker_port_bindings={},
-<<<<<<< HEAD
-                   docker_exposed_ports={}, docker_volume_bindings=[], hostname='', plugins=None):
-=======
-                   docker_exposed_ports={}, azure_port_bindings='', hostname='', plugins=None):
->>>>>>> 16e45921
+                   docker_exposed_ports={}, azure_port_bindings='', docker_volume_bindings=[],
+                   hostname='', plugins=None):
 
     """Creates a new virtual machine on the specified backend.
 
