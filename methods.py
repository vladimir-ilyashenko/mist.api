--- conflicted
+++ resolved
@@ -4332,28 +4332,11 @@
 
 
 def get_deploy_collectd_command_windows(uuid, password, monitor, port=25826):
-<<<<<<< HEAD
-    return 'Set-ExecutionPolicy -ExecutionPolicy RemoteSigned ' \
-           '-Scope CurrentUser -Force;(New-Object System.Net.WebClient).' \
-           'DownloadFile(\'https://raw.githubusercontent.com/mistio/' \
-           'deploy_collectm/master/collectm.remote.install.ps1\',' \
-           ' \'.\collectm.remote.install.ps1\');.\collectm.remote.install.ps1 '\
-           '-SetupConfigFile -setupArgs \'-username "%s" -password "%s" ' \
-           '-servers @("%s:25826")\''  % (uuid, password, monitor)
-
-
-def get_deploy_collectd_command_coreos(uuid, password, monitor, port=25826):
-    return "sudo docker run -d -v /sys/fs/cgroup:/sys/fs/cgroup " \
-           "-e COLLECTD_USERNAME=%s " \
-           "-e COLLECTD_PASSWORD=%s " \
-           "-e MONITOR_SERVER=%s mist/collectd" % (uuid, password, monitor)
-=======
      return '''powershell.exe -command "Set-ExecutionPolicy -ExecutionPolicy RemoteSigned -Scope CurrentUser -Force;(New-Object System.Net.WebClient).DownloadFile('https://github.com/mistio/collectm/blob/build_issues/scripts/collectm.remote.install.ps1?raw=true', '.\collectm.remote.install.ps1');.\collectm.remote.install.ps1 -gitBranch ""build_issues"" -SetupConfigFile -setupArgs '-username """"%s"""""" -password """"""%s"""""" -servers @(""""""%s:%s"""""") -interval 10'"''' % (uuid, password, monitor, port)
 
 
 def get_deploy_collectd_command_coreos(uuid, password, monitor, port=25826):
     return "sudo docker run -d -v /sys/fs/cgroup:/sys/fs/cgroup -e COLLECTD_USERNAME=%s -e COLLECTD_PASSWORD=%s -e MONITOR_SERVER=%s -e COLLECTD_PORT=%s mist/collectd" % (uuid, password, monitor, port)
->>>>>>> 524617ac
 
 
 def machine_name_validator(provider, name):
