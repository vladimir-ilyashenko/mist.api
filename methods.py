--- conflicted
+++ resolved
@@ -1363,7 +1363,6 @@
             log.warning("Didn't manage to disable monitoring, maybe the "
                         "machine never had monitoring enabled. Error: %r", exc)
 
-<<<<<<< HEAD
     # delete cronjobs for this machine or remove it from cron.machines_per_cloud
     crons = UserPeriodicTask.objects(owner=user)
     for cron in crons:
@@ -1374,13 +1373,9 @@
             else:
                 cron.delete()
 
-    _machine_action(user, cloud_id, machine_id, 'destroy')
-
-    # we dont have to disassociate keys because
-=======
+    # we don't have to disassociate keys because
     machine = Machine.objects.get(cloud=cloud_id, machine_id=machine_id)
     machine.ctl.destroy()
->>>>>>> e621da6e
 
 
 def ssh_command(user, cloud_id, machine_id, host, command,
