import os
import shutil
import random
import socket
import tempfile
import json
import base64
import requests
import subprocess
import re
import mongoengine as me
from time import sleep, time
from datetime import datetime
from hashlib import sha256
from StringIO import StringIO
from tempfile import NamedTemporaryFile
from netaddr import IPSet, IPNetwork
from xml.sax.saxutils import escape

from libcloud.compute.providers import get_driver
from libcloud.compute.base import Node, NodeSize, NodeImage, NodeLocation
from libcloud.compute.base import NodeAuthSSHKey
from libcloud.compute.deployment import MultiStepDeployment, ScriptDeployment
from libcloud.compute.deployment import SSHKeyDeployment
from libcloud.compute.types import Provider, NodeState
from libcloud.common.types import InvalidCredsError
from libcloud.utils.networking import is_private_subnet
from libcloud.dns.types import Provider as DnsProvider
from libcloud.dns.types import RecordType
from libcloud.dns.providers import get_driver as get_dns_driver

import ansible.playbook
import ansible.utils.template
import ansible.callbacks
import ansible.utils
import ansible.constants

# try:
# from mist.core.user.models import User
from mist.core.cloud.models import Cloud, Machine, KeyAssociation
from mist.core.keypair.models import Keypair
from mist.core import config
# except ImportError:
#     print "Seems to be on IO version"
#     from mist.io import config, model

from mist.io.shell import Shell
from mist.io.helpers import get_temp_file
from mist.io.helpers import get_auth_header
from mist.io.helpers import parse_ping
from mist.io.bare_metal import BareMetalDriver, CoreOSDriver
from mist.io.helpers import check_host, sanitize_host, transform_key_machine_associations
from mist.io.exceptions import *


from mist.io.helpers import trigger_session_update
from mist.io.helpers import amqp_publish_user
from mist.io.helpers import StdStreamCapture

import mist.io.tasks
import mist.io.inventory


## # add curl ca-bundle default path to prevent libcloud certificate error
import libcloud.security
libcloud.security.CA_CERTS_PATH.append('cacert.pem')
libcloud.security.CA_CERTS_PATH.append('./src/mist.io/cacert.pem')

import logging
logging.basicConfig(level=config.PY_LOG_LEVEL,
                    format=config.PY_LOG_FORMAT,
                    datefmt=config.PY_LOG_FORMAT_DATE)
log = logging.getLogger(__name__)



def add_cloud(user, title, provider, apikey, apisecret, apiurl, tenant_name,
                machine_hostname="", region="", machine_key="", machine_user="",
                compute_endpoint="", port=22, docker_port=4243, remove_on_error=True):
    """Adds a new cloud to the user and returns the new cloud_id."""
    if not provider:
        raise RequiredParameterMissingError("provider")
    log.info("Adding new cloud in provider '%s'", provider)

    baremetal = provider == 'bare_metal'

    if provider == 'bare_metal':
        if not machine_hostname:
            raise RequiredParameterMissingError('machine_hostname')
        if remove_on_error:
            if not machine_key:
                raise RequiredParameterMissingError('machine_key')
            Keypair.objects.get(owner=user, name=machine_key)
            if not machine_user:
                machine_user = 'root'

        cloud = Cloud()
        cloud.title = machine_hostname
        cloud.provider = provider
        cloud.enabled = True
        cloud.owner = user
        cloud.save()

        machine = Machine()
        machine.dns_name = machine_hostname
        machine.ssh_port = port
        machine.public_ips = [machine_hostname]
        machine_id = machine_hostname.replace('.', '').replace(' ', '')
        machine.name = machine_hostname
        machine.machine_id = machine_id
        machine.cloud = cloud
        machine.save()
        # try to connect. this will either fail and we'll delete the
        # cloud, or it will work and it will create the association
        if remove_on_error:
            try:
                ssh_command(
                    user, cloud.id, machine_id, machine_hostname, 'uptime',
                    key_id=machine_key, username=machine_user, password=None,
                    port=port
                )
            except MachineUnauthorizedError as exc:
                # remove cloud
                Cloud.objects.get(owner=user, id=cloud.id).delete()
                raise CloudUnauthorizedError(exc)
    else:
        # if api secret not given, search if we already know it
        # FIXME: just pass along an empty apisecret
        if apisecret == 'getsecretfromdb':
            cloud = Cloud.objects.get(owner=user, apikey=apikey)
            apisecret = cloud.apisecret

        if not provider.__class__ is int and ':' in provider:
            provider, region = provider.split(':')[0], provider.split(':')[1]

        #docker url is the only piece needed in docker
        if remove_on_error and provider != 'docker':
            #a few providers need only the apisecret
            if not apikey and provider not in ['digitalocean', 'linode']:
                raise RequiredParameterMissingError("apikey")
            if not apisecret:
                raise RequiredParameterMissingError("apisecret")

        cloud = Cloud()
        cloud.title = title
        cloud.provider = provider
        cloud.apikey = apikey
        cloud.apisecret = apisecret
        cloud.apiurl = apiurl
        cloud.tenant_name = tenant_name
        cloud.region = region
        cloud.owner = user
        if provider == 'docker':
            cloud.docker_port = docker_port
        #For digital ocean v2 of the API, only apisecret is needed.
        #However, in v1 both api_key and api_secret are needed. In order
        #for both versions to be supported (existing v1, and new v2 which
        #is now the default) we set api_key same to api_secret to
        #distinguish digitalocean v2 logins, to avoid adding another
        #arguement on digital ocean libcloud driver

        if provider == 'digitalocean':
            cloud.apikey = cloud.apisecret
        #OpenStack specific: compute_endpoint is passed only when there is a
        # custom endpoint for the compute/nova-compute service
        cloud.compute_endpoint = compute_endpoint
        cloud.enabled = True

        #OpenStack does not like trailing slashes
        #so https://192.168.1.101:5000 will work but https://192.168.1.101:5000/ won't!
        if cloud.provider == 'openstack':
            #Strip the v2.0 or v2.0/ at the end of the url if they are there
            if cloud.apiurl.endswith('/v2.0/'):
                cloud.apiurl = cloud.apiurl.split('/v2.0/')[0]
            elif cloud.apiurl.endswith('/v2.0'):
                cloud.apiurl = cloud.apiurl.split('/v2.0')[0]

            cloud.apiurl = cloud.apiurl.rstrip('/')


        if provider == 'vcloud':
            for prefix in ['https://', 'http://']:
                cloud.apiurl = cloud.apiurl.replace(prefix, '')
            cloud.apiurl = cloud.apiurl.split('/')[0] #need host, not url

        # validate cloud before adding
        if remove_on_error:
            try:
                conn = connect_provider(cloud)
            except Exception as exc:
                raise CloudUnauthorizedError(exc=exc)
            try:
                machines = conn.list_nodes()
            except InvalidCredsError:
                raise CloudUnauthorizedError()
            except Exception as exc:
                log.error("Error while trying list_nodes: %r", exc)
                raise CloudUnavailableError(exc=exc)
        cloud.save()
    log.info("Cloud with id '%s' added succesfully.", cloud.id)
    trigger_session_update(user.email, ['clouds'])
    return cloud.id


def add_cloud_v_2(user, title, provider, params):
    """
    Version 2 of add_cloud
    Adds a new cloud to the user and returns the cloud_id
    """
    if not provider:
        raise RequiredParameterMissingError("provider")
    log.info("Adding new cloud in provider '%s' with Api-Version: 2", provider)

    # perform hostname validation if hostname is supplied
    if provider in ['vcloud', 'bare_metal', 'docker', 'libvirt', 'openstack', 'vsphere', 'coreos']:
        if provider == 'vcloud':
            hostname = params.get('host', '')
        elif provider == 'bare_metal':
            hostname = params.get('machine_ip', '')
        elif provider == 'docker':
            hostname = params.get('docker_host', '')
        elif provider == 'libvirt':
            hostname = params.get('machine_hostname', '')
        elif provider == 'openstack':
            hostname = params.get('auth_url', '')
        elif provider == 'vsphere':
            hostname = params.get('host', '')
        elif provider == 'coreos':
            hostname = params.get('machine_ip', '')

        if hostname:
            check_host(sanitize_host(hostname))

    baremetal = provider == 'bare_metal'

    if provider == 'bare_metal':
        cloud_id, mon_dict = _add_cloud_bare_metal(user, title, provider, params)
        log.info("Cloud with id '%s' added successfully.", cloud_id)
        trigger_session_update(user.email, ['clouds'])
        return {'cloud_id': cloud_id, 'monitoring': mon_dict}
    elif provider == 'coreos':
        cloud_id, mon_dict = _add_cloud_coreos(user, title, provider, params)
        log.info("Cloud with id '%s' added successfully.", cloud_id)
        trigger_session_update(user.email, ['clouds'])
        return {'cloud_id': cloud_id, 'monitoring': mon_dict}
    elif provider == 'ec2':
        cloud_id, cloud = _add_cloud_ec2(user, title, params)
    elif provider == 'rackspace':
        cloud_id, cloud = _add_cloud_rackspace(user, title, provider, params)
    elif provider == 'nephoscale':
        cloud_id, cloud = _add_cloud_nephoscale(user, title, provider, params)
    elif provider == 'digitalocean':
        cloud_id, cloud = _add_cloud_digitalocean(user, title, provider, params)
    elif provider == 'softlayer':
        cloud_id, cloud = _add_cloud_softlayer(user, title, provider, params)
    elif provider == 'gce':
        cloud_id, cloud = _add_cloud_gce(user, title, provider, params)
    elif provider == 'azure':
        cloud_id, cloud = _add_cloud_azure(user, title, provider, params)
    elif provider == 'linode':
        cloud_id, cloud = _add_cloud_linode(user, title, provider, params)
    elif provider == 'docker':
<<<<<<< HEAD
        cloud_id, cloud = _add_cloud_docker(user, title, provider, params)
    # elif provider == 'hpcloud':
    #     cloud_id, cloud = _add_cloud_hp(user, title, provider, params)
=======
        cloud_id, cloud = _add_cloud_docker(title, provider, params)
>>>>>>> 8ec85300
    elif provider == 'openstack':
        cloud_id, cloud = _add_cloud_openstack(user, title, provider, params)
    elif provider in ['vcloud', 'indonesian_vcloud']:
        cloud_id, cloud = _add_cloud_vcloud(user, title, provider, params)
    elif provider == 'libvirt':
        cloud_id, cloud = _add_cloud_libvirt(user, title, provider, params)
    elif provider == 'hostvirtual':
        cloud_id, cloud = _add_cloud_hostvirtual(user, title, provider, params)
    elif provider == 'vultr':
        cloud_id, cloud = _add_cloud_vultr(user, title, provider, params)
    elif provider == 'vsphere':
        cloud_id, cloud = _add_cloud_vsphere(user, title, provider, params)
    elif provider == 'packet':
        cloud_id, cloud = _add_cloud_packet(user, title, provider, params)
    else:
        raise BadRequestError("Provider unknown.")

    remove_on_error = params.get('remove_on_error', True)
    # validate cloud before adding
    if remove_on_error:
        try:
            conn = connect_provider(cloud)
        except InvalidCredsError as exc:
            log.error("Error while adding cloud: %r" % exc)
            raise CloudUnauthorizedError(exc)
        except Exception as exc:
            log.error("Error while adding cloud%r" % exc)
            raise CloudUnavailableError(exc)
        if provider not in ['vshere']:
            # in some providers -eg vSphere- this is not needed
            # as we are sure we got a succesfull connection with
            # the provider if connect_provider doesn't fail
            try:
                machines = conn.list_nodes()
            except InvalidCredsError as exc:
                raise CloudUnauthorizedError(exc)
            except Exception as exc:
                log.error("Error while trying list_nodes: %r", exc)
                raise CloudUnavailableError(exc=exc)
    cloud.owner = user
    cloud.save()
    log.info("Cloud with id '%s' added succesfully with Api-Version: 2.", cloud_id)
    trigger_session_update(user.email, ['clouds'])

    if provider == 'libvirt' and cloud.apisecret:
    # associate libvirt hypervisor witht the ssh key, if on qemu+ssh
        key_id = params.get('machine_key')
        node_id = cloud.apiurl # id of the hypervisor is the hostname provided
        username = cloud.apikey
        associate_key(user, key_id, cloud_id, node_id, username=username)

    return {'cloud_id': cloud.id}


def _add_cloud_bare_metal(user, title, provider, params):
    """
    Add a bare metal cloud
    """
    remove_on_error = params.get('remove_on_error', True)
    machine_key = params.get('machine_key', '')
    machine_user = params.get('machine_user', '')
    is_windows = params.get('windows', False)
    if is_windows:
        os_type = 'windows'
    else:
        os_type = 'unix'
    try:
        port = int(params.get('machine_port', 22))
    except:
        port = 22
    try:
        rdp_port = int(params.get('remote_desktop_port', 3389))
    except:
        rdp_port = 3389
    machine_hostname = params.get('machine_ip', '')

    use_ssh = remove_on_error and os_type == 'unix' and machine_key
    if use_ssh:
        key = Keypair.objects.get(owner=user, name=machine_key)
        if not machine_hostname:
            raise BadRequestError("You have specified an SSH key but machine "
                                  "hostname is empty.")
        if not machine_user:
            machine_user = 'root'

    cloud = Cloud()
    cloud.title = title
    cloud.provider = provider
    cloud.enabled = True
    cloud.owner = user
    cloud.save()

    machine = Machine()
    machine.cloud = cloud
    machine_hostname = sanitize_host(machine_hostname)
    machine.ssh_port = port
    machine.remote_desktop_port = rdp_port
    if machine_hostname:
        machine.dns_name = machine_hostname
        machine.public_ips = [machine_hostname]
    machine.machine_id = title.replace('.', '').replace(' ', '')
    machine.name = title
    machine.os_type = os_type
    machine.save()

    # try to connect. this will either fail and we'll delete the
    # cloud, or it will work and it will create the association
    if use_ssh:
        try:
            ssh_command(
                user, cloud.id, machine.machine.id, machine_hostname, 'uptime',
                key_id=machine_key, username=machine_user, password=None,
                port=port
            )
        except MachineUnauthorizedError as exc:
            raise CloudUnauthorizedError(exc)
        except ServiceUnavailableError as exc:
            raise MistError("Couldn't connect to host '%s'."
                            % machine_hostname)
    if params.get('monitoring'):
        try:
            from mist.core.methods import enable_monitoring as _en_monitoring
        except ImportError:
            _en_monitoring = enable_monitoring
        mon_dict = _en_monitoring(user, cloud.id, machine.machine_id,
                                  no_ssh=not use_ssh)
    else:
        mon_dict = {}

    return cloud.id, mon_dict


def _add_cloud_coreos(user, title, provider, params):
    remove_on_error = params.get('remove_on_error', True)
    machine_key = params.get('machine_key', '')
    machine_user = params.get('machine_user', '')
    os_type = 'coreos'

    try:
        port = int(params.get('machine_port', 22))
    except:
        port = 22
    machine_hostname = str(params.get('machine_ip', ''))

    if not machine_hostname:
        raise RequiredParameterMissingError('machine_ip')
    machine_hostname = sanitize_host(machine_hostname)

    use_ssh = remove_on_error and machine_key
    if use_ssh:
        key = Keypair.objects.get(owner=user, name=machine_key)
        if not machine_user:
            machine_user = 'root'

    cloud = Cloud()
    cloud.title = title
    cloud.provider = provider
    cloud.enabled = True
    cloud.owner = user
    cloud.save()
    machine = Machine()
    machine.ssh_port = port
    if machine_hostname:
        machine.dns_name = machine_hostname
        machine.public_ips = [machine_hostname]
    machine.machine_id = machine_hostname.replace('.', '').replace(' ', '')
    machine.name = title
    machine.os_type = os_type
    machine.cloud = cloud
    machine.save()
    # try to connect. this will either fail and we'll delete the
    # cloud, or it will work and it will create the association
    if use_ssh:
        try:
            ssh_command(
                user, cloud.id, machine.machine_id, machine_hostname, 'uptime',
                key_id=machine_key, username=machine_user, password=None,
                port=port
            )
        except MachineUnauthorizedError as exc:
            raise CloudUnauthorizedError(exc)
        except ServiceUnavailableError as exc:
            raise MistError("Couldn't connect to host '%s'."
                            % machine_hostname)

    if params.get('monitoring'):
        try:
            from mist.core.methods import enable_monitoring as _en_monitoring
        except ImportError:
            _en_monitoring = enable_monitoring
        mon_dict = _en_monitoring(user, cloud.id, machine.machine_id,
                                  no_ssh=not use_ssh)
    else:
        mon_dict = {}

    return cloud.id, mon_dict


def _add_cloud_vcloud(user, title, provider, params):
    username = params.get('username', '')
    if not username:
        raise RequiredParameterMissingError('username')

    password = params.get('password', '')
    if not password:
        raise RequiredParameterMissingError('password')

    organization = params.get('organization', '')
    if not organization:
        raise RequiredParameterMissingError('organization')

    username = '%s@%s' % (username, organization)

    host = params.get('host', '')
    if provider == 'vcloud':
        if not host:
            raise RequiredParameterMissingError('host')
        host = sanitize_host(host)
    elif provider == 'indonesian_vcloud':
        host = params.get('indonesianRegion','my.idcloudonline.com')
        if host not in ['my.idcloudonline.com', 'compute.idcloudonline.com']:
            host = 'my.idcloudonline.com'

    cloud = Cloud()
    cloud.title = title
    cloud.provider = provider
    cloud.apikey = username
    cloud.apisecret = password
    cloud.apiurl = host
    cloud.enabled = True
    cloud.owner = user
    cloud.save()
    return cloud.id, cloud


def _add_cloud_ec2(user, title, params):
        api_key = params.get('api_key', '')
        if not api_key:
            raise RequiredParameterMissingError('api_key')

        api_secret = params.get('api_secret', '')
        if not api_secret:
            raise RequiredParameterMissingError('api_secret')

        region = params.get('region', '')
        if not region:
            raise RequiredParameterMissingError('region')

        if api_secret == 'getsecretfromdb':
            clouds = Cloud.objects(owner=user, apikey=api_key)
            for cloud in clouds:
                if api_key == cloud.apikey:
                    api_secret = cloud.apisecret
                    break

        cloud = Cloud()
        cloud.title = title
        cloud.provider = region
        cloud.apikey = api_key
        cloud.apisecret = api_secret
        cloud.enabled = True
        cloud.owner = user
        cloud.save()
        return cloud.id, cloud


def _add_cloud_rackspace(user, title, provider, params):
    username = params.get('username', '')
    if not username:
        raise RequiredParameterMissingError('username')

    api_key = params.get('api_key', '')
    if not api_key:
        raise RequiredParameterMissingError('api_key')

    region = params.get('region', '')
    if not region:
        raise RequiredParameterMissingError('region')

    if 'rackspace_first_gen' in region:
        provider, region = region.split(':')[0], region.split(':')[1]

    if api_key == 'getsecretfromdb':
        clouds = Cloud.objects(owner=user, apikey=username)
        for cloud in clouds:
            if username == cloud.apikey:
                api_key = cloud.apisecret
                break

    cloud = Cloud()
    cloud.title = title
    cloud.provider = provider
    cloud.apikey = username
    cloud.apisecret = api_key
    cloud.enabled = True
    cloud.region = region
    cloud.owner = user
    cloud.save()
    return cloud.id, cloud


def _add_cloud_nephoscale(user, title, provider, params):
    username = params.get('username', '')
    if not username:
        raise RequiredParameterMissingError('username')

    password = params.get('password', '')
    if not password:
        raise RequiredParameterMissingError('password')

    cloud = Cloud()
    cloud.title = title
    cloud.provider = provider
    cloud.apikey = username
    cloud.apisecret = password
    cloud.enabled = True
    cloud.owner = user
    cloud.save()
    return cloud.id, cloud



def _add_cloud_softlayer(user, title, provider, params):
    username = params.get('username', '')
    if not username:
        raise RequiredParameterMissingError('username')

    api_key = params.get('api_key', '')
    if not api_key:
        raise RequiredParameterMissingError('api_key')

    cloud = Cloud()
    cloud.title = title
    cloud.provider = provider
    cloud.apikey = username
    cloud.apisecret = api_key
    cloud.enabled = True
    cloud.owner = user
    cloud.save()
    return cloud.id, cloud



def _add_cloud_digitalocean(user, title, provider, params):
    token = params.get('token', '')
    if not token:
        raise RequiredParameterMissingError('token')

    cloud = Cloud()
    cloud.title = title
    cloud.provider = provider
    cloud.apikey = token
    cloud.apisecret = token
    cloud.enabled = True
    cloud.owner = user
    cloud.save()
    return cloud.id, cloud



def _add_cloud_gce(user, title, provider, params):
    private_key = params.get('private_key', '')
    if not private_key:
        raise RequiredParameterMissingError('private_key')

    project_id = params.get('project_id', '')
    if not project_id:
        raise RequiredParameterMissingError('project_id')

    email = params.get('email', '')
    if not email:
        # support both ways to authenticate a service account,
        # by either using a project id and json key file (highly reccomended)
        # and also by specifying email, project id and private key file
        try:
            creds = json.loads(private_key)
            email = creds['client_email']
            private_key = creds['private_key']
        except:
            raise MistError("Make sure you upload a valid json file")

    cloud = Cloud()
    cloud.title = title
    cloud.provider = provider
    cloud.apikey = email
    cloud.apisecret = private_key
    cloud.tenant_name = project_id
    cloud.enabled = True
    cloud.owner = user
    cloud.save()
    return cloud.id, cloud



def _add_cloud_azure(user, title, provider, params):
    subscription_id = params.get('subscription_id', '')
    if not subscription_id:
        raise RequiredParameterMissingError('subscription_id')

    certificate = params.get('certificate', '')
    if not certificate:
        raise RequiredParameterMissingError('certificate')

    cloud = Cloud()
    cloud.title = title
    cloud.provider = provider
    cloud.apikey = subscription_id
    cloud.apisecret = certificate
    cloud.enabled = True
    cloud.owner = user
    cloud.save()
    return cloud.id, cloud



def _add_cloud_linode(user, title, provider, params):
    api_key = params.get('api_key', '')
    if not api_key:
        raise RequiredParameterMissingError('api_key')

    cloud = Cloud()
    cloud.title = title
    cloud.provider = provider
    cloud.apikey = api_key
    cloud.apisecret = api_key
    cloud.enabled = True
    cloud.owner = user
    cloud.save()
    return cloud.id, cloud



def _add_cloud_docker(user, title, provider, params):
    try:
        docker_port = int(params.get('docker_port', 4243))
    except:
        docker_port = 4243

    docker_host = params.get('docker_host', '')
    if not docker_host:
        raise RequiredParameterMissingError('docker_host')

    auth_user = params.get('auth_user', '')
    auth_password = params.get('auth_password', '')

    # tls auth
    key_file = params.get('key_file', '')
    cert_file = params.get('cert_file', '')
    ca_cert_file = params.get('ca_cert_file', '')

    cloud = Cloud()
    cloud.title = title
    cloud.provider = provider
    cloud.docker_port = docker_port
    cloud.apikey = auth_user
    cloud.key_file = key_file
    cloud.cert_file = cert_file
    cloud.ca_cert_file = ca_cert_file
    cloud.apisecret = auth_password
    cloud.apiurl = docker_host
    cloud.enabled = True
    cloud.owner = user
    cloud.save()
    return cloud.id, cloud



def _add_cloud_libvirt(user, title, provider, params):
    machine_hostname = params.get('machine_hostname', '')
    if not machine_hostname:
        raise RequiredParameterMissingError('machine_hostname')
    machine_hostname = sanitize_host(machine_hostname)
    apikey = params.get('machine_user', 'root')

    apisecret = params.get('machine_key', '')
    images_location = params.get('images_location', '/var/lib/libvirt/images')

    if apisecret:
        apisecret = Keypair.objects.get(owner=user, name=apisecret).private

    try:
        port = int(params.get('ssh_port', 22))
    except:
        port = 22

    cloud = Cloud()
    cloud.title = title
    cloud.provider = provider
    cloud.apikey = apikey
    cloud.apisecret = apisecret
    cloud.apiurl = machine_hostname
    cloud.enabled = True
    cloud.ssh_port = port
    cloud.images_location = images_location
<<<<<<< HEAD
    cloud.owner = user
    cloud.save()
    return cloud.id, cloud


# HPCLOUD NOT SUPPORTED
# def _add_cloud_hp(user, title, provider, params):
#     username = params.get('username', '')
#     if not username:
#         raise RequiredParameterMissingError('username')

#     password = params.get('password', '')
#     if not password:
#         raise RequiredParameterMissingError('password')

#     tenant_name = params.get('tenant_name', '')
#     if not tenant_name:
#         raise RequiredParameterMissingError('tenant_name')

#     apiurl = params.get('apiurl') or ''
#     if 'hpcloudsvc' in apiurl:
#             apiurl = HPCLOUD_AUTH_URL

#     region = params.get('region', '')
#     if not region:
#         raise RequiredParameterMissingError('region')

#     if password == 'getsecretfromdb':
#         Cloud.objects()
#         for cloud in user.clouds:
#             if username == cloud.apikey:
#                 password = cloud.apisecret
#                 break

#     cloud = Cloud()
#     cloud.title = title
#     cloud.provider = provider
#     cloud.apikey = username
#     cloud.apisecret = password
#     cloud.apiurl = apiurl
#     cloud.region = region
#     cloud.tenant_name = tenant_name
#     cloud.enabled = True
#     cloud.owner = user
#     cloud.save()
#     return cloud.id, cloud



def _add_cloud_openstack(user, title, provider, params):
=======

    return cloud_id, cloud


def _add_cloud_openstack(title, provider, params):
>>>>>>> 8ec85300
    username = params.get('username', '')
    if not username:
        raise RequiredParameterMissingError('username')

    password = params.get('password', '')
    if not password:
        raise RequiredParameterMissingError('password')

    auth_url = params.get('auth_url')
    if not auth_url:
        raise RequiredParameterMissingError('auth_url')

    if auth_url.endswith('/v2.0/'):
        auth_url = auth_url.split('/v2.0/')[0]
    elif auth_url.endswith('/v2.0'):
        auth_url = auth_url.split('/v2.0')[0]

    auth_url = auth_url.rstrip('/')

    tenant_name = params.get('tenant_name', '')
    if not tenant_name:
        raise RequiredParameterMissingError('tenant_name')

    region = params.get('region', '')
    compute_endpoint = params.get('compute_endpoint', '')


    cloud = Cloud()
    cloud.title = title
    cloud.provider = provider
    cloud.apikey = username
    cloud.apisecret = password
    cloud.apiurl = auth_url
    cloud.tenant_name = tenant_name
    cloud.region = region
    cloud.compute_endpoint = compute_endpoint
    cloud.enabled = True
    cloud.owner = user
    cloud.save()

    return cloud.id, cloud



def _add_cloud_hostvirtual(user, title, provider, params):
    api_key = params.get('api_key', '')
    if not api_key:
        raise RequiredParameterMissingError('api_key')

    cloud = Cloud()
    cloud.title = title
    cloud.provider = provider
    cloud.apikey = api_key
    cloud.apisecret = api_key
    cloud.enabled = True
    cloud.owner = user
    cloud.save()

    return cloud.id, cloud



def _add_cloud_vultr(user, title, provider, params):
    api_key = params.get('api_key', '')
    if not api_key:
        raise RequiredParameterMissingError('api_key')

    cloud = Cloud()
    cloud.title = title
    cloud.provider = provider
    cloud.apikey = api_key
    cloud.apisecret = api_key
    cloud.enabled = True
    cloud.owner = user
    cloud.save()

    return cloud.id, cloud


def _add_cloud_packet(user, title, provider, params):
    api_key = params.get('api_key', '')
    if not api_key:
        raise RequiredParameterMissingError('api_key')
    project_id = params.get('project_id', '')

    cloud = Cloud()
    cloud.title = title
    cloud.provider = provider
    cloud.apikey = api_key
    cloud.apisecret = api_key
    cloud.enabled = True
    cloud.owner = user
    if project_id:
        cloud.tenant_name = project_id
    cloud.save()

    return cloud.id, cloud


def _add_cloud_vsphere(user, title, provider, params):
    username = params.get('username', '')
    if not username:
        raise RequiredParameterMissingError('username')

    password = params.get('password', '')
    if not password:
        raise RequiredParameterMissingError('password')

    host = params.get('host', '')
    if not host:
        raise RequiredParameterMissingError('host')
    host = sanitize_host(host)

    cloud = Cloud()
    cloud.title = title
    cloud.provider = provider
    cloud.apikey = username
    cloud.apisecret = password
    cloud.apiurl = host
    cloud.enabled = True
    cloud.owner = user
    cloud.save()

    return cloud.id, cloud


def rename_cloud(owner, cloud_id, new_name):
    """Renames cloud with given cloud_id."""

    log.info("Renaming cloud: %s", cloud_id)
    cloud = Cloud.objects.get(owner=owner, id=cloud_id)
    cloud.title = new_name
    cloud.save()
    log.info("Succesfully renamed cloud '%s'", cloud_id)
    trigger_session_update(owner, ['clouds'])


def delete_cloud(owner, cloud_id):
    """Deletes cloud with given cloud_id."""

    log.info("Deleting cloud: %s", cloud_id)

    # if a core/io installation, disable monitoring for machines
    try:
        from mist.core.methods import disable_monitoring_cloud
    except ImportError:
        # this is a standalone io installation, don't bother
        pass
    else:
        # this a core/io installation, disable directly using core's function
        log.info("Disabling monitoring before deleting cloud.")
        try:
            disable_monitoring_cloud(owner, cloud_id)
        except Exception as exc:
            log.warning("Couldn't disable monitoring before deleting cloud. "
                        "Error: %r", exc)

    cloud = Cloud.objects.get(owner=owner, id=cloud_id)
    cloud.delete()
    log.info("Succesfully deleted cloud '%s'", cloud_id)
    trigger_session_update(owner, ['clouds'])


def add_key(user, key_id, private_key):
    """Adds a new keypair and returns the new key_id."""

    log.info("Adding key with id '%s'.", key_id)
    if not key_id:
        raise KeypairParameterMissingError(key_id)
    if not private_key:
        raise RequiredParameterMissingError("Private key is not provided")
    key = Keypair.objects(owner=user, name=key_id)
    if key:
        raise KeypairExistsError(key_id)

    keypair = Keypair()
    keypair.private = private_key
    keypair.name = key_id
    keypair.construct_public_from_private()
    if not Keypair.objects(owner=user, default=True):
        keypair.default = True

    if not keypair.isvalid():
        raise KeyValidationError()
    keypair.owner = user
    keypair.save()

    log.info("Added key with id '%s'", key_id)
    trigger_session_update(user.email, ['keys'])
    return key_id


def delete_key(user, key_id):
    """Deletes given keypair.

    If key was default, then it checks
    if there are still keys left and assignes another one as default.

    @param user: The User
    @param key_id: The key_id to be deleted
    @return: Returns nothing

    """

    log.info("Deleting key with id '%s'.", key_id)
    key = Keypair.objects.get(owner=user, name=key_id)
    default_key = key.default
    # if key.default:
    #     default_key = key.default
    key.delete()
    other_key = Keypair.objects(owner=user).first()
    if default_key and other_key:
        other_key.default = True
        other_key.save()
    log.info("Deleted key with id '%s'.", key_id)
    trigger_session_update(user.email, ['keys'])


def set_default_key(user, key_id):
    """Sets a new default key

    @param user: The user
    @param key_id: The id of the key we want to set as default
    @return: Nothing. Raises only exceptions if needed.

    """

    log.info("Setting key with id '%s' as default.", key_id)

    default_key = Keypair.objects(owner=user, default=True).first()
    if default_key:
        default_key.default = False
        default_key.save()

    key = Keypair.objects.get(owner=user, name=key_id)
    key.default = True
    key.save()

    log.info("Succesfully set key with id '%s' as default.", key_id)
    trigger_session_update(user.email, ['keys'])


def edit_key(user, new_key, old_key):
    """
    Edits a given key's name from old_key ---> new_key
    @param user: The User
    @param new_key: The new Key name (id)
    @param old_key: The old key name (id)
    @return: Nothing, only raises exceptions if needed

    """

    log.info("Renaming key '%s' to '%s'.", old_key, new_key)
    if not new_key:
        raise KeypairParameterMissingError("new name")

    if old_key == new_key:
        log.warning("Same name provided, will not edit key. No reason")
        return

    key = Keypair.objects.get(owner=user, name=old_key)
    key.name = new_key
    key.save()
    log.info("Renamed key '%s' to '%s'.", old_key, new_key)
    trigger_session_update(user.email, ['keys'])


def associate_key(user, key_id, cloud_id, machine_id, host='', username=None, port=22):
    """Associates a key with a machine.

    If host is set it will also attempt to actually deploy it to the
    machine. To do that it requires another keypair (existing_key) that can
    connect to the machine.

    """

    log.info("Associating key %s to host %s", key_id, host)
    if not host:
        log.info("Host not given so will only create association without "
                 "actually deploying the key to the server.")

    key = Keypair.objects.get(owner=user, name=key_id)
    cloud = Cloud.objects.get(owner=user, id=cloud_id)
    associated = False
    if Machine.objects(cloud=cloud, key_associations__keypair__exact=key,
                       machine_id=machine_id):
        log.warning("Keypair '%s' already associated with machine '%s' "
                    "in cloud '%s'", key_id, cloud_id, machine_id)
        associated = True

    # check if key already associated
    # if not already associated, create the association
    # this is only needed if association doesn't exist and host is not provided
    # associations will otherwise be created by shell.autoconfigure upon
    # succesful connection
    if not host:
        if not associated:
            try:
                machine = Machine.objects.get(cloud=cloud,
                                              machine_id=machine_id)
            except me.DoesNotExist:
                machine = Machine(cloud=cloud, machine_id=machine_id)
            key_assoc = KeyAssociation(keypair=key, last_used=0,
                                       ssh_user=username, sudo=False,
                                       port=port)
            machine.key_associations.append(key_assoc)
            machine.save()
            trigger_session_update(user.email, ['keys'])
        return

    # if host is specified, try to actually deploy
    log.info("Deploying key to machine.")
    filename = '~/.ssh/authorized_keys'
    grep_output = '`grep \'%s\' %s`' % (key.public, filename)
    new_line_check_cmd = (
        'if [ "$(tail -c1 %(file)s; echo x)" != "\\nx" ];'
        ' then echo "" >> %(file)s; fi' % {'file': filename}
    )
    append_cmd = ('if [ -z "%s" ]; then echo "%s" >> %s; fi'
                  % (grep_output, key.public, filename))
    command = new_line_check_cmd + " ; " + append_cmd
    log.debug("command = %s", command)

    try:
        # deploy key
        ssh_command(user, cloud_id, machine_id, host, command, username=username, port=port)
    except MachineUnauthorizedError:
        # couldn't deploy key
        try:
            # maybe key was already deployed?
            ssh_command(user, cloud_id, machine_id, host, 'uptime', key_id=key_id, username=username, port=port)
            log.info("Key was already deployed, local association created.")
        except MachineUnauthorizedError:
            # oh screw this
            raise MachineUnauthorizedError(
                "Couldn't connect to deploy new SSH keypair."
            )
    else:
        # deployment probably succeeded
        # attemp to connect with new key
        # if it fails to connect it'll raise exception
        # there is no need to manually set the association in keypair.machines
        # that is automatically handled by Shell, if it is configured by
        # shell.autoconfigure (which ssh_command does)
        ssh_command(user, cloud_id, machine_id, host, 'uptime', key_id=key_id, username=username, port=port)
        log.info("Key associated and deployed succesfully.")


def disassociate_key(user, key_id, cloud_id, machine_id, host=None):
    """Disassociates a key from a machine.

    If host is set it will also attempt to actually remove it from
    the machine.

    """

    log.info("Disassociating key, undeploy = %s" % host)
    key = Keypair.objects.get(owner=user, name=key_id)
    cloud = Cloud.objects.get(owner=user, id=cloud_id)
    machine = Machine.objects.get(cloud=cloud,
                                  key_associations__keypair__exact=key,
                                  machine_id=machine_id)
    # key not associated
    if not machine:
        raise BadRequestError("Keypair '%s' is not associated with "
                              "machine '%s'" % (key_id, machine_id))

    if host:
        log.info("Trying to actually remove key from authorized_keys.")
        command = 'grep -v "' + key.public +\
                  '" ~/.ssh/authorized_keys ' +\
                  '> ~/.ssh/authorized_keys.tmp ; ' +\
                  'mv ~/.ssh/authorized_keys.tmp ~/.ssh/authorized_keys ' +\
                  '&& chmod go-w ~/.ssh/authorized_keys'
        try:
            ssh_command(user, cloud_id, machine_id, host, command)
        except:
            pass
    # removing key association
    for assoc in machine.key_associations:
        if assoc.keypair == key:
            break
    machine.key_associations.remove(assoc)
    machine.save()
    trigger_session_update(user.email, ['keys'])


def connect_provider(cloud):
    """Establishes cloud connection using the credentials specified.

    It has been tested with:

        * EC2, and the alternative providers like EC2_EU,
        * Rackspace, old style and the new Nova powered one,
        * Openstack Diablo through Trystack, should also try Essex,
        * Linode

    Cloud is expected to be a mist.io.Cloud

    """
    import libcloud.security
    if cloud.provider == Provider.LIBVIRT:
        import libcloud.compute.drivers.libvirt_driver
        libcloud.compute.drivers.libvirt_driver.ALLOW_LIBVIRT_LOCALHOST = config.ALLOW_LIBVIRT_LOCALHOST
    if cloud.provider not in ['bare_metal', 'coreos']:
        driver = get_driver(cloud.provider)
    if cloud.provider == Provider.AZURE:
        # create a temp file and output the cert there, so that
        # Azure driver is instantiated by providing a string with the key instead of
        # a cert file
        temp_key_file = NamedTemporaryFile(delete=False)
        temp_key_file.write(cloud.apisecret)
        temp_key_file.close()
        conn = driver(cloud.apikey, temp_key_file.name)
    elif cloud.provider == Provider.OPENSTACK:
        conn = driver(
            cloud.apikey,
            cloud.apisecret,
            ex_force_auth_version=cloud.auth_version or '2.0_password',
            ex_force_auth_url=cloud.apiurl,
            ex_tenant_name=cloud.tenant_name,
            ex_force_service_region=cloud.region,
            ex_force_base_url=cloud.compute_endpoint,
        )
    elif cloud.provider in [Provider.LINODE, Provider.HOSTVIRTUAL, Provider.VULTR]:
        conn = driver(cloud.apisecret)
    elif cloud.provider == Provider.PACKET:
        if cloud.tenant_name:
            conn = driver(cloud.apisecret, project=cloud.tenant_name)
        else:
            conn = driver(cloud.apisecret)
    elif cloud.provider == Provider.GCE:
        conn = driver(cloud.apikey, cloud.apisecret, project=cloud.tenant_name)
    elif cloud.provider == Provider.DOCKER:
        libcloud.security.VERIFY_SSL_CERT = False;
        if cloud.key_file and cloud.cert_file:
            # tls auth, needs to pass the key and cert as files
            key_temp_file = NamedTemporaryFile(delete=False)
            key_temp_file.write(cloud.key_file)
            key_temp_file.close()
            cert_temp_file = NamedTemporaryFile(delete=False)
            cert_temp_file.write(cloud.cert_file)
            cert_temp_file.close()
            if cloud.ca_cert_file:
                # docker started with tlsverify
                ca_cert_temp_file = NamedTemporaryFile(delete=False)
                ca_cert_temp_file.write(cloud.ca_cert_file)
                ca_cert_temp_file.close()
                libcloud.security.VERIFY_SSL_CERT = True
                libcloud.security.CA_CERTS_PATH.insert(0,ca_cert_temp_file.name)
            conn = driver(host=cloud.apiurl, port=cloud.docker_port, key_file=key_temp_file.name, cert_file=cert_temp_file.name)
        else:
            conn = driver(cloud.apikey, cloud.apisecret, cloud.apiurl, cloud.docker_port)
    elif cloud.provider in [Provider.RACKSPACE_FIRST_GEN,
                              Provider.RACKSPACE]:
        conn = driver(cloud.apikey, cloud.apisecret,
                      region=cloud.region)
    elif cloud.provider in [Provider.NEPHOSCALE, Provider.SOFTLAYER]:
        conn = driver(cloud.apikey, cloud.apisecret)
    elif cloud.provider in [Provider.VCLOUD, Provider.INDONESIAN_VCLOUD]:
        libcloud.security.VERIFY_SSL_CERT = False
        conn = driver(cloud.apikey, cloud.apisecret, host=cloud.apiurl)
    elif cloud.provider == Provider.DIGITAL_OCEAN:
        if cloud.apikey == cloud.apisecret:  # API v2
            conn = driver(cloud.apisecret)
        else:   # API v1
            driver = get_driver('digitalocean_first_gen')
            conn = driver(cloud.apikey, cloud.apisecret)
    elif cloud.provider == Provider.VSPHERE:
        conn = driver(host=cloud.apiurl, username=cloud.apikey, password=cloud.apisecret)
    elif cloud.provider == 'bare_metal':
        conn = BareMetalDriver(Machine.objects(owner=user, cloud=cloud))
    elif cloud.provider == 'coreos':
        conn = CoreOSDriver(Machine.objects(owner=user, cloud=cloud))
    elif cloud.provider == Provider.LIBVIRT:
        # support the three ways to connect: local system, qemu+tcp, qemu+ssh
        if cloud.apisecret:
           conn = driver(cloud.apiurl, user=cloud.apikey, ssh_key=cloud.apisecret, ssh_port=cloud.ssh_port)
        else:
            conn = driver(cloud.apiurl, user=cloud.apikey)
    else:
        # ec2
        conn = driver(cloud.apikey, cloud.apisecret)
        # Account for sub-provider regions (EC2_US_WEST, EC2_US_EAST etc.)
        conn.type = cloud.provider
    return conn


def get_machine_actions(machine_from_api, conn, extra):
    """Returns available machine actions based on cloud type.

    Rackspace, Linode and openstack support the same options, but EC2 also
    supports start/stop.

    The available actions are based on the machine state. The state
    codes supported by mist.io are those of libcloud, check config.py.

    """

    # defaults for running state
    can_start = False
    can_stop = True
    can_destroy = True
    can_reboot = True
    can_tag = True
    can_undefine = False
    can_resume = False
    can_suspend = False
    # resume, suspend and undefine are states related to KVM

    # tag allowed on mist.core only for all providers, mist.io
    # supports only EC2, RackSpace, GCE, OpenStack
    try:
        from mist.core.views import set_machine_tags
    except ImportError:
        if conn.type in (Provider.RACKSPACE_FIRST_GEN, Provider.LINODE,
                         Provider.NEPHOSCALE, Provider.SOFTLAYER,
                         Provider.DIGITAL_OCEAN, Provider.DOCKER, Provider.AZURE,
                         Provider.VCLOUD, Provider.INDONESIAN_VCLOUD, Provider.LIBVIRT, Provider.HOSTVIRTUAL, Provider.VSPHERE, Provider.VULTR, Provider.PACKET, 'bare_metal', 'coreos'):
            can_tag = False

    # for other states
    if machine_from_api.state in (NodeState.REBOOTING, NodeState.PENDING):
        can_start = False
        can_stop = False
        can_reboot = False
    elif machine_from_api.state in (NodeState.UNKNOWN, NodeState.STOPPED):
        # We assume unknown state mean stopped
        can_stop = False
        can_start = True
        can_reboot = False
    elif machine_from_api.state in (NodeState.TERMINATED,):
        can_start = False
        can_destroy = False
        can_stop = False
        can_reboot = False

    if conn.type in ['bare_metal', 'coreos']:
        can_start = False
        can_destroy = False
        can_stop = False
        can_reboot = False

        if extra.get('can_reboot', False):
        # allow reboot action for bare metal with key associated
            can_reboot = True


    if conn.type in [Provider.LINODE]:
        if machine_from_api.state is NodeState.PENDING:
        #after resize, node gets to pending mode, needs to be started
            can_start = True

    if conn.type in [Provider.LIBVIRT]:
        can_undefine = True
        if machine_from_api.state is NodeState.TERMINATED:
        # in libvirt a terminated machine can be started
            can_start = True
        if machine_from_api.state is NodeState.RUNNING:
            can_suspend = True
        if machine_from_api.state is NodeState.SUSPENDED:
            can_resume = True

    if conn.type in [Provider.VCLOUD, Provider.INDONESIAN_VCLOUD] and machine_from_api.state is NodeState.PENDING:
        can_start = True
        can_stop = True

    if conn.type == Provider.LIBVIRT and extra.get('tags', {}).get('type', None) == 'hypervisor':
        # allow only reboot action for libvirt hypervisor
        can_stop = False
        can_destroy = False
        can_start = False
        can_undefine = False
        can_suspend = False
        can_resume = False

    if conn.type in (Provider.LINODE, Provider.NEPHOSCALE, Provider.DIGITAL_OCEAN,
                     Provider.OPENSTACK, Provider.RACKSPACE) or conn.type in config.EC2_PROVIDERS:
        can_rename = True
    else:
        can_rename = False


    return {'can_stop': can_stop,
            'can_start': can_start,
            'can_destroy': can_destroy,
            'can_reboot': can_reboot,
            'can_tag': can_tag,
            'can_undefine': can_undefine,
            'can_rename': can_rename,
            'can_suspend': can_suspend,
            'can_resume': can_resume}


def list_machines(user, cloud_id):
    """List all machines in this cloud via API call to the provider."""
    cloud = Cloud.objects.get(owner=user, id=cloud_id)
    try:
        conn = connect_provider(cloud)
        machines = conn.list_nodes()
    except InvalidCredsError:
        raise CloudUnauthorizedError()
    except Exception as exc:
        log.error("Error while running list_nodes: %r", exc)
        raise CloudUnavailableError(exc=exc)
    ret = []
    for m in machines:
        if m.driver.type == 'gce':
            #tags and metadata exist in GCE
            tags = m.extra.get('metadata', {}).get('items')
        else:
            tags = m.extra.get('tags') or m.extra.get('metadata') or {}
        # optimize for js
        if type(tags) == dict:
            tags = [{'key': key, 'value': value} for key, value in tags.iteritems() if key != 'Name']
        #if m.extra.get('availability', None):
        #    # for EC2
        #    tags.append({'key': 'availability', 'value': m.extra['availability']})
        if m.extra.get('DATACENTERID', None):
            # for Linode
            dc = config.LINODE_DATACENTERS.get(m.extra['DATACENTERID'])
            tags.append({'key': 'DATACENTERID', 'value':dc})
        elif m.extra.get('vdc', None):
            # for vCloud
            tags.append({'key': 'vdc', 'value': m.extra['vdc']})

        image_id = m.image or m.extra.get('imageId', None)
        size = m.size or m.extra.get('flavorId', None)
        size = size or m.extra.get('instancetype', None)

        if m.driver.type is Provider.GCE:
                # show specific extra metadata for GCE. Wrap in try/except
                # to prevent from future GCE API changes

                # identify Windows servers
                os_type = 'linux'
                try:
                    if 'windows-cloud' in m.extra['disks'][0].get('licenses')[0]:
                        os_type = 'windows'
                except:
                    pass
                m.extra['os_type'] = os_type

                # windows specific metadata including user/password
                try:
                    for item in m.extra.get('metadata', {}).get('items', []):
                        if item.get('key') in ['gce-initial-windows-password', 'gce-initial-windows-user']:
                            m.extra[item.get('key')] = item.get('value')
                except:
                    pass

                try:
                    if m.extra.get('boot_disk'):
                        m.extra['boot_disk_size'] = m.extra.get('boot_disk').size
                        m.extra['boot_disk_type'] = m.extra.get('boot_disk').extra.get('type')
                        m.extra.pop('boot_disk')
                except:
                    pass

                try:
                    if m.extra.get('zone'):
                        m.extra['zone'] = m.extra.get('zone').name
                except:
                    pass

                try:
                    if m.extra.get('machineType'):
                        m.extra['machineType'] = m.extra.get('machineType').split('/')[-1]
                except:
                    pass
        for k in m.extra.keys():
            try:
                json.dumps(m.extra[k])
            except TypeError:
                m.extra[k] = str(m.extra[k])

        if m.driver.type is Provider.AZURE:
            if m.extra.get('endpoints'):
                m.extra['endpoints'] = json.dumps(m.extra.get('endpoints', {}))

        if m.driver.type == 'bare_metal':
            can_reboot = False
            keys = Keypair.objects(owner=user)
            machine = Machine.objects(owner=user,
                                      key_associations__keypair__in=keys,
                                      machine_id=machine_id)
            if machine:
                can_reboot = True
            m.extra['can_reboot'] = can_reboot

        if m.driver.type in [Provider.NEPHOSCALE, Provider.SOFTLAYER]:
            try:
                if 'windows' in m.extra.get('image', '').lower():
                    os_type = 'windows'
                else:
                    os_type = 'linux'
                m.extra['os_type'] = os_type
            except:
                # in case this breaks
                pass
        if m.driver.type in config.EC2_PROVIDERS:
            # this is windows for windows servers and None for Linux
            m.extra['os_type'] = m.extra.get('platform', 'linux')

        if m.driver.type is Provider.LIBVIRT:
            if m.extra.get('xml_description'):
                m.extra['xml_description'] = escape(m.extra['xml_description'])

        # tags should be a list
        if not tags:
            tags = []

        machine = {'id': m.id,
                   'uuid': m.get_uuid(),
                   'name': m.name,
                   'imageId': image_id,
                   'size': size,
                   'state': config.STATES[m.state],
                   'private_ips': m.private_ips,
                   'public_ips': m.public_ips,
                   'tags': tags,
                   'extra': m.extra}
        machine.update(get_machine_actions(m, conn, m.extra))
        ret.append(machine)
    if conn.type == 'libvirt':
        # close connection with libvirt
        conn.disconnect()
    return ret

# command is not an arg into function, but in post deploy steps there is?
def create_machine(user, cloud_id, key_id, machine_name, location_id,
                   image_id, size_id, script, image_extra, disk, image_name,
                   size_name, location_name, ips, monitoring, networks=[],
                   docker_env=[], docker_command=None, ssh_port=22,
                   script_id='', script_params='', job_id=None,
                   docker_port_bindings={}, docker_exposed_ports={},
                   azure_port_bindings='', hostname='', plugins=None,
                   disk_size=None, disk_path=None,
                   post_script_id='', post_script_params='', cloud_init='',
                   associate_floating_ip=False,
                   associate_floating_ip_subnet=None, project_id=None,
<<<<<<< HEAD
                   cronjob={}, command=None, tags=None):
=======
                   bare_metal=False, hourly=True,
                   cronjob={}, command=None):
>>>>>>> 8ec85300

    """Creates a new virtual machine on the specified cloud.

    If the cloud is Rackspace it attempts to deploy the node with an ssh key
    provided in config. the method used is the only one working in the old
    Rackspace cloud. create_node(), from libcloud.compute.base, with 'auth'
    kwarg doesn't do the trick. Didn't test if you can upload some ssh related
    files using the 'ex_files' kwarg from openstack 1.0 driver.

    In Linode creation is a bit different. There you can pass the key file
    directly during creation. The Linode API also requires to set a disk size
    and doesn't get it from size.id. So, send size.disk from the client and
    use it in all cases just to avoid provider checking. Finally, Linode API
    does not support association between a machine and the image it came from.
    We could set this, at least for machines created through mist.io in
    ex_comment, lroot or lconfig. lroot seems more appropriate. However,
    liblcoud doesn't support linode.config.list at the moment, so no way to
    get them. Also, it will create inconsistencies for machines created
    through mist.io and those from the Linode interface.

    """
    log.info('Creating machine %s on cloud %s' % (machine_name, cloud_id))
    cloud = Cloud.objects.get(owner=user, id=cloud_id)
    conn = connect_provider(cloud)

    machine_name = machine_name_validator(conn.type, machine_name)
    key = None
    if key_id:
        key = Keypair.objects.get(owner=user, name=key_id)

    # if key_id not provided, search for default key
    if conn.type not in [Provider.LIBVIRT, Provider.DOCKER]:
        if not key_id:
            key = Keypair.objects.get(owner=user, default=True)
            key_id = key.name
    if key:
        private_key = key.private
        public_key = key.public
    else:
        public_key = None

    size = NodeSize(size_id, name=size_name, ram='', disk=disk,
                    bandwidth='', price='', driver=conn)
    image = NodeImage(image_id, name=image_name, extra=image_extra,
                      driver=conn)
    location = NodeLocation(location_id, name=location_name, country='',
                            driver=conn)

    if conn.type is Provider.DOCKER:
        if public_key:
            node = _create_machine_docker(conn, machine_name, image_id, '',
                                          public_key=public_key,
                                          docker_env=docker_env,
                                          docker_command=docker_command,
                                          docker_port_bindings=docker_port_bindings,
                                          docker_exposed_ports=docker_exposed_ports)
            node_info = conn.inspect_node(node)
            try:
                ssh_port = int(node_info.extra['network_settings']['Ports']['22/tcp'][0]['HostPort'])
            except:
                pass
        else:
            node = _create_machine_docker(conn, machine_name, image_id, script, docker_env=docker_env,
                                          docker_command=docker_command, docker_port_bindings=docker_port_bindings,
                                          docker_exposed_ports=docker_exposed_ports)
    elif conn.type in [Provider.RACKSPACE_FIRST_GEN, Provider.RACKSPACE]:
        node = _create_machine_rackspace(conn, public_key, machine_name, image,
                                         size, location, user_data=cloud_init)
    elif conn.type in [Provider.OPENSTACK]:
        node = _create_machine_openstack(conn, private_key, public_key,
<<<<<<< HEAD
                                         machine_name, image, size, location,
                                         networks, cloud_init)
    elif conn.type is Provider.HPCLOUD:
        node = _create_machine_hpcloud(conn, private_key, public_key,
                                       machine_name, image, size, location,
                                       networks)
=======
                                         machine_name, image, size, location, networks, cloud_init)
>>>>>>> 8ec85300
    elif conn.type in config.EC2_PROVIDERS and private_key:
        locations = conn.list_locations()
        for loc in locations:
            if loc.id == location_id:
                location = loc
                break
        node = _create_machine_ec2(conn, key_id, private_key, public_key,
                                   machine_name, image, size, location,
                                   cloud_init)
    elif conn.type is Provider.NEPHOSCALE:
        node = _create_machine_nephoscale(conn, key_id, private_key,
                                          public_key, machine_name, image, size,
                                          location, ips)
    elif conn.type is Provider.GCE:
        sizes = conn.list_sizes(location=location_name)
        for size in sizes:
            if size.id == size_id:
                size = size
                break
        node = _create_machine_gce(conn, key_id, private_key, public_key,
                                   machine_name, image, size, location,
                                   cloud_init)
    elif conn.type is Provider.SOFTLAYER:
        node = _create_machine_softlayer(conn, key_id, private_key, public_key,
                                         machine_name, image, size,
                                         location, bare_metal, cloud_init, hourly)
    elif conn.type is Provider.DIGITAL_OCEAN:
        node = _create_machine_digital_ocean(conn, key_id, private_key,
                                             public_key, machine_name,
                                             image, size, location, cloud_init)
    elif conn.type == Provider.AZURE:
        node = _create_machine_azure(conn, key_id, private_key,
                                     public_key, machine_name,
                                     image, size, location, cloud_init=cloud_init,
                                     cloud_service_name=None, azure_port_bindings=azure_port_bindings)
    elif conn.type in [Provider.VCLOUD, Provider.INDONESIAN_VCLOUD]:
        node = _create_machine_vcloud(conn, machine_name, image, size, public_key, networks)
    elif conn.type is Provider.LINODE and private_key:
        node = _create_machine_linode(conn, key_id, private_key, public_key,
                                      machine_name, image, size,
                                      location)
    elif conn.type == Provider.HOSTVIRTUAL:
        node = _create_machine_hostvirtual(conn, public_key, machine_name, image,
                                           size, location)
    elif conn.type == Provider.VULTR:
        node = _create_machine_vultr(conn, public_key, machine_name, image,
                                     size, location, cloud_init)
    elif conn.type is Provider.LIBVIRT:
        try:
            # size_id should have a format cpu:ram, eg 1:2048
            cpu = size_id.split(':')[0]
            ram = size_id.split(':')[1]
        except:
            ram = 512
            cpu = 1
        node = _create_machine_libvirt(conn, machine_name,
                                       disk_size=disk_size, ram=ram, cpu=cpu,
                                       image=image_id, disk_path=disk_path,
                                       networks=networks,
                                       public_key=public_key,
                                       cloud_init=cloud_init)
    elif conn.type == Provider.PACKET:
        node = _create_machine_packet(conn, public_key, machine_name, image,
                                      size, location, cloud_init, project_id)
    else:
        raise BadRequestError("Provider unknown.")

    if conn.type == Provider.AZURE:
        #we have the username
        associate_key(user, key_id, cloud_id, node.id,
                      username=node.extra.get('username'), port=ssh_port)
    elif key_id:
        associate_key(user, key_id, cloud_id, node.id, port=ssh_port)

    # Call post_deploy_steps for every provider
    if conn.type == Provider.AZURE:
        # for Azure, connect with the generated password, deploy the ssh key
        # when this is ok, it calls post_deploy for script/monitoring
        mist.io.tasks.azure_post_create_steps.delay(
            user.id, cloud_id, node.id, monitoring, script, key_id,
            node.extra.get('username'), node.extra.get('password'), public_key,
            script_id=script_id, script_params=script_params, job_id = job_id,
            hostname=hostname, plugins=plugins,
            post_script_id=post_script_id,
            post_script_params=post_script_params, cronjob=cronjob,
        )
<<<<<<< HEAD
    elif conn.type == Provider.HPCLOUD:
        mist.io.tasks.hpcloud_post_create_steps.delay(
            user.id, cloud_id, node.id, monitoring, script, key_id,
            node.extra.get('username'), node.extra.get('password'), public_key,
            script_id=script_id, script_params=script_params, job_id = job_id,
            hostname=hostname, plugins=plugins,
            post_script_id=post_script_id,
            post_script_params=post_script_params, cronjob=cronjob,
        )
=======
>>>>>>> 8ec85300
    elif conn.type == Provider.OPENSTACK:
        if associate_floating_ip:
            networks = list_networks(user, cloud_id)
            mist.io.tasks.openstack_post_create_steps.delay(
                user.id, cloud_id, node.id, monitoring, script, key_id,
                node.extra.get('username'), node.extra.get('password'),
                public_key, script_id=script_id, script_params=script_params,
                job_id = job_id, hostname=hostname, plugins=plugins,
                post_script_id=post_script_id,
                post_script_params=post_script_params,
                networks=networks, cronjob=cronjob,
            )
    elif conn.type == Provider.RACKSPACE_FIRST_GEN:
        # for Rackspace First Gen, cannot specify ssh keys. When node is
        # created we have the generated password, so deploy the ssh key
        # when this is ok and call post_deploy for script/monitoring
        mist.io.tasks.rackspace_first_gen_post_create_steps.delay(
            user.id, cloud_id, node.id, monitoring, script, key_id,
            node.extra.get('password'), public_key,
            script_id=script_id, script_params=script_params,
            job_id = job_id, hostname=hostname, plugins=plugins,
            post_script_id=post_script_id,
            post_script_params=post_script_params, cronjob=cronjob
        )

    elif key_id:   # there is a problem here with command and script
        mist.io.tasks.post_deploy_steps.delay(
            user.id, cloud_id, node.id, monitoring, script=script,
            key_id=key_id, script_id=script_id, script_params=script_params,
            job_id=job_id, hostname=hostname, plugins=plugins,
            post_script_id=post_script_id,
            post_script_params=post_script_params, cronjob=cronjob,
        )

    if tags:
        mist.core.methods.set_machine_tags(user, tags, cloud_id, node.id)

    ret = {'id': node.id,
           'name': node.name,
           'extra': node.extra,
           'public_ips': node.public_ips,
           'private_ips': node.private_ips,
           'job_id': job_id,
           }

    return ret


def _create_machine_rackspace(conn, public_key, machine_name,
                              image, size, location, user_data):
    """Create a machine in Rackspace.

    Here there is no checking done, all parameters are expected to be
    sanitized by create_machine.

    """

    key = str(public_key).replace('\n','')

    try:
        server_key = ''
        keys = conn.ex_list_keypairs()
        for k in keys:
            if key == k.public_key:
                server_key = k.name
                break
        if not server_key:
            server_key = conn.ex_import_keypair_from_string(name=machine_name, key_material=key)
            server_key = server_key.name
    except:
        try:
            server_key = conn.ex_import_keypair_from_string(name='mistio'+str(random.randint(1,100000)), key_material=key)
            server_key = server_key.name
        except AttributeError:
            # RackspaceFirstGenNodeDriver based on OpenStack_1_0_NodeDriver
            # has no support for keys. So don't break here, since create_node won't
            # include it anyway
            server_key = None

    try:
        node = conn.create_node(name=machine_name, image=image, size=size,
                                location=location, ex_keyname=server_key, ex_userdata=user_data)
        return node
    except Exception as e:
        raise MachineCreationError("Rackspace, got exception %r" % e, exc=e)


def _create_machine_openstack(conn, private_key, public_key, machine_name,
                             image, size, location, networks, user_data):
    """Create a machine in Openstack.

    Here there is no checking done, all parameters are expected to be
    sanitized by create_machine.

    """
    key = str(public_key).replace('\n','')

    try:
        server_key = ''
        keys = conn.ex_list_keypairs()
        for k in keys:
            if key == k.public_key:
                server_key = k.name
                break
        if not server_key:
            server_key = conn.ex_import_keypair_from_string(name=machine_name, key_material=key)
            server_key = server_key.name
    except:
        server_key = conn.ex_import_keypair_from_string(name='mistio'+str(random.randint(1,100000)), key_material=key)
        server_key = server_key.name

    # select the right OpenStack network object
    available_networks = conn.ex_list_networks()
    try:
        chosen_networks = []
        for net in available_networks:
            if net.id in networks:
                chosen_networks.append(net)
    except:
        chosen_networks = []

    with get_temp_file(private_key) as tmp_key_path:
        try:
            node = conn.create_node(
                name=machine_name,
                image=image,
                size=size,
                location=location,
                ssh_key=tmp_key_path,
                ssh_alternate_usernames=['ec2-user', 'ubuntu'],
                max_tries=1,
                ex_keyname=server_key,
                networks=chosen_networks,
                ex_userdata=user_data)
        except Exception as e:
            raise MachineCreationError("OpenStack, got exception %s" % e, e)
    return node


def _create_machine_ec2(conn, key_name, private_key, public_key,
                       machine_name, image, size, location, user_data):
    """Create a machine in Amazon EC2.

    Here there is no checking done, all parameters are expected to be
    sanitized by create_machine.

    """

    # import key. This is supported only for EC2 at the moment.
    with get_temp_file(public_key) as tmp_key_path:
        try:
            log.info("Attempting to import key (ec2-only)")
            conn.ex_import_keypair(name=key_name, keyfile=tmp_key_path)
        except Exception as exc:
            if 'Duplicate' in exc.message:
                log.debug('Key already exists, not importing anything.')
            else:
                log.error('Failed to import key.')
                raise CloudUnavailableError("Failed to import key "
                                              "(ec2-only): %r" % exc, exc=exc)

    # create security group
    name = config.EC2_SECURITYGROUP.get('name', '')
    description = config.EC2_SECURITYGROUP.get('description', '')
    try:
        log.info("Attempting to create security group")
        conn.ex_create_security_group(name=name, description=description)
        conn.ex_authorize_security_group_permissive(name=name)
    except Exception as exc:
        if 'Duplicate' in exc.message:
            log.info('Security group already exists, not doing anything.')
        else:
            raise InternalServerError("Couldn't create security group", exc)

    with get_temp_file(private_key) as tmp_key_path:
        #deploy_node wants path for ssh private key
        try:
            node = conn.create_node(
                name=machine_name,
                image=image,
                size=size,
                location=location,
                ssh_key=tmp_key_path,
                max_tries=1,
                ex_keyname=key_name,
                ex_securitygroup=config.EC2_SECURITYGROUP['name'],
                ex_userdata=user_data
            )
        except Exception as e:
            raise MachineCreationError("EC2, got exception %s" % e, e)

    return node


def _create_machine_nephoscale(conn, key_name, private_key, public_key,
                              machine_name, image, size, location, ips):
    """Create a machine in Nephoscale.

    Here there is no checking done, all parameters are expected to be
    sanitized by create_machine.

    """
    machine_name = machine_name[:64].replace(' ', '-')
    # name in NephoScale must start with a letter, can contain mixed
    # alpha-numeric characters, hyphen ('-') and underscore ('_')
    # characters, cannot exceed 64 characters, and can end with a
    # letter or a number."

    # Hostname must start with a letter, can contain mixed alpha-numeric
    # characters and the hyphen ('-') character, cannot exceed 15 characters,
    # and can end with a letter or a number.
    key = public_key.replace('\n', '')

    # NephoScale has 2 keys that need be specified, console and ssh key
    # get the id of the ssh key if it exists, otherwise add the key
    try:
        server_key = ''
        keys = conn.ex_list_keypairs(ssh=True, key_group=1)
        for k in keys:
            if key == k.public_key:
                server_key = k.id
                break
        if not server_key:
            server_key = conn.ex_create_keypair(machine_name, public_key=key)
    except:
        server_key = conn.ex_create_keypair(
            'mistio' + str(random.randint(1, 100000)),
            public_key=key
        )

    # mist.io does not support console key add through the wizzard.
    # Try to add one
    try:
        console_key = conn.ex_create_keypair(
            'mistio' + str(random.randint(1, 100000)),
            key_group=4
        )
    except:
        console_keys = conn.ex_list_keypairs(key_group=4)
        if console_keys:
            console_key = console_keys[0].id
    if size.name and size.name.startswith('D'):
        baremetal=True
    else:
        baremetal=False

    with get_temp_file(private_key) as tmp_key_path:
        try:
            node = conn.create_node(
                name=machine_name,
                hostname=machine_name[:15],
                image=image,
                size=size,
                zone=location.id,
                server_key=server_key,
                console_key=console_key,
                ssh_key=tmp_key_path,
                baremetal=baremetal,
                ips=ips
            )
        except Exception as e:
            raise MachineCreationError("Nephoscale, got exception %s" % e, e)
        return node


def _create_machine_softlayer(conn, key_name, private_key, public_key,
                             machine_name, image, size, location, bare_metal, cloud_init, hourly):
    """Create a machine in Softlayer.

    Here there is no checking done, all parameters are expected to be
    sanitized by create_machine.

    """
    key = str(public_key).replace('\n','')
    try:
        server_key = ''
        keys = conn.list_key_pairs()
        for k in keys:
            if key == k.key:
                server_key = k.id
                break
        if not server_key:
            server_key = conn.create_key_pair(machine_name, key)
            server_key = server_key.id
    except:
        server_key = conn.create_key_pair('mistio'+str(random.randint(1,100000)), key)
        server_key = server_key.id


    if '.' in machine_name:
        domain = '.'.join(machine_name.split('.')[1:])
        name = machine_name.split('.')[0]
    else:
        domain = None
        name = machine_name

    # FIXME: SoftLayer allows only bash/script, no actual cloud-init
    # Also need to upload this on a public https url...
    if cloud_init:
        postInstallScriptUri = ''
    else:
        postInstallScriptUri = None
    with get_temp_file(private_key) as tmp_key_path:
        try:
            node = conn.create_node(
                name=name,
                ex_domain=domain,
                image=image,
                size=size,
                location=location,
                sshKeys=server_key,
                bare_metal=bare_metal,
                postInstallScriptUri=postInstallScriptUri,
                ex_hourly=hourly
            )
        except Exception as e:
            raise MachineCreationError("Softlayer, got exception %s" % e, e)
    return node

def _create_machine_docker(conn, machine_name, image, script=None, public_key=None, docker_env={}, docker_command=None,
                           tty_attach=True, docker_port_bindings={}, docker_exposed_ports={}):
    """Create a machine in docker.

    """

    try:
        if public_key:
            environment = ['PUBLIC_KEY=%s' % public_key.strip()]
        else:
            environment = []

        if docker_env:
            # docker_env is a dict, and we must convert it ot be in the form:
            # [ "key=value", "key=value"...]
            docker_environment = ["%s=%s" % (key, value) for key, value in docker_env.iteritems()]
            environment += docker_environment

        node = conn.create_node(
            name=machine_name,
            image=image,
            command=docker_command,
            environment=environment,
            tty=tty_attach,
            ports=docker_exposed_ports,
            port_bindings=docker_port_bindings,
        )
    except Exception as e:
        raise MachineCreationError("Docker, got exception %s" % e, e)

    return node

def _create_machine_digital_ocean(conn, key_name, private_key, public_key,
                                  machine_name, image, size, location, user_data):
    """Create a machine in Digital Ocean.

    Here there is no checking done, all parameters are expected to be
    sanitized by create_machine.

    """
    key = public_key.replace('\n', '')

    #on API v1 list keys returns only ids, without actual public keys
    #So the check fails. If there's already a key with the same pub key,
    #create key call will fail!
    try:
        server_key = ''
        keys = conn.ex_list_ssh_keys()
        for k in keys:
            if key == k.pub_key:
                server_key = k
                break
        if not server_key:
            server_key = conn.ex_create_ssh_key(machine_name, key)
    except:
        try:
            server_key = conn.ex_create_ssh_key('mistio'+str(random.randint(1,100000)), key)
        except:
            #on API v1 if we can't create that key, means that key is already
            #on our account. Since we don't know the id, we pass all the ids
            server_keys = [str(key.id) for key in keys]

    if not server_key:
        ex_ssh_key_ids = server_keys
    else:
        ex_ssh_key_ids = [str(server_key.id)]

    # check if location allows the private_networking setting
    private_networking = False
    try:
        locations = conn.list_locations()
        for loc in locations:
            if loc.id == location.id:
                if 'private_networking' in loc.extra:
                    private_networking = True
                break
    except:
        # do not break if this fails for some reason
        pass

    with get_temp_file(private_key) as tmp_key_path:
        try:
            node = conn.create_node(
                name=machine_name,
                image=image,
                size=size,
                ex_ssh_key_ids=ex_ssh_key_ids,
                location=location,
                ssh_key=tmp_key_path,
                private_networking=private_networking,
                user_data=user_data
            )
        except Exception as e:
            raise MachineCreationError("Digital Ocean, got exception %s" % e, e)

        return node


def _create_machine_libvirt(conn, machine_name, disk_size, ram, cpu,
                            image, disk_path, networks, public_key, cloud_init):
    """Create a machine in Libvirt.
    """

    try:
        node = conn.create_node(
            name=machine_name,
            disk_size=disk_size,
            ram=ram,
            cpu=cpu,
            image=image,
            disk_path=disk_path,
            networks=networks,
            public_key=public_key,
            cloud_init=cloud_init
        )

    except Exception as e:
        raise MachineCreationError("KVM, got exception %s" % e, e)

    return node


def _create_machine_hostvirtual(conn, public_key, machine_name, image, size, location):
    """Create a machine in HostVirtual.

    Here there is no checking done, all parameters are expected to be
    sanitized by create_machine.

    """
    key = public_key.replace('\n', '')

    auth = NodeAuthSSHKey(pubkey=key)

    try:
        node = conn.create_node(
            name=machine_name,
            image=image,
            size=size,
            auth=auth,
            location=location
        )
    except Exception as e:
        raise MachineCreationError("HostVirtual, got exception %s" % e, e)

    return node


def _create_machine_packet(conn, public_key, machine_name, image, size, location, cloud_init, project_id=None):
    """Create a machine in Packet.net.

    Here there is no checking done, all parameters are expected to be
    sanitized by create_machine.

    """
    key = public_key.replace('\n', '')
    try:
        conn.create_key_pair('mistio', key)
    except:
        # key exists and will be deployed
        pass

    # if project_id is not specified, use the project for which the driver
    # has been initiated. If driver hasn't been initiated with a project,
    # then use the first one from the projects
    ex_project_id = None
    if not project_id:
        if conn.project_id:
            ex_project_id = conn.project_id
        else:
            try:
                ex_project_id = conn.projects[0].id
            except IndexError:
                raise BadRequestError("You don't have any projects on packet.net")
    else:
        for project_obj in conn.projects:
            if project_id in [project_obj.name, project_obj.id]:
                ex_project_id = project_obj.id
                break
        if not ex_project_id:
            raise BadRequestError("Project id is invalid")

    try:
        node = conn.create_node(
            name=machine_name,
            size=size,
            image=image,
            location=location,
            ex_project_id=ex_project_id,
            cloud_init=cloud_init
        )
    except Exception as e:
        raise MachineCreationError("Packet.net, got exception %s" % e, e)

    return node


def _create_machine_vultr(conn, public_key, machine_name, image, size, location, cloud_init):
    """Create a machine in Vultr.

    Here there is no checking done, all parameters are expected to be
    sanitized by create_machine.

    """
    key = public_key.replace('\n', '')

    try:
        server_key = ''
        keys = conn.ex_list_ssh_keys()
        for k in keys:
            if key == k.ssh_key.replace('\n', ''):
                server_key = k
                break
        if not server_key:
            server_key = conn.ex_create_ssh_key(machine_name, key)
    except:
        server_key = conn.ex_create_ssh_key('mistio'+str(random.randint(1,100000)), key)

    try:
        server_key = server_key.id
    except:
        pass

    try:
        node = conn.create_node(
            name=machine_name,
            size=size,
            image=image,
            location=location,
            ssh_key=[server_key],
            userdata=cloud_init
        )
    except Exception as e:
        raise MachineCreationError("Vultr, got exception %s" % e, e)

    return node


def _create_machine_azure(conn, key_name, private_key, public_key,
                          machine_name, image, size, location, cloud_init, cloud_service_name, azure_port_bindings):
    """Create a machine Azure.

    Here there is no checking done, all parameters are expected to be
    sanitized by create_machine.

    """
    key = public_key.replace('\n', '')

    port_bindings = []
    if azure_port_bindings and type(azure_port_bindings) in [str, unicode]:
    # we receive something like: http tcp 80:80, smtp tcp 25:25, https tcp 443:443
    # and transform it to [{'name':'http', 'protocol': 'tcp', 'local_port': 80, 'port': 80},
    # {'name':'smtp', 'protocol': 'tcp', 'local_port': 25, 'port': 25}]

        for port_binding in azure_port_bindings.split(','):
            try:
                port_dict = port_binding.split()
                port_name = port_dict[0]
                protocol = port_dict[1]
                ports = port_dict[2]
                local_port = ports.split(':')[0]
                port = ports.split(':')[1]
                binding = {'name': port_name, 'protocol': protocol, 'local_port': local_port, 'port': port}
                port_bindings.append(binding)
            except:
                pass


    with get_temp_file(private_key) as tmp_key_path:
        try:
            node = conn.create_node(
                name=machine_name,
                size=size,
                image=image,
                location=location,
                ex_cloud_service_name=cloud_service_name,
                endpoint_ports=port_bindings,
                custom_data=base64.b64encode(cloud_init)
            )
        except Exception as e:
            try:
                # try to get the message only out of the XML response
                msg = re.search(r"(<Message>)(.*?)(</Message>)", e.value)
                if not msg:
                    msg = re.search(r"(Message: ')(.*?)(', Body)", e.value)
                if msg:
                    msg = msg.group(2)
            except:
                msg = e
            raise MachineCreationError('Azure, got exception %s' % msg)

        return node


def _create_machine_vcloud(conn, machine_name, image, size, public_key, networks):
    """Create a machine vCloud.

    Here there is no checking done, all parameters are expected to be
    sanitized by create_machine.

    """
    key = public_key.replace('\n', '')
    #we have the option to pass a guest customisation script as ex_vm_script. We'll pass
    #the ssh key there

    deploy_script = NamedTemporaryFile(delete=False)
    deploy_script.write('mkdir -p ~/.ssh && echo "%s" >> ~/.ssh/authorized_keys && chmod -R 700 ~/.ssh/' % key)
    deploy_script.close()

    # select the right network object
    ex_network = None
    try:
        if networks:
            network = networks[0]
            available_networks = conn.ex_list_networks()
            available_networks_ids = [net.id for net in available_networks]
            if network in available_networks_ids:
                ex_network = network
    except:
        pass

    try:
        node = conn.create_node(
            name=machine_name,
            image=image,
            size=size,
            ex_vm_script=deploy_script.name,
            ex_vm_network=ex_network,
            ex_vm_fence='bridged',
            ex_vm_ipmode='DHCP'
        )
    except Exception as e:
            raise MachineCreationError("vCloud, got exception %s" % e, e)

    return node


def _create_machine_gce(conn, key_name, private_key, public_key, machine_name,
                        image, size, location, cloud_init):
    """Create a machine in GCE.

    Here there is no checking done, all parameters are expected to be
    sanitized by create_machine.

    """
    key = public_key.replace('\n', '')

    metadata = {#'startup-script': script,
                'sshKeys': 'user:%s' % key}
    #metadata for ssh user, ssh key and script to deploy
    if cloud_init:
        metadata['startup-script'] = cloud_init

    with get_temp_file(private_key) as tmp_key_path:
        try:
            node = conn.create_node(
                name=machine_name,
                image=image,
                size=size,
                location=location,
                ex_metadata=metadata
            )
        except Exception as e:
            raise MachineCreationError("Google Compute Engine, got exception %s" % e, e)
    return node


def _create_machine_linode(conn, key_name, private_key, public_key,
                          machine_name, image, size, location):
    """Create a machine in Linode.

    Here there is no checking done, all parameters are expected to be
    sanitized by create_machine.

    """

    auth = NodeAuthSSHKey(public_key)

    with get_temp_file(private_key) as tmp_key_path:
        try:
            node = conn.create_node(
                name=machine_name,
                image=image,
                size=size,
                location=location,
                auth=auth,
                ssh_key=tmp_key_path
            )
        except Exception as e:
            raise MachineCreationError("Linode, got exception %s" % e, e)
    return node


def _machine_action(user, cloud_id, machine_id, action, plan_id=None, name=None):
    """Start, stop, reboot, resize, undefine and destroy have the same logic underneath, the only
    thing that changes is the action. This helper function saves us some code.

    """
    actions = ('start', 'stop', 'reboot', 'destroy', 'resize', 'rename', 'undefine', 'suspend', 'resume')

    if action not in actions:
        raise BadRequestError("Action '%s' should be one of %s" % (action,
                                                                   actions))
    cloud = Cloud.objects.get(owner=user, id=cloud_id)

    bare_metal = False
    if cloud.provider == 'bare_metal':
        bare_metal = True
    try:
        conn = connect_provider(cloud)
    except InvalidCredsError:
        raise CloudUnauthorizedError()
    except Exception as exc:
        log.error("Error while connecting to cloud")
        raise CloudUnavailableError(exc=exc)

    # GCE needs machine.extra as well, so we need the real machine object
    machine = None
    try:
        if conn.type == 'azure':
            # Azure needs the cloud service specified as well as the node
            cloud_service = conn.get_cloud_service_from_node_id(machine_id)
            nodes = conn.list_nodes(ex_cloud_service_name=cloud_service)
            for node in nodes:
                if node.id == machine_id:
                    machine = node
                    break
        else:
            for node in conn.list_nodes():
                if node.id == machine_id:
                    machine = node
                    break
        if machine is None:
            # did not find the machine_id on the list of nodes, still do not fail
            raise MachineUnavailableError("Error while attempting to %s machine"
                                  % action)
    except:
        machine = Node(machine_id,
                   name=machine_id,
                   state=0,
                   public_ips=[],
                   private_ips=[],
                   driver=conn)
    try:
        if action is 'start':
            # In liblcoud it is not possible to call this with machine.start()
            if conn.type == 'azure':
                conn.ex_start_node(machine, ex_cloud_service_name=cloud_service)
            else:
                conn.ex_start_node(machine)

            if conn.type is Provider.DOCKER:
                node_info = conn.inspect_node(node)
                try:
                    port = node_info.extra['network_settings']['Ports']['22/tcp'][0]['HostPort']
                except KeyError:
                    port = 22

                machine = Machine.objects.get(cloud=cloud,
                                              machine_id=machine_id)
                for key_assoc in machine.key_associations:
                    key_assoc.port = port
                machine.save()
        elif action is 'stop':
            # In libcloud it is not possible to call this with machine.stop()
            if conn.type == 'azure':
                conn.ex_stop_node(machine, ex_cloud_service_name=cloud_service)
            else:
                conn.ex_stop_node(machine)
        elif action is 'undefine':
            # In libcloud undefine means destroy machine and delete XML configuration
            if conn.type == 'libvirt':
                conn.ex_undefine_node(machine)
        elif action is 'suspend':
            if conn.type == 'libvirt':
                conn.ex_suspend_node(machine)
        elif action is 'resume':
            if conn.type == 'libvirt':
                conn.ex_resume_node(machine)

        elif action is 'resize':
            conn.ex_resize_node(node, plan_id)
        elif action is 'rename':
            conn.ex_rename_node(node, name)
        elif action is 'reboot':
            if bare_metal:
                try:
                    hostname = Machine.objects.get(cloud=cloud, machine_id=machine_id).public_ips[0]
                    command = '$(command -v sudo) shutdown -r now'
                    ssh_command(user, cloud_id, machine_id, hostname, command)
                    return True
                except:
                    return False
            else:
                if conn.type == 'libvirt':
                    if machine.extra.get('tags', {}).get('type', None) == 'hypervisor':
                         # issue an ssh command for the libvirt hypervisor
                        try:
                            hostname = machine.public_ips[0]
                            command = '$(command -v sudo) shutdown -r now'
                            ssh_command(user, cloud_id, machine_id, hostname, command)
                            return True
                        except:
                            return False

                    else:
                       machine.reboot()
                elif conn.type == 'azure':
                    conn.reboot_node(machine, ex_cloud_service_name=cloud_service)
                elif conn.type == 'softlayer':
                    conn.reboot_node(machine)
                else:
                    machine.reboot()
                if conn.type is Provider.DOCKER:
                    node_info = conn.inspect_node(node)
                    try:
                        port = node_info.extra['network_settings']['Ports']['22/tcp'][0]['HostPort']
                    except KeyError:
                        port = 22
                    machine = Machine.objects.get(cloud=cloud,
                                                  machine_id=machine_id)
                    for key_assoc in machine.key_associations:
                        key_assoc.port = port
                    machine.save()

        elif action is 'destroy':
            if conn.type is Provider.DOCKER and node.state == 0:
                conn.ex_stop_node(node)
                machine.destroy()
            elif conn.type == 'azure':
                conn.destroy_node(machine, ex_cloud_service_name=cloud_service)
            elif conn.type == 'softlayer':
                conn.destroy_node(machine)
            else:
                machine.destroy()
            Machine.objects(cloud=cloud, machine_id=machine_id).delete()

    except AttributeError:
        raise BadRequestError("Action %s not supported for this machine"
                              % action)

    except Exception as e:
        log.error("%r", e)
        raise MachineUnavailableError("Error while attempting to %s machine"
                                  % action)


def start_machine(user, cloud_id, machine_id):
    """Starts a machine on clouds that support it.

    Currently only EC2 supports that.
    Normally try won't get an AttributeError exception because this
    action is not allowed for machines that don't support it. Check
    helpers.get_machine_actions.

    """
    _machine_action(user, cloud_id, machine_id, 'start')


def stop_machine(user, cloud_id, machine_id):
    """Stops a machine on clouds that support it.

    Currently only EC2 supports that.
    Normally try won't get an AttributeError exception because this
    action is not allowed for machines that don't support it. Check
    helpers.get_machine_actions.

    """
    _machine_action(user, cloud_id, machine_id, 'stop')


def reboot_machine(user, cloud_id, machine_id):
    """Reboots a machine on a certain cloud."""
    _machine_action(user, cloud_id, machine_id, 'reboot')


def undefine_machine(user, cloud_id, machine_id):
    """Undefines machine - used in KVM libvirt to destroy machine + delete XML conf"""
    _machine_action(user, cloud_id, machine_id, 'undefine')


def resume_machine(user, cloud_id, machine_id):
    """Resumes machine - used in KVM libvirt to resume suspended machine"""
    _machine_action(user, cloud_id, machine_id, 'resume')


def suspend_machine(user, cloud_id, machine_id):
    """Suspends machine - used in KVM libvirt to pause machine"""
    _machine_action(user, cloud_id, machine_id, 'suspend')


def rename_machine(user, cloud_id, machine_id, name):
    """Renames a machine on a certain cloud."""
    _machine_action(user, cloud_id, machine_id, 'rename', name=name)


def resize_machine(user, cloud_id, machine_id, plan_id):
    """Resize a machine on an other plan."""
    _machine_action(user, cloud_id, machine_id, 'resize', plan_id=plan_id)


def destroy_machine(user, cloud_id, machine_id):
    """Destroys a machine on a certain cloud.

    After destroying a machine it also deletes all key associations. However,
    it doesn't undeploy the keypair. There is no need to do it because the
    machine will be destroyed.

    """

    log.info('Destroying machine %s in cloud %s' % (machine_id, cloud_id))
    # if machine has monitoring, disable it. the way we disable depends on
    # whether this is a standalone io installation or not
    disable_monitoring_function = None
    try:
        from mist.core.methods import disable_monitoring as dis_mon_core
        disable_monitoring_function = dis_mon_core
    except ImportError:
        # this is a standalone io instal/mlation, using io's disable_monitoring
        # if we have an authentication token for the core service
        if user.mist_api_token:
            disable_monitoring_function = disable_monitoring
    if disable_monitoring_function is not None:
        log.info("Will try to disable monitoring for machine before "
                 "destroying it (we don't bother to check if it "
                 "actually has monitoring enabled.")
        try:
            # we don't actually bother to undeploy collectd
            disable_monitoring_function(user, cloud_id, machine_id,
                                        no_ssh=True)
        except Exception as exc:
            log.warning("Didn't manage to disable monitoring, maybe the "
                        "machine never had monitoring enabled. Error: %r", exc)

    _machine_action(user, cloud_id, machine_id, 'destroy')

    # we dont have to disassociate keys because


def ssh_command(user, cloud_id, machine_id, host, command,
                key_id=None, username=None, password=None, port=22):
    """
    We initialize a Shell instant (for mist.io.shell).

    Autoconfigures shell and returns command's output as string.
    Raises MachineUnauthorizedError if it doesn't manage to connect.

    """
    # check if cloud exists
    Cloud.objects.get(owner=user, id=cloud_id)

    shell = Shell(host)
    key_id, ssh_user = shell.autoconfigure(user, cloud_id, machine_id,
                                           key_id, username, password, port)
    retval, output = shell.command(command)
    shell.disconnect()
    return output


def list_images(user, cloud_id, term=None):
    """List images from each cloud.

    Furthermore if a search_term is provided, we loop through each
    cloud and search for that term in the ids and the names of
    the community images

    """

    cloud = Cloud.objects.get(owner=user, id=cloud_id)
    conn = connect_provider(cloud)
    try:
        starred = list(cloud.starred)
        # Initialize arrays
        starred_images = []
        ec2_images = []
        rest_images = []
        images = []
        if conn.type in config.EC2_PROVIDERS and not term:
            imgs = config.EC2_IMAGES[conn.type].keys() + starred
            ec2_images = conn.list_images(None, imgs)
            for image in ec2_images:
                image.name = config.EC2_IMAGES[conn.type].get(image.id, image.name)
            ec2_images += conn.list_images(ex_owner="self")
            ec2_images += conn.list_images(ex_owner="amazon")
        elif conn.type in config.EC2_PROVIDERS and term:
            ec2_images += conn.list_images()
        elif conn.type == Provider.GCE:
            rest_images = conn.list_images()
            for gce_image in rest_images:
                if gce_image.extra.get('licenses'):
                    gce_image.extra['licenses'] = None
            # GCE has some objects in extra so we make sure they are not passed
        elif conn.type == Provider.AZURE:
            # do not show Microsoft Windows images
            # from Azure's response we can't know which images are default
            rest_images = conn.list_images()
            rest_images = [image for image in rest_images if 'windows' not in image.name.lower()
                           and 'RightImage' not in image.name and 'Barracuda' not in image.name and 'BizTalk' not in image.name]
            temp_dict = {}
            for image in rest_images:
                temp_dict[image.name] = image
            #there are many builds for some images -eg Ubuntu). All have the same name!
            rest_images = sorted(temp_dict.values(), key=lambda k: k.name)
        elif conn.type == Provider.DOCKER:
            #get mist.io default docker images from config
            rest_images = [NodeImage(id=image, name=name, driver=conn, extra={})
                              for image, name in config.DOCKER_IMAGES.items()]
            rest_images += conn.list_images()
        elif conn.type == Provider.LIBVIRT:
            rest_images = conn.list_images(location=cloud.images_location)
        else:
            rest_images = conn.list_images()
            starred_images = [image for image in rest_images
                              if image.id in starred]

        images = starred_images + ec2_images + rest_images
        images = [img for img in images
                  if img.name and img.id[:3] not in ['aki', 'ari']
                  and 'windows' not in img.name.lower()]

        if term and term is not None:
            term = term.lower()
            if conn.type == Provider.LIBVIRT:
            # fetch a new listing of the images and search for the term
                images = conn.list_images()
            elif conn.type == 'docker':
                images = conn.search_images(term=term)[:100]
            #search directly on docker registry for the query
            elif conn.type in config.EC2_PROVIDERS:
                images = [img for img in images
                          if term in img.id.lower()
                          or img.name and term in img.name.lower()][:100]
    except Exception as e:
        log.error(repr(e))
        raise CloudUnavailableError(cloud_id, e)
    ret = [{'id': image.id,
            'extra': image.extra,
            'name': image.name,
            'star': _image_starred(user, cloud_id, image.id)}
           for image in images]

    return ret


def _image_starred(user, cloud_id, image_id):
    """Check if an image should appear as starred or not to the user"""
    cloud = Cloud.objects.get(owner=user, id=cloud_id)
    if cloud.provider.startswith('ec2'):
        default = False
        if cloud.provider in config.EC2_IMAGES:
            if image_id in config.EC2_IMAGES[cloud.provider]:
                default = True
    else:
        # consider all images default for clouds with few images
        default = True
    starred = image_id in cloud.starred
    unstarred = image_id in cloud.unstarred
    return starred or (default and not unstarred)


def star_image(user, cloud_id, image_id):
    """Toggle image star (star/unstar)"""
    cloud = Cloud.objects.get(owner=user, id=cloud_id)

    star = _image_starred(user, cloud_id, image_id)
    if star:
        if image_id in cloud.starred:
            cloud.starred.remove(image_id)
        if image_id not in cloud.unstarred:
            cloud.unstarred.append(image_id)
    else:
        if image_id not in cloud.starred:
            cloud.starred.append(image_id)
        if image_id in cloud.unstarred:
            cloud.unstarred.remove(image_id)
    cloud.save()
    task = mist.io.tasks.ListImages()
    task.clear_cache(user.email, cloud_id)
    task.delay(user.email, cloud_id)
    return not star


def list_clouds(user):
    clouds = Cloud.objects(owner=user).only("id", "apikey", "title", "provider",
                                            "poll_interval", "enabled",
                                            "region", "tenant_name",
                                            "docker_port")
    clouds = clouds.as_pymongo()
    normalized_clouds = []
    for cloud in clouds:
        if cloud["provider"] != "docker":
            del cloud["docker_port"]
        cloud["state"] = 'online' if cloud["enabled"] else 'offline'
        cloud["id"] = cloud["_id"]
        normalized_clouds.append(cloud)

    return normalized_clouds


def list_keys(user):
    keys = Keypair.objects(owner=user).only("default", "name")
    clouds = Cloud.objects(owner=user)
    key_objects = []
    for key in keys:
        key_object = {}
        machines = Machine.objects(cloud__in=clouds,
                                   key_associations__keypair__exact=key)
        key_object["id"] = key.name # This is for backwards compatibility
        key_object['_real_id'] = key.id  # Fuck backwards compatibility
        key_object["isDefault"] = key.default
        key_object["machines"] = transform_key_machine_associations(machines,
                                                                    key)
        key_objects.append(key_object)
    return key_objects


def list_sizes(user, cloud_id):
    """List sizes (aka flavors) from each cloud."""
    cloud = Cloud.objects.get(owner=user, id=cloud_id)
    conn = connect_provider(cloud)

    try:
        if conn.type == Provider.GCE:
            #have to get sizes for one location only, since list_sizes returns
            #sizes for all zones (currently 88 sizes)
            sizes = conn.list_sizes(location='us-central1-a')
            sizes = [s for s in sizes if s.name and not s.name.endswith('-d')]
            #deprecated sizes for GCE
        elif conn.type == Provider.NEPHOSCALE:
            sizes = conn.list_sizes(baremetal=False)
            dedicated = conn.list_sizes(baremetal=True)
            sizes.extend(dedicated)
        else:
            sizes = conn.list_sizes()
    except Exception as exc:
        raise CloudUnavailableError(cloud_id, exc)

    ret = []
    for size in sizes:
        ret.append({'id': size.id,
                    'bandwidth': size.bandwidth,
                    'disk': size.disk,
                    'driver': size.driver.name,
                    'name': size.name,
                    'price': size.price,
                    'extra': size.extra,
                    'ram': size.ram})
    if conn.type == 'libvirt':
        # close connection with libvirt
        conn.disconnect()
    return ret


def list_locations(user, cloud_id):
    """List locations from each cloud.

    Locations mean different things in each cloud. e.g. EC2 uses it as a
    datacenter in a given availability zone, whereas Linode lists availability
    zones. However all responses share id, name and country eventhough in some
    cases might be empty, e.g. Openstack.

    In EC2 all locations by a provider have the same name, so the availability
    Cloud.objects.get(owner=user, id=cloud_id)
    zones are listed instead of name.

    """

    cloud = Cloud.objects.get(owner=user, id=cloud_id)
    conn = connect_provider(cloud)

    try:
        locations = conn.list_locations()
    except:
        locations = [NodeLocation('', name='default', country='', driver=conn)]

    ret = []
    for location in locations:
        if conn.type in config.EC2_PROVIDERS:
            try:
                name = location.availability_zone.name
            except:
                name = location.name
        else:
            name = location.name

        ret.append({'id': location.id,
                    'name': name,
                    'country': location.country})
    if conn.type == 'libvirt':
        # close connection with libvirt
        conn.disconnect()
    return ret


def list_networks(user, cloud_id):
    """List networks from each cloud.
    Currently NephoScale and Openstack networks are supported. For other providers
    this returns an empty list

    """
    cloud = Cloud.objects.get(owner=user, id=cloud_id)
    conn = connect_provider(cloud)

    ret = {}
    ret['public'] = []
    ret['private'] = []
    ret['routers'] = []

    # Get the actual networks
    if conn.type in [Provider.NEPHOSCALE]:
        networks = conn.ex_list_networks()
        for network in networks:
            ret['public'].append(nephoscale_network_to_dict(network))
    elif conn.type in [Provider.VCLOUD, Provider.INDONESIAN_VCLOUD]:
        networks = conn.ex_list_networks()

        for network in networks:
            ret['public'].append({
                'id': network.id,
                'name': network.name,
                'extra': network.extra,
            })
    elif conn.type in (Provider.OPENSTACK,):
        networks = conn.ex_list_networks()
        subnets = conn.ex_list_subnets()
        routers = conn.ex_list_routers()
        floating_ips = conn.ex_list_floating_ips()
        if conn.connection.tenant_id:
            floating_ips = [floating_ip for floating_ip in floating_ips if floating_ip.extra.get('tenant_id') == conn.connection.tenant_id]
        if floating_ips:
            nodes = conn.list_nodes()
        else:
            nodes = []

        public_networks = []
        for net in networks:
            if net.router_external:
                net_index = networks.index(net)
                public_networks.append(networks.pop(net_index))

        for pub_net in public_networks:
            ret['public'].append(openstack_network_to_dict(pub_net, subnets, floating_ips, nodes))
        for network in networks:
            ret['private'].append(openstack_network_to_dict(network, subnets))
        for router in routers:
            ret['routers'].append(openstack_router_to_dict(router))
    elif conn.type in [Provider.GCE]:
        networks = conn.ex_list_networks()
        for network in networks:
            ret['public'].append(gce_network_to_dict(network))
    elif conn.type in [Provider.EC2, Provider.EC2_AP_NORTHEAST, Provider.EC2_AP_NORTHEAST1, Provider.EC2_AP_NORTHEAST2,
                       Provider.EC2_AP_SOUTHEAST, Provider.EC2_AP_SOUTHEAST2,
                       Provider.EC2_EU, Provider.EC2_EU_WEST,
                       Provider.EC2_SA_EAST, Provider.EC2_US_EAST,
                       Provider.EC2_US_WEST, Provider.EC2_US_WEST_OREGON]:
        networks = conn.ex_list_networks()
        for network in networks:
            ret['public'].append(ec2_network_to_dict(network))

    if conn.type == 'libvirt':
        # close connection with libvirt
        conn.disconnect()
    return ret


def list_projects(user, cloud_id):
    """List projects for each account.
    Currently supported for Packet.net. For other providers
    this returns an empty list
    """
    cloud = Cloud.objects.get(owner=user, id=cloud_id)
    conn = connect_provider(cloud)

    ret = {}
    if conn.type in [Provider.PACKET]:
        projects = conn.ex_list_projects()
    else:
        projects = []

    ret = [{'id': project.id,
            'name': project.name,
            'extra': project.extra
            }
           for project in projects]
    return ret

    if conn.type == 'libvirt':
        # close connection with libvirt
        conn.disconnect()
    return ret


def ec2_network_to_dict(network):
    net = {}
    net['name'] = network.name
    net['id'] = network.id
    net['is_default'] = network.extra.get('is_default', False)
    net['state'] = network.extra.get('state')
    net['instance_tenancy'] = network.extra.get('instance_tenancy')
    net['dhcp_options_id'] = network.extra.get('dhcp_options_id')
    net['tags'] = network.extra.get('tags', [])
    net['subnets'] = [{'name': network.cidr_block}]
    return net


def nephoscale_network_to_dict(network):
    net = {}
    net['name'] = network.name
    net['id'] = network.id
    net['subnets'] = network.subnets
    net['is_default'] = network.is_default
    net['zone'] = network.zone
    net['domain_type'] = network.domain_type
    return net


def gce_network_to_dict(network):
    net = {}
    net['name'] = network.name
    net['id'] = network.id
    net['extra'] = network.extra
    net['subnets'] = [{'name': network.cidr,
                       'gateway_ip': network.extra.get('gatewayIPv4')}]
    return net


def openstack_network_to_dict(network, subnets=[], floating_ips=[], nodes=[]):
    net = {}
    net['name'] = network.name
    net['id'] = network.id
    net['status'] = network.status
    net['router_external'] = network.router_external
    net['extra'] = network.extra
    net['public'] = bool(network.router_external)
    net['subnets'] = [openstack_subnet_to_dict(subnet) for subnet in subnets if subnet.id in network.subnets]
    net['floating_ips'] = []
    for floating_ip in floating_ips:
        if floating_ip.floating_network_id == network.id:
            net['floating_ips'].append(openstack_floating_ip_to_dict(floating_ip, nodes))
    return net


def openstack_floating_ip_to_dict(floating_ip, nodes=[]):
    ret = {}
    ret['id'] = floating_ip.id
    ret['floating_network_id'] = floating_ip.floating_network_id
    ret['floating_ip_address'] = floating_ip.floating_ip_address
    ret['fixed_ip_address'] = floating_ip.fixed_ip_address
    ret['status'] = str(floating_ip.status)
    ret['port_id'] = floating_ip.port_id
    ret['extra'] = floating_ip.extra
    ret['node_id'] = ''

    for node in nodes:
        if floating_ip.fixed_ip_address in node.private_ips:
            ret['node_id'] = node.id

    return ret

def openstack_subnet_to_dict(subnet):
    net = {}

    net['name'] = subnet.name
    net['id'] = subnet.id
    net['cidr'] = subnet.cidr
    net['enable_dhcp'] = subnet.enable_dhcp
    net['dns_nameservers'] = subnet.dns_nameservers
    net['allocation_pools'] = subnet.allocation_pools
    net['gateway_ip'] = subnet.gateway_ip
    net['ip_version'] = subnet.ip_version
    net['extra'] = subnet.extra

    return net


def openstack_router_to_dict(router):
    ret = {}

    ret['name'] = router.name
    ret['id'] = router.id
    ret['status'] = router.status
    ret['external_gateway_info'] = router.external_gateway_info
    ret['external_gateway'] = router.external_gateway
    ret['admin_state_up'] = router.admin_state_up
    ret['extra'] = router.extra

    return ret


def associate_ip(user, cloud_id, network_id, ip, machine_id=None, assign=True):
    cloud = Cloud.objects.get(owner=user, id=cloud_id)
    conn = connect_provider(cloud)

    if conn.type != Provider.NEPHOSCALE:
        return False

    return conn.ex_associate_ip(ip, server=machine_id, assign=assign)


def create_network(user, cloud_id, network, subnet, router):
    """
    Creates a new network. If subnet dict is specified, after creating the network
    it will use the new network's id to create a subnet

    """
    cloud = Cloud.objects.get(owner=user, id=cloud_id)
    conn = connect_provider(cloud)
<<<<<<< HEAD

    if conn.type not in (Provider.OPENSTACK, Provider.HPCLOUD):
=======
    if conn.type not in (Provider.OPENSTACK,):
>>>>>>> 8ec85300
        raise NetworkActionNotSupported()

    if conn.type is Provider.OPENSTACK:
        ret = _create_network_openstack(conn, network, subnet, router)

    task = mist.io.tasks.ListNetworks()
    task.clear_cache(user.email, cloud_id)
    trigger_session_update(user.email, ['clouds'])
    return ret


def _create_network_hpcloud(conn, network, subnet, router):
    """
    Create hpcloud network
    NOT used anymore, stays for reference

    """
    try:
        network_name = network.get('name')
    except Exception as e:
        raise RequiredParameterMissingError(e)

    admin_state_up = network.get('admin_state_up', True)
    shared = network.get('shared', False)

    # First we create the network

    try:
        new_network = conn.ex_create_network(name=network_name, admin_state_up=admin_state_up, shared=shared)
    except Exception as e:
        raise NetworkCreationError("Got error %s" % str(e))

    ret = dict()
    if subnet:
        network_id = new_network.id

        try:
            subnet_name = subnet.get('name')
            cidr = subnet.get('cidr')
        except Exception as e:
            raise RequiredParameterMissingError(e)

        allocation_pools = subnet.get('allocation_pools', [])
        gateway_ip = subnet.get('gateway_ip', None)
        ip_version = subnet.get('ip_version', '4')
        enable_dhcp = subnet.get('enable_dhcp', True)

        try:
            subnet = conn.ex_create_subnet(name=subnet_name, network_id=network_id, cidr=cidr,
                                           allocation_pools=allocation_pools, gateway_ip=gateway_ip,
                                           ip_version=ip_version, enable_dhcp=enable_dhcp)
        except Exception as e:
            conn.ex_delete_network(network_id)
            raise NetworkError(e)

        ret['network'] = openstack_network_to_dict(new_network)
        ret['network']['subnets'].append(openstack_subnet_to_dict(subnet))

        if router:
            try:
                router_name = router.get('name')
            except Exception as e:
                raise RequiredParameterMissingError(e)

            subnet_id = ret['network']['subnets'][0]['id']
            external_gateway = router.get('publicGateway', False)

            # If external gateway, find the ext-net
            if external_gateway:
                available_networks = conn.ex_list_networks()
                external_networks = [net for net in available_networks if net.router_external]
                if external_networks:
                    ext_net_id = external_networks[0].id
                else:
                    external_gateway = False
                    ext_net_id = ""

            # First we create the router
            router_obj = conn.ex_create_router(name=router_name, external_gateway=external_gateway,
                                               ext_net_id=ext_net_id)

            # Then we attach the router to the subnet
            router_obj = conn.ex_add_router_interface(router_obj['router']['id'], subnet_id)

    else:
        ret = openstack_network_to_dict(new_network)

    return ret


def _create_network_openstack(conn, network, subnet, router):
    """
    Create openstack specific network
    """
    try:
        network_name = network.get('name')
    except Exception as e:
        raise RequiredParameterMissingError(e)

    admin_state_up = network.get('admin_state_up', True)
    shared = network.get('shared', False)

    # First we create the network
    try:
        new_network = conn.ex_create_network(name=network_name, admin_state_up=admin_state_up, shared=shared)
    except Exception as e:
        raise NetworkCreationError("Got error %s" % str(e))

    ret = dict()
    if subnet:
        network_id = new_network.id

        try:
            subnet_name = subnet.get('name')
            cidr = subnet.get('cidr')
        except Exception as e:
            raise RequiredParameterMissingError(e)

        allocation_pools = subnet.get('allocation_pools', [])
        gateway_ip = subnet.get('gateway_ip', None)
        ip_version = subnet.get('ip_version', '4')
        enable_dhcp = subnet.get('enable_dhcp', True)

        try:
            subnet = conn.ex_create_subnet(name=subnet_name, network_id=network_id, cidr=cidr,
                                           allocation_pools=allocation_pools, gateway_ip=gateway_ip,
                                           ip_version=ip_version, enable_dhcp=enable_dhcp)
        except Exception as e:
            conn.ex_delete_network(network_id)
            raise NetworkError(e)

        ret['network'] = openstack_network_to_dict(new_network)
        ret['network']['subnets'].append(openstack_subnet_to_dict(subnet))

    else:
        ret = openstack_network_to_dict(new_network)

    return ret


def delete_network(user, cloud_id, network_id):
    """
    Delete a neutron network

    """
    cloud = Cloud.objects.get(owner=user, id=cloud_id)
    conn = connect_provider(cloud)

    if conn.type is Provider.OPENSTACK:
        try:
            conn.ex_delete_network(network_id)
        except Exception as e:
            raise NetworkError(e)
    else:
        raise NetworkActionNotSupported()

    try:
        task = mist.io.tasks.ListNetworks()
        task.clear_cache(user.email, cloud_id)
        trigger_session_update(user.email, ['clouds'])
    except Exception as e:
        pass


def set_machine_tags(user, cloud_id, machine_id, tags):
    """Sets metadata for a machine, given the cloud and machine id.

    Libcloud handles this differently for each provider. Linode and Rackspace,
    at least the old Rackspace providers, don't support metadata adding.

    machine_id comes as u'...' but the rest are plain strings so use == when
    comparing in ifs. u'f' is 'f' returns false and 'in' is too broad.

    Tags is expected to be a list of key-value dicts
    """
    cloud = Cloud.objects.get(owner=user, id=cloud_id)

    conn = connect_provider(cloud)

    machine = Node(machine_id, name='', state=0, public_ips=[],
                   private_ips=[], driver=conn)

    tags_dict = {}
    if isinstance(tags, list):
        for tag in tags:
            for tag_key, tag_value in tag.items():
                if not tag_value:
                    tag_value = ""
                if type(tag_key) == unicode:
                    tag_key = tag_key.encode('utf-8')
                if type(tag_value) == unicode:
                    tag_value = tag_value.encode('utf-8')
                tags_dict[tag_key] = tag_value
    elif isinstance(tags, dict):
        for tag_key in tags:
            tag_value = tags[tag_key]
            if not tag_value:
                tag_value = ""
            if type(tag_key) == unicode:
                tag_key = tag_key.encode('utf-8')
            if type(tag_value) == unicode:
                tag_value = tag_value.encode('utf-8')
            tags_dict[tag_key] = tag_value

    if conn.type in config.EC2_PROVIDERS:
        try:
            # first get a list of current tags. Make sure
            # the response dict gets utf-8 encoded
            # then delete tags and update with the new ones
            ec2_tags = conn.ex_describe_tags(machine)
            ec2_tags.pop('Name')
            encoded_ec2_tags = {}
            for ec2_key, ec2_value in ec2_tags.items():
                if type(ec2_key) == unicode:
                    ec2_key = ec2_key.encode('utf-8')
                if type(ec2_value) == unicode:
                    ec2_value = ec2_value.encode('utf-8')
                encoded_ec2_tags[ec2_key] = ec2_value
            conn.ex_delete_tags(machine, encoded_ec2_tags)
            # ec2 resource can have up to 10 tags, with one of them being the Name
            if len(tags_dict) > 9:
                tags_keys = tags_dict.keys()[:9]
                pop_keys = [key for key in tags_dict.keys() if key not in tags_keys]
                for key in pop_keys:
                    tags_dict.pop(key)

            conn.ex_create_tags(machine, tags_dict)
        except Exception as exc:
            raise CloudUnavailableError(cloud_id, exc)
    else:
        if conn.type == 'gce':
            try:
                for node in conn.list_nodes():
                    if node.id == machine_id:
                        machine = node
                        break
            except Exception as exc:
                raise CloudUnavailableError(cloud_id, exc)
            if not machine:
                raise MachineNotFoundError(machine_id)
            try:
                conn.ex_set_node_metadata(machine, tags)
            except Exception as exc:
                raise InternalServerError("error setting tags", exc)
        else:
            try:
                conn.ex_set_metadata(machine, tags_dict)
            except Exception as exc:
                raise InternalServerError("error creating tags", exc)


def delete_machine_tag(user, cloud_id, machine_id, tag):
    """Deletes metadata for a machine, given the machine id and the tag to be
    deleted.

    Libcloud handles this differently for each provider. Linode and Rackspace,
    at least the old Rackspace providers, don't support metadata updating. In
    EC2 you can delete just the tag you like. In Openstack you can only set a
    new list and not delete from the existing.

    Mist.io client knows only the value of the tag and not it's key so it
    has to loop through the machine list in order to find it.

    Don't forget to check string encoding before using them in ifs.
    u'f' is 'f' returns false.

    """

    cloud = Cloud.objects.get(owner=user, id=cloud_id)

    if not tag:
        raise RequiredParameterMissingError("tag")
    conn = connect_provider(cloud)

    if type(tag) == unicode:
        tag = tag.encode('utf-8')

    if conn.type in [Provider.LINODE, Provider.RACKSPACE_FIRST_GEN]:
        raise MethodNotAllowedError("Deleting metadata is not supported in %s"
                                    % conn.type)

    machine = None
    try:
        for node in conn.list_nodes():
            if node.id == machine_id:
                machine = node
                break
    except Exception as exc:
        raise CloudUnavailableError(cloud_id, exc)
    if not machine:
        raise MachineNotFoundError(machine_id)
    if conn.type in config.EC2_PROVIDERS:
        tags = machine.extra.get('tags', None)
        pair = None
        for mkey, mdata in tags.iteritems():
            if type(mkey) ==  unicode:
                mkey = mkey.encode('utf-8')
            if type(mdata) ==  unicode:
                mdata = mdata.encode('utf-8')
            if tag == mkey:
                pair = {mkey: mdata}
                break
        if not pair:
            raise NotFoundError("tag not found")

        try:
            conn.ex_delete_tags(machine, pair)
        except Exception as exc:
            raise CloudUnavailableError("Error deleting metadata in EC2", exc)

    else:
        if conn.type == 'gce':
            try:
                metadata = machine.extra['metadata']['items']
                for tag_data in metadata:
                    mkey = tag_data.get('key')
                    mdata = tag_data.get('value')
                    if tag == mkey:
                        metadata.remove({u'value': mdata, u'key': mkey})
                conn.ex_set_node_metadata(machine, metadata)
            except Exception as exc:
                raise InternalServerError("Error while updating metadata", exc)
        else:
            tags = machine.extra.get('metadata', None)
            key = None
            for mkey, mdata in tags.iteritems():
                if type(mkey) == unicode:
                    mkey = mkey.encode('utf-8')
                if type(mdata) == unicode:
                    mdata = mdata.encode('utf-8')
                if tag == mkey:
                    key = mkey
            if key:
                tags.pop(key.decode('utf-8'))
            else:
                raise NotFoundError("tag not found")

            try:
                conn.ex_set_metadata(machine, tags)
            except:
                raise CloudUnavailableError("Error while updating metadata")


def check_monitoring(user):
    """Ask the mist.io service if monitoring is enabled for this machine."""
    try:
        ret = requests.get(config.CORE_URI + '/monitoring',
                           headers={'Authorization': get_auth_header(user)},
                           verify=config.SSL_VERIFY)
    except requests.exceptions.SSLError as exc:
        log.error("%r", exc)
        raise SSLError()
    if ret.status_code == 200:
        return ret.json()
    elif ret.status_code in [400, 401]:
        user.email = ""
        user.mist_api_token = ""
        user.save()
    log.error("Error getting stats %d:%s", ret.status_code, ret.text)
    raise ServiceUnavailableError()


def enable_monitoring(user, cloud_id, machine_id,
                      name='', dns_name='', public_ips=None,
                      no_ssh=False, dry=False, deploy_async=True, **kwargs):
    """Enable monitoring for a machine."""
    cloud = Cloud.objects.get(owner=user, id=cloud_id)
    payload = {
        'action': 'enable',
        'no_ssh': True,
        'dry': dry,
        'name': name or cloud.title,
        'public_ips': ",".join(public_ips or []),
        'dns_name': dns_name,
        'cloud_title': cloud.title,
        'cloud_provider': cloud.provider,
        'cloud_region': cloud.region,
        'cloud_apikey': cloud.apikey,
        'cloud_apisecret': cloud.apisecret,
        'cloud_apiurl': cloud.apiurl,
        'cloud_tenant_name': cloud.tenant_name,
    }
    url_scheme = "%s/clouds/%s/machines/%s/monitoring"
    try:
        resp = requests.post(
            url_scheme % (config.CORE_URI, cloud_id, machine_id),
            data=json.dumps(payload),
            headers={'Authorization': get_auth_header(user)},
            verify=config.SSL_VERIFY
        )
    except requests.exceptions.SSLError as exc:
        log.error("%r", exc)
        raise SSLError()
    if not resp.ok:
        if resp.status_code == 402:
            raise PaymentRequiredError(resp.text.replace('Payment required: ', ''))
        else:
            raise ServiceUnavailableError()
    ret_dict = resp.json()

    if dry:
        return ret_dict

    if not no_ssh:
        deploy = mist.io.tasks.deploy_collectd
        if deploy_async:
            deploy = deploy.delay
        deploy(user.email, cloud_id, machine_id, ret_dict['extra_vars'])

    trigger_session_update(user.email, ['monitoring'])

    return ret_dict


def disable_monitoring(user, cloud_id, machine_id, no_ssh=False):
    """Disable monitoring for a machine."""
    payload = {
        'action': 'disable',
        'no_ssh': True
    }
    url_scheme = "%s/clouds/%s/machines/%s/monitoring"
    try:
        ret = requests.post(
            url_scheme % (config.CORE_URI, cloud_id, machine_id),
            params=payload,
            headers={'Authorization': get_auth_header(user)},
            verify=config.SSL_VERIFY
        )
    except requests.exceptions.SSLError as exc:
        log.error("%r", exc)
        raise SSLError()
    if ret.status_code != 200:
        raise ServiceUnavailableError()

    ret_dict = json.loads(ret.content)
    host = ret_dict.get('host')

    if not no_ssh:
        mist.io.tasks.undeploy_collectd.delay(user.email,
                                              cloud_id, machine_id)
    trigger_session_update(user.email, ['monitoring'])


def probe(user, cloud_id, machine_id, host, key_id='', ssh_user=''):
    """Ping and SSH to machine and collect various metrics."""

    if not host:
        raise RequiredParameterMissingError('host')

    # start pinging the machine in the background
    log.info("Starting ping in the background for host %s", host)
    ping = subprocess.Popen(
        ["ping", "-c", "10", "-i", "0.4", "-W", "1", "-q", host],
        stdout=subprocess.PIPE
    )
    try:
        ret = probe_ssh_only(user, cloud_id, machine_id, host,
                             key_id=key_id, ssh_user=ssh_user)
    except:
        log.warning("SSH failed when probing, let's see what ping has to say.")
        ret = {}
    ping_out = ping.stdout.read()
    ping.wait()
    log.info("ping output: %s" % ping_out)
    ret.update(parse_ping(ping_out))
    return ret


def probe_ssh_only(user, cloud_id, machine_id, host, key_id='', ssh_user='',
                   shell=None):
    """Ping and SSH to machine and collect various metrics."""

    # run SSH commands
    command = (
       "echo \""
       "sudo -n uptime 2>&1|"
       "grep load|"
       "wc -l && "
       "echo -------- && "
       "uptime && "
       "echo -------- && "
       "if [ -f /proc/uptime ]; then cat /proc/uptime; "
       "else expr `date '+%s'` - `sysctl kern.boottime | sed -En 's/[^0-9]*([0-9]+).*/\\1/p'`;"
       "fi; "
       "echo -------- && "
       "if [ -f /proc/cpuinfo ]; then grep -c processor /proc/cpuinfo;"
       "else sysctl hw.ncpu | awk '{print $2}';"
       "fi;"
       "echo -------- && "
       "/sbin/ifconfig;"
       "echo -------- &&"
       "/bin/df -Pah;"
       "echo --------"
       "\"|sh" # In case there is a default shell other than bash/sh (e.g. csh)
    )

    if key_id:
        log.warn('probing with key %s' % key_id)

    if not shell:
        cmd_output = ssh_command(user, cloud_id, machine_id,
                                 host, command, key_id=key_id)
    else:
        retval, cmd_output = shell.command(command)

    cmd_output = cmd_output.replace('\r','').split('--------')
    log.warn(cmd_output)
    uptime_output = cmd_output[1]
    loadavg = re.split('load averages?: ', uptime_output)[1].split(', ')
    users = re.split(' users?', uptime_output)[0].split(', ')[-1].strip()
    uptime = cmd_output[2]
    cores = cmd_output[3]
    ips = re.findall('inet addr:(\S+)', cmd_output[4])
    m = re.findall('((?:[0-9a-fA-F]{1,2}:){5}[0-9a-fA-F]{1,2})', cmd_output[4])
    if '127.0.0.1' in ips:
        ips.remove('127.0.0.1')
    macs = {}
    for i in range(0, len(ips)):
        macs[ips[i]] = m[i]
    pub_ips = find_public_ips(ips)
    priv_ips = [ip for ip in ips if ip not in pub_ips]

    return {
        'uptime': uptime,
        'loadavg': loadavg,
        'cores': cores,
        'users': users,
        'pub_ips': pub_ips,
        'priv_ips': priv_ips,
        'macs': macs,
        'df': cmd_output[5],
        'timestamp': time(),
    }


def ping(host):
    ping = subprocess.Popen(
        ["ping", "-c", "10", "-i", "0.4", "-W", "1", "-q", host],
        stdout=subprocess.PIPE
    )
    ping_out = ping.stdout.read()
    ping.wait()
    return parse_ping(ping_out)


def find_public_ips(ips):
    public_ips = []
    for ip in ips:
        #is_private_subnet does not check for ipv6
        try:
            if not is_private_subnet(ip):
                public_ips.append(ip)
        except:
            pass
    return public_ips


def notify_admin(title, message="", team = "all"):
    """ This will only work on a multi-user setup configured to send emails """
    try:
        from mist.core.helpers import send_email
        send_email(title, message,
                   config.NOTIFICATION_EMAIL.get(team,
                                                 config.NOTIFICATION_EMAIL))
    except ImportError:
        pass


def notify_user(user, title, message="", email_notify=True, **kwargs):
    # Notify connected user via amqp
    payload = {'title': title, 'message': message}
    payload.update(kwargs)
    if 'command' in kwargs:
        output = '%s\n' % kwargs['command']
        if 'output' in kwargs:
            output += '%s\n' % kwargs['output'].decode('utf-8', 'ignore')
        if 'retval' in kwargs:
            output += 'returned with exit code %s.\n' % kwargs['retval']
        payload['output'] = output
    amqp_publish_user(user, routing_key='notify', data=payload)

    body = message + '\n' if message else ''
    if 'cloud_id' in kwargs:
        cloud_id = kwargs['cloud_id']
        cloud = Cloud.objects.get(owner=user, id=cloud_id)
        body += "Cloud:\n  Name: %s\n  Id: %s\n" % (cloud.title,
                                                      cloud_id)
        if 'machine_id' in kwargs:
            machine_id = kwargs['machine_id']
            body += "Machine:\n"
            if kwargs.get('machine_name'):
                name = kwargs['machine_name']
            else:
                try:
                    name = Machine.objects.get(cloud=cloud,
                                               machine_id=machine_id).name
                except MachineNotFoundError:
                    name = ''
            if name:
                body += "  Name: %s\n" % name
            title += " for machine %s" % (name or machine_id)
            body += "  Id: %s\n" % machine_id
    if 'error' in kwargs:
        error = kwargs['error']
        body += "Result: %s\n" % ('Success' if not error else 'Error')
        if error and error is not True:
            body += "Error: %s" % error
    if 'command' in kwargs:
        body += "Command: %s\n" % kwargs['command']
    if 'retval' in kwargs:
        body += "Return value: %s\n" % kwargs['retval']
    if 'duration' in kwargs:
        body += "Duration: %.2f secs\n" % kwargs['duration']
    if 'output' in kwargs:
        body += "Output: %s\n" % kwargs['output'].decode('utf-8', 'ignore')

    try: # Send email in multi-user env
        if email_notify:
            from mist.core.helpers import send_email
            send_email("[mist.io] %s" % title, body.encode('utf-8', 'ignore'),
                       user.email)
    except ImportError:
        pass


def find_metrics(user, cloud_id, machine_id):
    url = "%s/clouds/%s/machines/%s/metrics" % (config.CORE_URI,
                                                  cloud_id, machine_id)
    headers = {'Authorization': get_auth_header(user)}
    try:
        resp = requests.get(url, headers=headers, verify=config.SSL_VERIFY)
    except requests.exceptions.SSLError as exc:
        raise SSLError()
    except Exception as exc:
        log.error("Exception requesting find_metrics: %r", exc)
        raise ServiceUnavailableError(exc=exc)
    if not resp.ok:
        log.error("Error in find_metrics %d:%s", resp.status_code, resp.text)
        raise ServiceUnavailableError(resp.text)
    return resp.json()


def assoc_metric(user, cloud_id, machine_id, metric_id):
    url = "%s/clouds/%s/machines/%s/metrics" % (config.CORE_URI,
                                                cloud_id, machine_id)
    try:
        resp = requests.put(url,
                            headers={'Authorization': get_auth_header(user)},
                            params={'metric_id': metric_id},
                            verify=config.SSL_VERIFY)
    except requests.exceptions.SSLError as exc:
        raise SSLError()
    except Exception as exc:
        log.error("Exception requesting assoc_metric: %r", exc)
        raise ServiceUnavailableError(exc=exc)
    if not resp.ok:
        log.error("Error in assoc_metric %d:%s", resp.status_code, resp.text)
        raise ServiceUnavailableError(resp.text)
    trigger_session_update(user.email, [])


def disassoc_metric(user, cloud_id, machine_id, metric_id):
    url = "%s/clouds/%s/machines/%s/metrics" % (config.CORE_URI,
                                                  cloud_id, machine_id)
    try:
        resp = requests.delete(url,
                               headers={'Authorization': get_auth_header(user)},
                               params={'metric_id': metric_id},
                               verify=config.SSL_VERIFY)
    except requests.exceptions.SSLError as exc:
        raise SSLError()
    except Exception as exc:
        log.error("Exception requesting disassoc_metric: %r", exc)
        raise ServiceUnavailableError(exc=exc)
    if not resp.ok:
        log.error("Error in disassoc_metric %d:%s", resp.status_code, resp.text)
        raise ServiceUnavailableError(resp.text)
    trigger_session_update(user.email, [])


def update_metric(user, metric_id, name=None, unit=None,
                  cloud_id=None, machine_id=None):
    url = "%s/metrics/%s" % (config.CORE_URI, metric_id)
    headers={'Authorization': get_auth_header(user)}
    params = {
        'name': name,
        'unit': unit,
        'cloud_id': cloud_id,
        'machine_id': machine_id,
    }
    try:
        resp = requests.put(url, headers=headers, params=params,
                            verify=config.SSL_VERIFY)
    except requests.exceptions.SSLError as exc:
        raise SSLError()
    except Exception as exc:
        log.error("Exception updating metric: %r", exc)
        raise ServiceUnavailableError(exc=exc)
    if not resp.ok:
        log.error("Error updating metric %d:%s", resp.status_code, resp.text)
        raise BadRequestError(resp.text)
    trigger_session_update(user.email, [])


def deploy_python_plugin(user, cloud_id, machine_id, plugin_id,
                         value_type, read_function, host):
    # Sanity checks
    if not plugin_id:
        raise RequiredParameterMissingError('plugin_id')
    if not value_type:
        raise RequiredParameterMissingError('value_type')
    if not read_function:
        raise RequiredParameterMissingError('read_function')
    if not host:
        raise RequiredParameterMissingError('host')
    chars = [chr(ord('a') + i) for i in range(26)] + list('0123456789_')
    for c in plugin_id:
        if c not in chars:
            raise BadRequestError("Invalid plugin_id '%s'.plugin_id can only "
                                  "lower case chars, numeric digits and"
                                  "underscores" % plugin_id)
    if plugin_id.startswith('_') or plugin_id.endswith('_'):
        raise BadRequestError("Invalid plugin_id '%s'. plugin_id can't start "
                              "or end with an underscore." % plugin_id)
    if value_type not in ('gauge', 'derive'):
        raise BadRequestError("Invalid value_type '%s'. Must be 'gauge' or "
                              "'derive'." % value_type)

    # Initialize SSH connection
    shell = Shell(host)
    key_id, ssh_user = shell.autoconfigure(user, cloud_id, machine_id)
    sftp = shell.ssh.open_sftp()

    tmp_dir = "/tmp/mist-python-plugin-%d" % random.randrange(2 ** 20)
    retval, stdout = shell.command(
"""
sudo=$(command -v sudo)
mkdir -p %s
cd /opt/mistio-collectd/
$sudo mkdir -p plugins/mist-python/
$sudo chown -R root plugins/mist-python/
""" % tmp_dir
    )

    # Test read function
    test_code = """
import time

from %s_read import *

for i in range(3):
    val = read()
    if val is not None and not isinstance(val, (int, float, long)):
        raise Exception("read() must return a single int, float or long "
                        "(or None to not submit any sample to collectd)")
    time.sleep(1)
print("READ FUNCTION TEST PASSED")
    """ % plugin_id

    sftp.putfo(StringIO(read_function), "%s/%s_read.py" % (tmp_dir, plugin_id))
    sftp.putfo(StringIO(test_code), "%s/test.py" % tmp_dir)

    retval, test_out = shell.command("$(command -v sudo) python %s/test.py" % tmp_dir)
    stdout += test_out

    if not test_out.strip().endswith("READ FUNCTION TEST PASSED"):
        stdout += "\nERROR DEPLOYING PLUGIN\n"
        raise BadRequestError(stdout)

    # Generate plugin script
    plugin = """# Generated by mist.io web ui

import collectd

%(read_function)s

def read_callback():
    val = read()
    if val is None:
        return
    vl = collectd.Values(type="%(value_type)s")
    vl.plugin = "mist.python"
    vl.plugin_instance = "%(plugin_instance)s"
    vl.dispatch(values=[val])

collectd.register_read(read_callback)
""" % {'read_function': read_function,
       'value_type': value_type,
       'plugin_instance': plugin_id}

    sftp.putfo(StringIO(plugin), "%s/%s.py" % (tmp_dir, plugin_id))
    retval, cmd_out = shell.command("""
cd /opt/mistio-collectd/
$(command -v sudo) mv %s/%s.py plugins/mist-python/
$(command -v sudo) chown -R root plugins/mist-python/
""" % (tmp_dir, plugin_id)
    )

    stdout += cmd_out

    # Prepare collectd.conf
    script = """
sudo=$(command -v sudo)
cd /opt/mistio-collectd/

if ! grep '^Include.*plugins/mist-python' collectd.conf; then
    echo "Adding Include line in collectd.conf for plugins/mist-python/include.conf"
    $sudo su -c 'echo Include \\"/opt/mistio-collectd/plugins/mist-python/include.conf\\" >> collectd.conf'
else
    echo "plugins/mist-python/include.conf is already included in collectd.conf"
fi
if [ ! -f plugins/mist-python/include.conf ]; then
    echo "Generating plugins/mist-python/include.conf"
    $sudo su -c 'echo -e "# Do not edit this file, unless you are looking for trouble.\n\n<LoadPlugin python>\n    Globals true\n</LoadPlugin>\n\n\n<Plugin python>\n    ModulePath \\"/opt/mistio-collectd/plugins/mist-python/\\"\n    LogTraces true\n    Interactive false\n</Plugin>\n" > plugins/mist-python/include.conf'
else
    echo "plugins/mist-python/include.conf already exists, continuing"
fi

echo "Adding Import line for plugin in plugins/mist-python/include.conf"
if ! grep '^ *Import %(plugin_id)s *$' plugins/mist-python/include.conf; then
    $sudo cp plugins/mist-python/include.conf plugins/mist-python/include.conf.backup
    $sudo sed -i 's/^<\/Plugin>$/    Import %(plugin_id)s\\n<\/Plugin>/' plugins/mist-python/include.conf
    echo "Checking that python plugin is available"
    if $sudo /usr/bin/collectd -C /opt/mistio-collectd/collectd.conf -t 2>&1 | grep 'Could not find plugin python'; then
        echo "WARNING: collectd python plugin is not installed, will attempt to install it"
        zypper in -y collectd-plugin-python
        if $sudo /usr/bin/collectd -C /opt/mistio-collectd/collectd.conf -t 2>&1 | grep 'Could not find plugin python'; then
            echo "Install collectd-plugin-python failed"
            $sudo cp plugins/mist-python/include.conf.backup plugins/mist-python/include.conf
            echo "ERROR DEPLOYING PLUGIN"
        fi
    fi
    echo "Restarting collectd"
    $sudo /opt/mistio-collectd/collectd.sh restart
    sleep 2
    if ! $sudo /opt/mistio-collectd/collectd.sh status; then
        echo "Restarting collectd failed, restoring include.conf"
        $sudo cp plugins/mist-python/include.conf.backup plugins/mist-python/include.conf
        $sudo /opt/mistio-collectd/collectd.sh restart
        echo "ERROR DEPLOYING PLUGIN"
    fi
else
    echo "Plugin already imported in include.conf"
fi
$sudo rm -rf %(tmp_dir)s
""" % {'plugin_id': plugin_id, 'tmp_dir': tmp_dir}

    retval, cmd_out = shell.command(script)
    stdout += cmd_out
    if stdout.strip().endswith("ERROR DEPLOYING PLUGIN"):
        raise BadRequestError(stdout)

    shell.disconnect()

    parts = ["mist", "python"]  # strip duplicates (bucky also does this)
    for part in plugin_id.split("."):
        if part != parts[-1]:
            parts.append(part)
    ## parts.append(value_type)  # not needed since MistPythonConverter in bucky
    metric_id = ".".join(parts)

    return {'metric_id': metric_id, 'stdout': stdout}


def undeploy_python_plugin(user, cloud_id, machine_id, plugin_id, host):

    # Sanity checks
    if not plugin_id:
        raise RequiredParameterMissingError('plugin_id')
    if not host:
        raise RequiredParameterMissingError('host')

    # Iniatilize SSH connection
    shell = Shell(host)
    key_id, ssh_user = shell.autoconfigure(user, cloud_id, machine_id)

    # Prepare collectd.conf
    script = """
sudo=$(command -v sudo)
cd /opt/mistio-collectd/

echo "Removing Include line for plugin conf from plugins/mist-python/include.conf"
$sudo grep -v 'Import %(plugin_id)s$' plugins/mist-python/include.conf > /tmp/include.conf
$sudo mv /tmp/include.conf plugins/mist-python/include.conf

echo "Restarting collectd"
$sudo /opt/mistio-collectd/collectd.sh restart
""" % {'plugin_id': plugin_id}

    retval, stdout = shell.command(script)

    shell.disconnect()

    return {'metric_id': None, 'stdout': stdout}


def get_stats(user, cloud_id, machine_id, start='', stop='', step='', metrics=''):
    try:
        resp = requests.get(
            "%s/clouds/%s/machines/%s/stats" % (config.CORE_URI,
                                                  cloud_id, machine_id),
            params={'start': start, 'stop': stop, 'step': step},
            headers={'Authorization': get_auth_header(user)},
            verify=config.SSL_VERIFY
        )
    except requests.exceptions.SSLError as exc:
        log.error("%r", exc)
        raise SSLError()
    if resp.status_code == 200:
        ret = resp.json()
        return ret
    else:
        log.error("Error getting stats %d:%s", resp.status_code, resp.text)
        if resp.status_code == 400:
            raise BadRequestError(resp.text.replace('Bad Request: ', ''))
        raise ServiceUnavailableError(resp.text)


def run_playbook(user, cloud_id, machine_id, playbook_path, extra_vars=None,
                 force_handlers=False, debug=False):
    if not extra_vars:
        extra_vars = None
    ret_dict = {
        'success': False,
        'started_at': time(),
        'finished_at': 0,
        'stdout': '',
        'error_msg': '',
        'inventory': '',
        'stats': {},
    }
    inventory = mist.io.inventory.MistInventory(user,
                                                [(cloud_id, machine_id)])
    if len(inventory.hosts) != 1:
        log.error("Expected 1 host, found %s", inventory.hosts)
        ret_dict['error_msg'] = "Expected 1 host, found %s" % inventory.hosts
        ret_dict['finished_at'] = time()
        return ret_dict
    ret_dict['host'] = inventory.hosts.values()[0]['ansible_ssh_host']
    machine_name = inventory.hosts.keys()[0]
    log_prefix = "Running playbook '%s' on machine '%s'" % (playbook_path,
                                                            machine_name)
    files = inventory.export(include_localhost=False)
    ret_dict['inventory'] = files['inventory']
    tmp_dir = tempfile.mkdtemp()
    old_dir = os.getcwd()
    os.chdir(tmp_dir)
    try:
        log.debug("%s: Saving inventory files", log_prefix)
        os.mkdir('id_rsa')
        for name, data in files.items():
            with open(name, 'w') as f:
                f.write(data)
        for name in os.listdir('id_rsa'):
            os.chmod('id_rsa/%s' % name, 0600)
        log.debug("%s: Inventory files ready", log_prefix)

        playbook_path = '%s/%s' % (old_dir, playbook_path)
        ansible_hosts_path = 'inventory'
        # extra_vars['host_key_checking'] = False

        ansible.utils.VERBOSITY = 4 if debug else 0
        ansible.constants.HOST_KEY_CHECKING = False
        ansible.constants.ANSIBLE_NOCOWS = True
        stats = ansible.callbacks.AggregateStats()
        playbook_cb = ansible.callbacks.PlaybookCallbacks(
            verbose=ansible.utils.VERBOSITY
        )
        runner_cb = ansible.callbacks.PlaybookRunnerCallbacks(
            stats, verbose=ansible.utils.VERBOSITY
        )
        log.error(old_dir)
        log.error(tmp_dir)
        log.error(extra_vars)
        log.error(playbook_path)
        capture = StdStreamCapture()
        try:
            playbook = ansible.playbook.PlayBook(
                playbook=playbook_path,
                host_list=ansible_hosts_path,
                callbacks=playbook_cb,
                runner_callbacks=runner_cb,
                stats=stats,
                extra_vars=extra_vars,
                force_handlers=force_handlers,
            )
            result = playbook.run()
        except Exception as exc:
            log.error("%s: Error %r", log_prefix, exc)
            ret_dict['error_msg'] = repr(exc)
        finally:
            ret_dict['finished_at'] = time()
            ret_dict['stdout'] = capture.close()
        if ret_dict['error_msg']:
            return ret_dict
        log.debug("%s: Ansible result = %s", log_prefix, result)
        mresult = result[machine_name]
        ret_dict['stats'] = mresult
        if mresult['failures'] or mresult['unreachable']:
            log.error("%s: Ansible run failed: %s", log_prefix, mresult)
            return ret_dict
        log.info("%s: Ansible run succeeded: %s", log_prefix, mresult)
        ret_dict['success'] = True
        return ret_dict
    finally:
        os.chdir(old_dir)
        if not debug:
            shutil.rmtree(tmp_dir)


def _notify_playbook_result(user, res, cloud_id=None, machine_id=None,
                            extra_vars=None, label='Ansible playbook'):
    title = label + (' succeeded' if res['success'] else ' failed')
    kwargs = {
        'cloud_id': cloud_id,
        'machine_id': machine_id,
        'duration': res['finished_at'] - res['started_at'],
        'error': False if res['success'] else res['error_msg'] or True,
    }
    if not res['success']:
        kwargs['output'] = res['stdout']
    notify_user(user, title, **kwargs)


def deploy_collectd(user, cloud_id, machine_id, extra_vars):
    ret_dict = run_playbook(
        user, cloud_id, machine_id,
        playbook_path='src/deploy_collectd/ansible/enable.yml',
        extra_vars=extra_vars,
        force_handlers=True,
        # debug=True,
    )
    _notify_playbook_result(user, ret_dict, cloud_id, machine_id,
                            label='Collectd deployment')
    return ret_dict


def undeploy_collectd(user, cloud_id, machine_id):
    ret_dict = run_playbook(
        user, cloud_id, machine_id,
        playbook_path='src/deploy_collectd/ansible/disable.yml',
        force_handlers=True,
        # debug=True,
    )
    _notify_playbook_result(user, ret_dict, cloud_id, machine_id,
                            label='Collectd undeployment')
    return ret_dict


def get_deploy_collectd_command_unix(uuid, password, monitor, port=25826):
    url = "https://github.com/mistio/deploy_collectd/raw/master/local_run.py"
    cmd = "wget -O mist_collectd.py %s && $(command -v sudo) python mist_collectd.py %s %s" % (url, uuid, password)
    if monitor != 'monitor1.mist.io':
        cmd += " -m %s" % monitor
    if str(port) != '25826':
        cmd += " -p %s" % port
    return cmd


def get_deploy_collectd_command_windows(uuid, password, monitor, port=25826):
    return 'Set-ExecutionPolicy -ExecutionPolicy RemoteSigned ' \
           '-Scope CurrentUser -Force;(New-Object System.Net.WebClient).' \
           'DownloadFile(\'https://raw.githubusercontent.com/mistio/' \
           'deploy_collectm/master/collectm.remote.install.ps1\',' \
           ' \'.\collectm.remote.install.ps1\');.\collectm.remote.install.ps1 '\
           '-SetupConfigFile -setupArgs \'-username "%s" -password "%s" ' \
           '-servers @("%s:%s")\''  % (uuid, password, monitor, port)


def get_deploy_collectd_command_coreos(uuid, password, monitor, port=25826):
    return "sudo docker run -d -v /sys/fs/cgroup:/sys/fs/cgroup -e COLLECTD_USERNAME=%s -e COLLECTD_PASSWORD=%s -e MONITOR_SERVER=%s -e COLLECTD_PORT=%s mist/collectd" % (uuid, password, monitor, port)


def machine_name_validator(provider, name):
    """
    Validates machine names before creating a machine
    Provider specific
    """
    if not name and provider not in config.EC2_PROVIDERS:
        raise MachineNameValidationError("machine name cannot be empty")
    if provider is Provider.DOCKER:
        pass
    elif provider in [Provider.RACKSPACE_FIRST_GEN, Provider.RACKSPACE]:
        pass
    elif provider in [Provider.OPENSTACK]:
        pass
    elif provider in config.EC2_PROVIDERS:
        if len(name) > 255:
            raise MachineNameValidationError("machine name max chars allowed is 255")
    elif provider is Provider.NEPHOSCALE:
        pass
    elif provider is Provider.GCE:
        if not re.search(r'^(?:[a-z](?:[-a-z0-9]{0,61}[a-z0-9])?)$', name):
            raise MachineNameValidationError("name must be 1-63 characters long, with the first " + \
                "character being a lowercase letter, and all following characters must be a dash, " + \
                "lowercase letter, or digit, except the last character, which cannot be a dash.")
    elif provider is Provider.SOFTLAYER:
        pass
    elif provider is Provider.DIGITAL_OCEAN:
        if not re.search(r'^[0-9a-zA-Z]+[0-9a-zA-Z-.]{0,}[0-9a-zA-Z]+$', name):
            raise MachineNameValidationError("machine name may only contain ASCII letters " + \
                "or numbers, dashes and dots")
    elif provider is Provider.PACKET:
        if not re.search(r'^[0-9a-zA-Z-.]+$', name):
            raise MachineNameValidationError("machine name may only contain ASCII letters " + \
                "or numbers, dashes and periods")
    elif provider == Provider.AZURE:
        pass
    elif provider in [Provider.VCLOUD, Provider.INDONESIAN_VCLOUD]:
        pass
    elif provider is Provider.LINODE:
        if len(name) < 3:
            raise MachineNameValidationError("machine name should be at least 3 chars")
        if not re.search(r'^[0-9a-zA-Z][0-9a-zA-Z-_]+[0-9a-zA-Z]$', name):
            raise MachineNameValidationError("machine name may only contain ASCII letters " + \
                "or numbers, dashes and underscores. Must begin and end with letters or numbers, " + \
                "and be at least 3 characters long")
    return name


def create_dns_a_record(user, domain_name, ip_addr):
    """Will try to create DNS A record for specified domain name and IP addr.

    All clouds for which there is DNS support will be tried to see if the
    relevant zone exists.

    """

    # split domain_name in dot separated parts
    parts = [part for part in domain_name.split('.') if part]
    # find all possible domains for this domain name, longest first
    all_domains = {}
    for i in range(1, len(parts) - 1):
        host = '.'.join(parts[:i])
        domain = '.'.join(parts[i:]) + '.'
        all_domains[domain] = host
    if not all_domains:
        raise MistError("Couldn't extract a valid domain from '%s'."
                        % domain_name)

    # iterate over all clouds that can also be used as DNS providers
    providers = {}
    clouds = Cloud.objects(owner=user)
    for cloud in clouds:
        if cloud.provider.startswith('ec2_'):
            provider = DnsProvider.ROUTE53
            creds = cloud.apikey, cloud.apisecret
        #TODO: add support for more providers
        #elif cloud.provider == Provider.LINODE:
        #    pass
        #elif cloud.provider == Provider.RACKSPACE:
        #    pass
        else:
            # no DNS support for this provider, skip
            continue
        if (provider, creds) in providers:
            # we have already checked this provider with these creds, skip
            continue

        try:
            conn = get_dns_driver(provider)(*creds)
            zones = conn.list_zones()
        except InvalidCredsError:
            log.error("Invalid creds for DNS provider %s.", provider)
            continue
        except Exception as exc:
            log.error("Error listing zones for DNS provider %s: %r",
                      provider, exc)
            continue

        # for each possible domain, starting with the longest match
        best_zone = None
        for domain in all_domains:
            for zone in zones:
                if zone.domain == domain:
                    log.info("Found zone '%s' in provider '%s'.",
                             domain, provider)
                    best_zone = zone
                    break
            if best_zone:
                break

        # add provider/creds combination to checked list, in case multiple
        # clouds for same provider with same creds exist
        providers[(provider, creds)] = best_zone

    best = None
    for provider, creds in providers:
        zone = providers[(provider, creds)]
        if zone is None:
            continue
        if best is None or len(zone.domain) > len(best[2].domain):
            best = provider, creds, zone

    if not best:
        raise MistError("No DNS zone matches specified domain name.")

    provider, creds, zone = best
    name = all_domains[zone.domain]
    log.info("Will use name %s and zone %s in provider %s.",
             name, zone.domain, provider)

    # debug
    #log.debug("Will print all existing A records for zone '%s'.", zone.domain)
    #for record in zone.list_records():
    #    if record.type == 'A':
    #        log.info("%s -> %s", record.name, record.data)

    msg = ("Creating A record with name %s for %s in zone %s in %s"
           % (name, ip_addr, zone.domain, provider))
    try:
        record = zone.create_record(name, RecordType.A, ip_addr)
    except Exception as exc:
        raise MistError(msg + " failed: %r" % repr(exc))
    log.info(msg + " succeeded.")
    return record<|MERGE_RESOLUTION|>--- conflicted
+++ resolved
@@ -260,13 +260,7 @@
     elif provider == 'linode':
         cloud_id, cloud = _add_cloud_linode(user, title, provider, params)
     elif provider == 'docker':
-<<<<<<< HEAD
         cloud_id, cloud = _add_cloud_docker(user, title, provider, params)
-    # elif provider == 'hpcloud':
-    #     cloud_id, cloud = _add_cloud_hp(user, title, provider, params)
-=======
-        cloud_id, cloud = _add_cloud_docker(title, provider, params)
->>>>>>> 8ec85300
     elif provider == 'openstack':
         cloud_id, cloud = _add_cloud_openstack(user, title, provider, params)
     elif provider in ['vcloud', 'indonesian_vcloud']:
@@ -761,64 +755,12 @@
     cloud.enabled = True
     cloud.ssh_port = port
     cloud.images_location = images_location
-<<<<<<< HEAD
     cloud.owner = user
     cloud.save()
     return cloud.id, cloud
 
 
-# HPCLOUD NOT SUPPORTED
-# def _add_cloud_hp(user, title, provider, params):
-#     username = params.get('username', '')
-#     if not username:
-#         raise RequiredParameterMissingError('username')
-
-#     password = params.get('password', '')
-#     if not password:
-#         raise RequiredParameterMissingError('password')
-
-#     tenant_name = params.get('tenant_name', '')
-#     if not tenant_name:
-#         raise RequiredParameterMissingError('tenant_name')
-
-#     apiurl = params.get('apiurl') or ''
-#     if 'hpcloudsvc' in apiurl:
-#             apiurl = HPCLOUD_AUTH_URL
-
-#     region = params.get('region', '')
-#     if not region:
-#         raise RequiredParameterMissingError('region')
-
-#     if password == 'getsecretfromdb':
-#         Cloud.objects()
-#         for cloud in user.clouds:
-#             if username == cloud.apikey:
-#                 password = cloud.apisecret
-#                 break
-
-#     cloud = Cloud()
-#     cloud.title = title
-#     cloud.provider = provider
-#     cloud.apikey = username
-#     cloud.apisecret = password
-#     cloud.apiurl = apiurl
-#     cloud.region = region
-#     cloud.tenant_name = tenant_name
-#     cloud.enabled = True
-#     cloud.owner = user
-#     cloud.save()
-#     return cloud.id, cloud
-
-
-
-def _add_cloud_openstack(user, title, provider, params):
-=======
-
-    return cloud_id, cloud
-
-
 def _add_cloud_openstack(title, provider, params):
->>>>>>> 8ec85300
     username = params.get('username', '')
     if not username:
         raise RequiredParameterMissingError('username')
@@ -1560,12 +1502,8 @@
                    post_script_id='', post_script_params='', cloud_init='',
                    associate_floating_ip=False,
                    associate_floating_ip_subnet=None, project_id=None,
-<<<<<<< HEAD
+                   bare_metal=False, hourly=True,
                    cronjob={}, command=None, tags=None):
-=======
-                   bare_metal=False, hourly=True,
-                   cronjob={}, command=None):
->>>>>>> 8ec85300
 
     """Creates a new virtual machine on the specified cloud.
 
@@ -1636,16 +1574,8 @@
                                          size, location, user_data=cloud_init)
     elif conn.type in [Provider.OPENSTACK]:
         node = _create_machine_openstack(conn, private_key, public_key,
-<<<<<<< HEAD
                                          machine_name, image, size, location,
                                          networks, cloud_init)
-    elif conn.type is Provider.HPCLOUD:
-        node = _create_machine_hpcloud(conn, private_key, public_key,
-                                       machine_name, image, size, location,
-                                       networks)
-=======
-                                         machine_name, image, size, location, networks, cloud_init)
->>>>>>> 8ec85300
     elif conn.type in config.EC2_PROVIDERS and private_key:
         locations = conn.list_locations()
         for loc in locations:
@@ -1732,18 +1662,6 @@
             post_script_id=post_script_id,
             post_script_params=post_script_params, cronjob=cronjob,
         )
-<<<<<<< HEAD
-    elif conn.type == Provider.HPCLOUD:
-        mist.io.tasks.hpcloud_post_create_steps.delay(
-            user.id, cloud_id, node.id, monitoring, script, key_id,
-            node.extra.get('username'), node.extra.get('password'), public_key,
-            script_id=script_id, script_params=script_params, job_id = job_id,
-            hostname=hostname, plugins=plugins,
-            post_script_id=post_script_id,
-            post_script_params=post_script_params, cronjob=cronjob,
-        )
-=======
->>>>>>> 8ec85300
     elif conn.type == Provider.OPENSTACK:
         if associate_floating_ip:
             networks = list_networks(user, cloud_id)
@@ -3169,12 +3087,7 @@
     """
     cloud = Cloud.objects.get(owner=user, id=cloud_id)
     conn = connect_provider(cloud)
-<<<<<<< HEAD
-
-    if conn.type not in (Provider.OPENSTACK, Provider.HPCLOUD):
-=======
     if conn.type not in (Provider.OPENSTACK,):
->>>>>>> 8ec85300
         raise NetworkActionNotSupported()
 
     if conn.type is Provider.OPENSTACK:
