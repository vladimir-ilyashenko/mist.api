--- conflicted
+++ resolved
@@ -283,13 +283,9 @@
     elif provider == 'vultr':
         cloud_id, cloud = _add_cloud_vultr(title, provider, params)
     elif provider == 'vsphere':
-<<<<<<< HEAD
-        backend_id, backend = _add_backend_vsphere(title, provider, params)
+        cloud_id, cloud = _add_cloud_vsphere(title, provider, params)
     elif provider == 'packet':
-        backend_id, backend = _add_backend_packet(title, provider, params)
-=======
-        cloud_id, cloud = _add_cloud_vsphere(title, provider, params)
->>>>>>> c12be807
+        cloud_id, cloud = _add_cloud_packet(title, provider, params)
     else:
         raise BadRequestError("Provider unknown.")
 
@@ -892,29 +888,25 @@
     return cloud_id, cloud
 
 
-<<<<<<< HEAD
-def _add_backend_packet(title, provider, params):
+def _add_cloud_packet(title, provider, params):
     api_key = params.get('api_key', '')
     if not api_key:
         raise RequiredParameterMissingError('api_key')
     project_id = params.get('project_id', '')
 
-    backend = model.Backend()
-    backend.title = title
-    backend.provider = provider
-    backend.apikey = api_key
-    backend.apisecret = api_key
-    backend.enabled = True
-    backend_id = backend.get_id()
+    cloud = model.Cloud()
+    cloud.title = title
+    cloud.provider = provider
+    cloud.apikey = api_key
+    cloud.apisecret = api_key
+    cloud.enabled = True
+    cloud_id = cloud.get_id()
     if project_id:
-        backend.tenant_name = project_id
-    return backend_id, backend
-
-
-def _add_backend_vsphere(title, provider, params):
-=======
+        cloud.tenant_name = project_id
+    return cloud_id, cloud
+
+
 def _add_cloud_vsphere(title, provider, params):
->>>>>>> c12be807
     username = params.get('username', '')
     if not username:
         raise RequiredParameterMissingError('username')
@@ -1291,30 +1283,19 @@
                 ex_force_service_region=cloud.region,
                 ex_force_base_url=cloud.compute_endpoint,
             )
-<<<<<<< HEAD
-    elif backend.provider == Provider.HPCLOUD:
-        conn = driver(backend.apikey, backend.apisecret, backend.tenant_name,
-                      region=backend.region)
-    elif backend.provider in [Provider.LINODE, Provider.HOSTVIRTUAL, Provider.VULTR]:
-        conn = driver(backend.apisecret)
-    elif backend.provider == Provider.PACKET:
-        if backend.tenant_name:
-            conn = driver(backend.apisecret, project=backend.tenant_name)
-        else:
-            conn = driver(backend.apisecret)
-    elif backend.provider == Provider.GCE:
-        conn = driver(backend.apikey, backend.apisecret, project=backend.tenant_name)
-    elif backend.provider == Provider.DOCKER:
-=======
     elif cloud.provider == Provider.HPCLOUD:
         conn = driver(cloud.apikey, cloud.apisecret, cloud.tenant_name,
                       region=cloud.region)
     elif cloud.provider in [Provider.LINODE, Provider.HOSTVIRTUAL, Provider.VULTR]:
         conn = driver(cloud.apisecret)
+    elif cloud.provider == Provider.PACKET:
+        if cloud.tenant_name:
+            conn = driver(cloud.apisecret, project=cloud.tenant_name)
+        else:
+            conn = driver(cloud.apisecret)
     elif cloud.provider == Provider.GCE:
         conn = driver(cloud.apikey, cloud.apisecret, project=cloud.tenant_name)
     elif cloud.provider == Provider.DOCKER:
->>>>>>> c12be807
         libcloud.security.VERIFY_SSL_CERT = False;
         if cloud.key_file and cloud.cert_file:
             # tls auth, needs to pass the key and cert as files
