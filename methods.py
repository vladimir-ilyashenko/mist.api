--- conflicted
+++ resolved
@@ -800,13 +800,8 @@
     associate_key(user, key_id, backend_id, node.id, port=ssh_port)
 
     if script or monitoring:
-<<<<<<< HEAD
         mist.io.tasks.post_deploy_steps.delay(user.email, backend_id, node.id,
                                               monitoring, script, key_id)
-=======
-        tasks.post_deploy_steps.delay(user.email, backend_id, node.id,
-                                      monitoring, script, key_id)
->>>>>>> 1bfbdc0e
 
     return {'id': node.id,
             'name': node.name,
