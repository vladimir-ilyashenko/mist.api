"""Cloud Controllers

A cloud controller handles all operations that can be performed on a cloud,
commonly using libcloud under the hood.

It also performs several steps and combines the information stored in the
database with that returned from API calls to providers.

For each different cloud type, there is a corresponding cloud controller
defined here. All the different classes inherit BaseController and share a
commmon interface, with the exception that some controllers may not have
implemented all methods.

A cloud controller is initialized given a cloud. Most of the time it will be
accessed through a cloud model, using the `ctl` abbreviation, like this:

    cloud = mist.io.clouds.models.Cloud.objects.get(id=cloud_id)
    print cloud.ctl.list_machines()

"""


import uuid
import json
import socket
import logging
import tempfile

from xml.sax.saxutils import escape

import mongoengine as me

from libcloud.pricing import get_size_price
from libcloud.compute.base import Node, NodeImage
from libcloud.compute.providers import get_driver
from libcloud.compute.types import Provider, NodeState
from libcloud.utils.networking import is_private_subnet


from mist.io import config

from mist.io.exceptions import MistError
from mist.io.exceptions import NotFoundError
from mist.io.exceptions import BadRequestError
from mist.io.exceptions import CloudExistsError
from mist.io.exceptions import CloudUnauthorizedError
from mist.io.exceptions import ServiceUnavailableError
from mist.io.exceptions import MachineNotFoundError
from mist.io.exceptions import MachineUnauthorizedError
from mist.io.exceptions import RequiredParameterMissingError

from mist.io.helpers import sanitize_host, check_host

from mist.core.keypair.models import Keypair
from mist.core.vpn.methods import destination_nat as dnat
from mist.core.vpn.methods import to_tunnel

from mist.io.bare_metal import BareMetalDriver

from mist.io.clouds.base import BaseController, tags_to_dict, rename_kwargs


log = logging.getLogger(__name__)


class AmazonController(BaseController):

    provider = 'ec2'

    def _connect(self):
        return get_driver(Provider.EC2)(self.cloud.apikey,
                                        self.cloud.apisecret,
                                        region=self.cloud.region)

    def _add__preparse_kwargs(self, kwargs):

        # Autofill apisecret from other Amazon Cloud.
        apikey = kwargs.get('apikey')
        apisecret = kwargs.get('apisecret')
        if apisecret == 'getsecretfromdb':
            cloud = type(self.cloud).objects(owner=self.cloud.owner,
                                             apikey=apikey).first()
            if cloud is not None:
                kwargs['apisecret'] = cloud.apisecret

        # Regions translations, eg ec2_ap_northeast to ap-northeast-1.
        region = kwargs.get('region', '')
        if region.startswith('ec2_'):
            region = region[4:]
            parts = region.split('_')
            if parts[-1] == 'oregon':
                parts[-1] = '2'
            if not parts[-1].isdigit():
                parts.append('1')
            kwargs['region'] = '-'.join(parts)

    def _list_machines__machine_creation_date(self, machine, machine_libcloud):
        return machine_libcloud.created_at  # datetime

    def _list_machines__machine_actions(self, machine, machine_libcloud):
        super(AmazonController, self)._list_machines__machine_actions(
               machine, machine_libcloud)
        machine.actions.rename = True

    def _list_machines__postparse_machine(self, machine,
                                          machine_libcloud, tags):
        # This is windows for windows servers and None for Linux.
        machine.os_type = machine.extra.get('platform', 'linux')

    def _list_machines__cost_machine(self,  machine, machine_libcloud):
        image_id = machine_libcloud.extra.get('image_id')
        try:
            # FIXME: This is here to avoid circular imports.
            from mist.core.cloud.models import CloudImage
            os_type = CloudImage.objects.get(
                cloud_provider=machine_libcloud.driver.type, image_id=image_id
            ).os_type
        except:
            os_type = 'linux'
        sizes = machine_libcloud.driver.list_sizes()
        size = machine_libcloud.extra.get('instance_type')
        for node_size in sizes:
            if node_size.id == size:
                plan_price = node_size.price.get(os_type)
                if not plan_price:
                    # Use the default which is linux.
                    plan_price = node_size.price.get('linux')
                return plan_price.replace('/hour', '').replace('$', ''), 0
        return 0, 0

    def _list_images__fetch_images(self, search=None):
        default_images = config.EC2_IMAGES[self.cloud.region]
        image_ids = default_images.keys() + self.cloud.starred
        if not search:
            images = self.connection.list_images(None, image_ids)
            for image in images:
                if image.id in default_images:
                    image.name = default_images[image.id]
            images += self.connection.list_images(ex_owner='self')
        else:
            # FIXME: This is here to avoid circular imports.
            from mist.core.cloud.models import CloudImage
            image_models = CloudImage.objects(
                me.Q(cloud_provider=self.connection.type,
                     image_id__icontains=search) |
                me.Q(cloud_provider=self.connection.type,
                     name__icontains=search)
            )[:200]
            images = [NodeImage(id=image.image_id, name=image.name,
                                driver=self.connection, extra={})
                      for image in image_models]
            if not images:
                # Actual search on EC2.
                images = self.connection.list_images(
                    ex_filters={'name': '*%s*' % search}
                )
        return images

    def _list_locations__fetch_locations(self):
        """List availability zones for EC2 region

        In EC2 all locations of a region have the same name, so the
        availability zones are listed instead.

        """
        locations = self.connection.list_locations()
        for location in locations:
            try:
                location.name = location.availability_zone.name
            except:
                pass
        return locations


class DigitalOceanController(BaseController):

    provider = 'digitalocean'

    def _connect(self):
        return get_driver(Provider.DIGITAL_OCEAN)(self.cloud.token)

    def _list_machines__machine_creation_date(self, machine, machine_libcloud):
        return machine_libcloud.extra.get('created_at')  # iso8601 string

    def _list_machines__machine_actions(self, machine, machine_libcloud):
        super(DigitalOceanController, self)._list_machines__machine_actions(
               machine, machine_libcloud)
        machine.actions.rename = True

    def _list_machines__cost_machine(self, machine, machine_libcloud):
        size = machine_libcloud.extra.get('size', {})
        return size.get('price_hourly', 0), size.get('price_monthly', 0)


class LinodeController(BaseController):

    provider = 'linode'

    def _connect(self):
        return get_driver(Provider.LINODE)(self.cloud.apikey)

    def _list_machines__machine_creation_date(self, machine, machine_libcloud):
        return machine_libcloud.extra.get('CREATE_DT')  # iso8601 string

    def _list_machines__machine_actions(self, machine, machine_libcloud):
        super(LinodeController, self)._list_machines__machine_actions(
               machine, machine_libcloud)
        machine.actions.rename = True
        machine.actions.stop = False
        # After resize, node gets to pending mode, needs to be started.
        if machine_libcloud.state is NodeState.PENDING:
            machine.actions.start = True

    def _list_machines__postparse_machine(self, machine,
                                          machine_libcloud, tags):
        datacenter = machine.extra.get('DATACENTER')
        datacenter = config.LINODE_DATACENTERS.get(datacenter)
        if datacenter:
            tags['DATACENTERID'] = datacenter

    def _list_machines__cost_machine(self, machine, machine_libcloud):
        size = machine_libcloud.extra.get('PLANID')
        price = get_size_price(driver_type='compute', driver_name='linode',
                               size_id=size)
        return 0, price or 0


class RackSpaceController(BaseController):

    provider = 'rackspace'

    def _connect(self):
        if self.cloud.region in ('us', 'uk'):
            driver = get_driver(Provider.RACKSPACE_FIRST_GEN)
        else:
            driver = get_driver(Provider.RACKSPACE)
        return driver(self.cloud.username, self.cloud.apikey,
                      region=self.cloud.region)

    def _add__preparse_kwargs(self, kwargs):
        username = kwargs.get('username')
        apikey = kwargs.get('apikey')
        if apikey == 'getsecretfromdb':
            cloud = type(self.cloud).objects(owner=self.cloud.owner,
                                             username=username).first()
            if cloud is not None:
                kwargs['apikey'] = cloud.apikey

    def _list_machines__machine_creation_date(self, machine, machine_libcloud):
        return machine_libcloud.extra.get('created')  # iso8601 string

    def _list_machines__machine_actions(self, machine, machine_libcloud):
        super(RackSpaceController, self)._list_machines__machine_actions(
               machine, machine_libcloud)
        machine.actions.rename = True

    def _list_machines__cost_machine(self, machine, machine_libcloud):
        # Need to get image in order to specify the OS type
        # out of the image id.
        instance_image = machine_libcloud.extra.get('imageId')
        try:
            # FIXME: This is here to avoid circular imports.
            from mist.core.cloud.models import CloudImage
            os_type = CloudImage.objects.get(
                cloud_provider=machine_libcloud.driver.type,
                image_id=instance_image
            ).os_type
        except:
            os_type = 'linux'
        size = machine_libcloud.extra.get('flavorId')
        location = machine_libcloud.driver.region[:3]
        driver_name = 'rackspacenova' + location
        price = get_size_price(driver_type='compute', driver_name=driver_name,
                               size_id=size)
        if price:
            plan_price = price.get(os_type, 'linux')
            # 730 is the number of hours per month as on
            # https://www.rackspace.com/calculator
            return plan_price, float(plan_price) * 730

            # TODO: RackSpace mentions on
            # https://www.rackspace.com/cloud/public-pricing
            # there's a minimum service charge of $50/mo across all servers.


class SoftLayerController(BaseController):

    provider = 'softlayer'

    def _connect(self):
        return get_driver(Provider.SOFTLAYER)(self.cloud.username,
                                              self.cloud.apikey)

    def _list_machines__machine_creation_date(self, machine, machine_libcloud):
        return machine_libcloud.extra.get('created')  # iso8601 string

    def _list_machines__postparse_machine(self,  machine,
                                          machine_libcloud, tags):
        machine.extra['os_type'] = machine.os_type = 'linux'
        if 'windows' in str(machine.extra.get('image', '')).lower():
            machine.extra['os_type'] = machine.os_type = 'windows'

    def _list_machines__cost_machine(self,  machine, machine_libcloud):
        # SoftLayer includes recurringFee on the VM metadata but
        # this is only for the compute - CPU pricing.
        # Other costs (ram, bandwidth, image) are included
        # on billingItemChildren.

        extra_fee = 0
        if not machine_libcloud.extra.get('hourlyRecurringFee'):
            cpu_fee = float(machine_libcloud.extra.get('recurringFee'))
            for item in machine_libcloud.extra.get('billingItemChildren', ()):
                # don't calculate billing that is cancelled
                if not item.get('cancellationDate'):
                    extra_fee += float(item.get('recurringFee'))
            return 0, cpu_fee + extra_fee
        else:
            # machine_libcloud.extra.get('recurringFee') here will show what it has
            # cost for the current month, up to now.
            cpu_fee = float(machine_libcloud.extra.get('hourlyRecurringFee'))
            for item in machine_libcloud.extra.get('billingItemChildren', ()):
                # don't calculate billing that is cancelled
                if not item.get('cancellationDate'):
                    extra_fee += float(item.get('hourlyRecurringFee'))

            return cpu_fee + extra_fee, 0

    def _reboot_machine(self, machine, machine_libcloud):
        self.connection.reboot_node(machine_libcloud)
        return True

    def _destroy_machine(self, machine, machine_libcloud):
        self.connection.destroy_node(machine_libcloud)



class NephoScaleController(BaseController):

    provider = 'nephoscale'

    def _connect(self):
        return get_driver(Provider.NEPHOSCALE)(self.cloud.username,
                                               self.cloud.password)

    def _list_machines__machine_actions(self,  machine, machine_libcloud):
        super(NephoScaleController, self)._list_machines__machine_actions(
               machine, machine_libcloud)
        machine.actions.rename = True

    def _list_machines__machine_creation_date(self,  machine, machine_libcloud):
        return machine_libcloud.extra.get('create_time')  # iso8601 string

    def _list_machines__postparse_machine(self,  machine,
                                          machine_libcloud, tags):
        machine.extra['os_type'] = machine.os_type = 'linux'
        if 'windows' in str(machine.extra.get('image', '')).lower():
            machine.extra['os_type'] = machine.os_type = 'windows'

    def _list_sizes__fetch_sizes(self):
        sizes = self.connection.list_sizes(baremetal=False)
        sizes.extend(self.connection.list_sizes(baremetal=True))
        return sizes


class AzureController(BaseController):

    provider = 'azure'

    def _connect(self):
        tmp_cert_file = tempfile.NamedTemporaryFile(delete=False)
        tmp_cert_file.write(self.cloud.certificate)
        tmp_cert_file.close()
        return get_driver(Provider.AZURE)(self.cloud.subscription_id,
                                          tmp_cert_file.name)

    def _list_machines__cost_machine(self,  machine, machine_libcloud):
        # TODO: Get prices per location
        os_type = machine_libcloud.extra.get('os_type', 'linux')
        size = machine_libcloud.extra.get('instance_size')
        price = get_size_price(driver_type='compute', driver_name='azure',
                               size_id=size)
        if price:
            return price.get(os_type) or price.get('linux') or 0, 0
        return 0, 0

    def _list_images__fetch_images(self, search=None):
        images = self.connection.list_images()
        images = [image for image in images
                  if 'RightImage' not in image.name
                  and 'Barracude' not in image.name
                  and 'BizTalk' not in image.name]
        # There are many builds for some images eg Ubuntu.
        # All have the same name!
        images_dict = {}
        for image in images:
            if image.name not in images_dict:
                images_dict[image.name] = image
        return images_dict.values()

    def _cloud_service(self, machine_libcloud_id):
        # Azure needs the cloud service specified as well as the node
        cloud_service = self.connection.get_cloud_service_from_node_id(
            machine_libcloud_id)
        return cloud_service

    def _get_machine_libcloud(self, machine, no_fail=False):
        cloud_service = self._cloud_service(machine.machine_id)
        for node in self.connection.list_nodes(ex_cloud_service_name=
                                               cloud_service):
            if node.id == machine.machine_id:
                return node
            if no_fail:
                return Node(machine.machine_id, name=machine.machine_id,
                            state=0, public_ips=[], private_ips=[],
                            driver=self.connection)
            raise MachineNotFoundError("Machine with id '%s'." %
                                       machine.machine_id)

    def _start_machine(self,  machine, machine_libcloud):
        cloud_service = self._cloud_service(machine.machine_id)
        self.connection.ex_start_node(machine_libcloud,
                                      ex_cloud_service_name=cloud_service)

    def _stop_machine(self, machine, machine_libcloud):
        cloud_service = self._cloud_service(machine.machine_id)
        self.connection.ex_stop_node(machine_libcloud,
                                     ex_cloud_service_name=cloud_service)

    def _reboot_machine(self, machine, machine_libcloud):
        cloud_service = self._cloud_service(machine.machine_id)
        self.connection.reboot_node(machine_libcloud,
                                    ex_cloud_service_name=cloud_service)

    def _destroy_machine(self, machine, machine_libcloud):
        cloud_service = self._cloud_service(machine.machine_id)
        self.connection.destroy_node(machine_libcloud,
                                     ex_cloud_service_name=cloud_service)


class GoogleController(BaseController):

    provider = 'gce'

    def _connect(self):
        return get_driver(Provider.GCE)(self.cloud.email,
                                        self.cloud.private_key,
                                        project=self.cloud.project_id)

    def _add__preparse_kwargs(self, kwargs):
        private_key = kwargs.get('private_key')
        if not private_key:
            raise RequiredParameterMissingError('private_key')
        project_id = kwargs.get('project_id')
        if not project_id:
            raise RequiredParameterMissingError('project_id')
        email = kwargs.get('email', '')
        if not email:
            # Support both ways to authenticate a service account,
            # by either using a project id and json key file (highly
            # recommended) and also by specifying email, project id and private
            # key file.
            try:
                creds = json.loads(private_key)
                kwargs['email'] = creds['client_email']
                kwargs['private_key'] = creds['private_key']
            except:
                raise MistError("Make sure you upload a valid json file.")

    def _list_machines__machine_creation_date(self,  machine, machine_libcloud):
        return machine_libcloud.extra.get('creationTimestamp')  # iso8601 string

    def _list_machines__postparse_machine(self,  machine,
                                          machine_libcloud, tags):
        extra = machine.extra

        # Tags and metadata exist in special location for GCE.
        provider_tags = tags_to_dict(extra.get('metadata', {}).get('items', []))
        for key in ('gce-initial-windows-password',
                    'gce-initial-windows-user'):
            # Windows specific metadata including user/password.
<<<<<<< HEAD
            if key in provider_tags:
                extra[key] = provider_tags.pop(key)
        tags.update(provider_tags)
=======
            if key in tags:
                extra[key] = tags.pop(key)

        # FIXME only for now and not forever
        # we mist change in list_machines the order of libcloud tags
        # and post_parse machine, better in the oomachines branch
        for key in ('items', 'fingerprint', 'kind'):
            if key in machine_dict['tags']:
                machine_dict['tags'].pop(key)

        tags.update(machine_dict['tags'])
        machine_dict['tags'] = tags
>>>>>>> 1e8a5cca

        # Wrap in try/except to prevent from future GCE API changes.

        # Identify server OS.
        machine.extra['os_type'] = 'linux'
        try:
            if 'windows-cloud' in extra['disks'][0]['licenses'][0]:
                machine.extra['os_type'] = 'windows'
        except:
            log.exception("Couldn't parse os_type for machine %s:%s for %s",
                          machine.id, machine.name, self.cloud)

        # Get disk metadata.
        try:
            if extra.get('boot_disk'):
                machine.extra['boot_disk_size'] = extra['boot_disk'].size
                machine.extra['boot_disk_type'] = extra['boot_disk'].extra.get(
                    'type')
                machine.extra.pop('boot_disk')
        except:
            log.exception("Couldn't parse disk for machine %s:%s for %s",
                          machine.id, machine.name, self.cloud)

        # Get zone name.
        try:
            if extra.get('zone'):
                machine.extra['zone'] = extra['zone'].name
        except:
            log.exception("Couldn't parse zone for machine %s:%s for %s",
                          machine.id, machine.name, self.cloud)

        # Get machine type.
        try:
            if extra.get('machineType'):
                machine.extra['machine_type'] = extra['machineType'].split(
                    '/')[-1]
        except:
            log.exception("Couldn't parse machine type "
                          "for machine %s:%s for %s",
                          machine.id, machine.name, self.cloud)

    def _list_images__fetch_images(self, search=None):
        images = self.connection.list_images()
        # GCE has some objects in extra so we make sure they are not passed.
        for image in images:
            image.extra.pop('licenses', None)
        return images

    def _list_machines__cost_machine(self,  machine, machine_libcloud):
        # https://cloud.google.com/compute/pricing
        size = machine_libcloud.extra.get('machineType')
        # eg europe-west1-d
        location = machine_libcloud.extra.get('location').split('-')[0]
        driver_name = 'google_' + location
        price = get_size_price(driver_type='compute', driver_name=driver_name,
                               size_id=size)
        if not price:
            return 0, 0
        os_type = machine_libcloud.extra.get('os_type')
        if 'sles' in machine_libcloud.image:
            os_type = 'sles'
        if 'rhel' in machine_libcloud.image:
            os_type = 'rhel'
        if 'win' in machine_libcloud.image:
            os_type = 'win'
        os_cost_per_hour = 0
        if os_type == 'sles':
            if size in ('f1-micro', 'g1-small'):
                os_cost_per_hour = 0.02
            else:
                os_cost_per_hour = 0.11
        if os_type == 'win':
            if size in ('f1-micro', 'g1-small'):
                os_cost_per_hour = 0.02
            else:
                cores = size.split('-')[-1]
                os_cost_per_hour = cores * 0.04
        if os_type == 'rhel':
            if size in ('n1-highmem-2', 'n1-highcpu-2', 'n1-highmem-4',
                        'n1-highcpu-4', 'f1-micro', 'g1-small',
                        'n1-standard-1', 'n1-standard-2', 'n1-standard-4'):
                os_cost_per_hour = 0.06
            else:
                os_cost_per_hour = 0.13

        try:
            if 'preemptible' in size:
                # No monthly discount.
                return price + os_cost_per_hour, 0
            else:
                # Monthly discount of 30% if the VM runs all the billing month.
                # Monthly discount on instance size only (not on OS image).
                return 0.7 * price + os_cost_per_hour, 0
            # TODO: better calculate the discounts, taking under consideration
            # when the VM has been initiated.
        except:
            pass

    def _list_sizes__fetch_sizes(self):
        sizes = self.connection.list_sizes()
        for size in sizes:
            zone = size.extra.pop('zone')
            size.extra['zone'] = {
                'id': zone.id,
                'name': zone.name,
                'status': zone.status,
                'country': zone.country,
            }
        return sizes


class HostVirtualController(BaseController):

    provider = 'hostvirtual'

    def _connect(self):
        return get_driver(Provider.HOSTVIRTUAL)(self.cloud.apikey)


class PacketController(BaseController):

    provider = 'packet'

    def _connect(self):
        return get_driver(Provider.PACKET)(self.cloud.apikey,
                                           project=self.cloud.project_id)

    def _list_machines__machine_creation_date(self,  machine, machine_libcloud):
        return machine_libcloud.extra.get('created_at')  # iso8601 string

    def _list_machines__cost_machine(self,  machine, machine_libcloud):
        size = machine_libcloud.extra.get('plan')
        price = get_size_price(driver_type='compute', driver_name='packet',
                               size_id=size)
        return price or 0, 0


class VultrController(BaseController):

    provider = 'vultr'

    def _connect(self):
        return get_driver(Provider.VULTR)(self.cloud.apikey)

    def _list_machines__machine_creation_date(self,  machine, machine_libcloud):
        return machine_libcloud.extra.get('date_created')  # iso8601 string

    def _list_machines__cost_machine(self,  machine, machine_libcloud):
        return machine_libcloud.extra.get('cost_per_month', 0)


class VSphereController(BaseController):

    provider = 'vsphere'

    def _connect(self):
        host = dnat(self.cloud.owner, self.cloud.host)
        return get_driver(Provider.VSPHERE)(host=host,
                                            username=self.cloud.username,
                                            password=self.cloud.password)

    def check_connection(self):
        """Check connection without performing `list_machines`

        In vSphere we are sure we got a successful connection with the provider
        if `self.connect` works, no need to run a `list_machines` to find out.

        """
        self.connect()

    def _add__preparse_kwargs(self, kwargs):
        if not kwargs.get('host'):
            raise RequiredParameterMissingError('host')
        kwargs['host'] = sanitize_host(kwargs['host'])
        check_host(kwargs['host'])


class VCloudController(BaseController):

    provider = 'vcloud'

    def _connect(self):
        host = dnat(self.cloud.owner, self.cloud.host)
        return get_driver(self.provider)(self.cloud.username,
                                         self.cloud.password, host=host,
                                         verify_match_hostname=False)

    def _add__preparse_kwargs(self, kwargs):
        if not kwargs.get('username'):
            raise RequiredParameterMissingError('username')
        if not kwargs.get('organization'):
            if '@' not in kwargs['username']:
                raise RequiredParameterMissingError('organization')
        else:
            kwargs['username'] = '%s@%s' % (kwargs['username'],
                                            kwargs.pop('organization'))
        if not kwargs.get('host'):
            raise RequiredParameterMissingError('host')
        kwargs['host'] = sanitize_host(kwargs['host'])
        check_host(kwargs['host'])

    def _list_machines__machine_actions(self,  machine, machine_libcloud):
        super(VCloudController, self)._list_machines__machine_actions(
               machine, machine_libcloud)
        if machine_libcloud.state is NodeState.PENDING:
            machine.actions.start = True
            machine.actions.stop = True

    def _list_machines__postparse_machine(self,  machine,
                                          machine_libcloud, tag):
        if machine.extra.get('vdc'):
            tag['vdc'] = machine.extra['vdc']


class IndonesianVCloudController(VCloudController):

    provider = 'indonesian_vcloud'

    def _add__preparse_kwargs(self, kwargs):
        kwargs.setdefault('host', 'my.idcloudonline.com')
        if kwargs['host'] not in ('my.idcloudonline.com',
                                  'compute.idcloudonline.com'):
            raise me.ValidationError("Invalid host '%s'." % kwargs['host'])


class OpenStackController(BaseController):

    provider = 'openstack'

    def _connect(self):
        url = dnat(self.cloud.owner, self.cloud.url)
        return get_driver(Provider.OPENSTACK)(
            self.cloud.username,
            self.cloud.password,
            ex_force_auth_version='2.0_password',
            ex_force_auth_url=url,
            ex_tenant_name=self.cloud.tenant,
            ex_force_service_region=self.cloud.region,
            ex_force_base_url=self.cloud.compute_endpoint,
        )

    def _add__preparse_kwargs(self, kwargs):
        rename_kwargs(kwargs, 'auth_url', 'url')
        url = kwargs.get('url')
        if url:
            if url.endswith('/v2.0/'):
                url = url.split('/v2.0/')[0]
            elif url.endswith('/v2.0'):
                url = url.split('/v2.0')[0]
            kwargs['url'] = url.rstrip('/')
            check_host(sanitize_host(kwargs['url']))

    def _list_machines__machine_creation_date(self,  machine, machine_libcloud):
        return machine_libcloud.extra.get('created')  # iso8601 string

    def _list_machines__machine_actions(self,  machine, machine_libcloud):
        super(OpenStackController, self)._list_machines__machine_actions(
               machine, machine_libcloud)
        machine.actions.rename = True


class DockerController(BaseController):

    provider = 'docker'

    def _connect(self):
        host, port = dnat(self.cloud.owner, self.cloud.host, self.cloud.port)

        # TLS authentication.
        if self.cloud.key_file and self.cloud.cert_file:
            key_temp_file = tempfile.NamedTemporaryFile(delete=False)
            key_temp_file.write(self.cloud.key_file)
            key_temp_file.close()
            cert_temp_file = tempfile.NamedTemporaryFile(delete=False)
            cert_temp_file.write(self.cloud.cert_file)
            cert_temp_file.close()
            ca_cert = None
            if self.cloud.ca_cert_file:
                ca_cert_temp_file = tempfile.NamedTemporaryFile(delete=False)
                ca_cert_temp_file.write(self.cloud.ca_cert_file)
                ca_cert_temp_file.close()
                ca_cert = ca_cert_temp_file.name
            # FIXME: The docker_host logic should come out of libcloud into
            # DockerController.list_machines
            return get_driver(Provider.DOCKER)(host=host,
                                               port=port,
                                               docker_host=self.cloud.host,
                                               key_file=key_temp_file.name,
                                               cert_file=cert_temp_file.name,
                                               ca_cert=ca_cert,
                                               verify_match_hostname=False)

        # Username/Password authentication.
        return get_driver(Provider.DOCKER)(self.cloud.username,
                                           self.cloud.password,
                                           host, port)

    def _add__preparse_kwargs(self, kwargs):
        rename_kwargs(kwargs, 'docker_port', 'port')
        rename_kwargs(kwargs, 'docker_host', 'host')
        rename_kwargs(kwargs, 'auth_user', 'username')
        rename_kwargs(kwargs, 'auth_password', 'password')
        if kwargs.get('host'):
            kwargs['host'] = sanitize_host(kwargs['host'])
            check_host(kwargs['host'])

    def _list_machines__machine_creation_date(self,  machine, machine_libcloud):
        return machine_libcloud.created_at  # unix timestamp

    def _list_images__fetch_images(self, search=None):
        # Fetch mist's recommended images
        images = [NodeImage(id=image, name=name,
                            driver=self.connection, extra={})
                  for image, name in config.DOCKER_IMAGES.items()]
        # Fetch images from libcloud (supports search).
        if search:
            images += self.connection.search_images(term=search)[:100]
        else:
            images += self.connection.list_images()
        return images

    def image_is_default(self, image_id):
        return image_id in config.DOCKER_IMAGES

    def _action_change_port(self,  machine, machine_libcloud):
        """This part exists here for docker specific reasons. After start,
        reboot and destroy actions, docker machine instance need to rearrange
        its port. Finally save the machine in db.
        """
        # this exist here cause of docker host implementation
        if machine_libcloud.extra.get('tags', {}).get('type') == 'docker_host':
            pass
        else:
            node_info = self.connection.inspect_node(machine_libcloud)
            try:
                port = node_info.extra['network_settings']['Ports'
                ]['22/tcp'][0]['HostPort']
            except KeyError:
                port = 22

            for key_assoc in machine.key_associations:
                key_assoc.port = port
            machine.save()

    def _start_machine(self,  machine, machine_libcloud):
        self.connection.ex_start_node(machine_libcloud)
        self._action_change_port( machine, machine_libcloud)

    def _reboot_machine(self,  machine, machine_libcloud):
        machine_libcloud.reboot()
        self._action_change_port(machine, machine_libcloud)

    def _destroy_machine(self, machine, machine_libcloud):
        if machine_libcloud.state == NodeState.RUNNING:
            self.connection.ex_stop_node(machine_libcloud)
        machine_libcloud.destroy()


class LibvirtController(BaseController):

    provider = 'libvirt'

    def _connect(self):
        """Three supported ways to connect: local system, qemu+tcp, qemu+ssh"""

        import libcloud.compute.drivers.libvirt_driver
        libvirt_driver = libcloud.compute.drivers.libvirt_driver
        libvirt_driver.ALLOW_LIBVIRT_LOCALHOST = config.ALLOW_LIBVIRT_LOCALHOST

        if self.cloud.key:
            host, port = dnat(self.cloud.owner,
                              self.cloud.host, self.cloud.port)
            return get_driver(Provider.LIBVIRT)(host,
                                                hypervisor=self.cloud.host,
                                                user=self.cloud.username,
                                                ssh_key=self.cloud.key.private,
                                                ssh_port=int(port))
        else:
            host, port = dnat(self.cloud.owner, self.cloud.host, 5000)
            return get_driver(Provider.LIBVIRT)(host,
                                                hypervisor=self.cloud.host,
                                                user=self.cloud.username,
                                                tcp_port=int(port))

    def _add__preparse_kwargs(self, kwargs):
        rename_kwargs(kwargs, 'machine_hostname', 'host')
        rename_kwargs(kwargs, 'machine_user', 'username')
        rename_kwargs(kwargs, 'machine_key', 'key')
        rename_kwargs(kwargs, 'ssh_port', 'port')
        if kwargs.get('host'):
            kwargs['host'] = sanitize_host(kwargs['host'])
            check_host(kwargs['host'])
        if kwargs.get('key'):
            try:
                kwargs['key'] = Keypair.objects.get(owner=self.cloud.owner,
                                                    id=kwargs['key'])
            except Keypair.DoesNotExist:
                raise NotFoundError("Keypair does not exist.")

    def add(self, remove_on_error=True, fail_on_invalid_params=True, **kwargs):
        """This is a hack to associate a key with the VM hosting this cloud"""
        super(LibvirtController, self).add(
            remove_on_error=remove_on_error,
            fail_on_invalid_params=fail_on_invalid_params,
            **kwargs
        )
        if self.cloud.key is not None:
            # FIMXE
            from mist.io.methods import associate_key
            associate_key(self.cloud.owner, self.cloud.key.id, self.cloud.id,
                          self.cloud.host,  # hypervisor id is the hostname
                          username=self.cloud.username, port=self.cloud.port)

    def _list_machines__machine_actions(self,  machine, machine_libcloud):
        super(LibvirtController, self)._list_machines__machine_actions(
               machine, machine_libcloud)
        if machine.extra.get('tags', {}).get('type') == 'hypervisor':
            # Allow only reboot and tag actions for hypervisor.
            for action in ('start', 'stop', 'destroy', 'rename'):
                machine.actions[action] == False
        else:
            machine.actions.undefine = True
            if machine_libcloud.state is NodeState.TERMINATED:
                # In libvirt a terminated machine can be started.
                machine.actions.start = True
            if machine_libcloud.state is NodeState.RUNNING:
                machine.actions.suspend = True
            if machine_libcloud.state is NodeState.SUSPENDED:
                machine.actions.resume = True

    def _list_machines__postparse_machine(self,  machine,
                                          machine_libcloud, tags):
        xml_desc = machine.extra.get('xml_description')
        if xml_desc:
            machine.extra['xml_description'] = escape(xml_desc)

    def _list_images__fetch_images(self, search=None):
        return self.connection.list_images(location=self.cloud.images_location)

    def _reboot_machine(self, machine, machine_libcloud):
        if machine_libcloud.extra.get('tags', {}).get('type',
                                                      None) == 'hypervisor':
            # issue an ssh command for the libvirt hypervisor
            try:
                hostname = machine_libcloud.public_ips[0] if \
                    machine_libcloud.public_ips else \
                    machine_libcloud.private_ips[0]
                command = '$(command -v sudo) shutdown -r now'
                # todo move it up
                from mist.core.methods import ssh_command
                ssh_command(self.cloud.owner, self.cloud.id,
                            machine_libcloud.id, hostname, command)
                return True
            except:
                return False
        else:
            machine_libcloud.reboot()

    def _resume_machine(self, machine, machine_libcloud):
        self.connection.ex_resume_node(machine_libcloud)

    def _suspend_machine(self, machine, machine_libcloud):
        self.connection.ex_suspend_node(machine_libcloud)

    def _undefine_machine(self, machine, machine_libcloud):
        self.connection.ex_undefine_node(machine_libcloud)

# FIXME
class OtherController(BaseController):

    provider = 'bare_metal'

    def _connect(self):
        # FIXME: Move this to top of the file once Machine model is migrated.
        # The import statement is currently here to avoid circular import
        # issues.
        from mist.io.machines.models import Machine
        return BareMetalDriver(Machine.objects(cloud=self.cloud))

    def add(self, remove_on_error=True, fail_on_invalid_params=True, **kwargs):
        """Add new Cloud to the database

        This is the only cloud controller subclass that overrides the `add`
        method of `BaseController`.

        This is only expected to be called by `Cloud.add` classmethod to create
        a cloud. Fields `owner` and `title` are already populated in
        `self.cloud`. The `self.cloud` model is not yet saved.

        If appropriate kwargs are passed, this can currently also act as a
        shortcut to also add the first machine on this dummy cloud.

        """
        # Attempt to save.
        try:
            self.cloud.save()
        except me.ValidationError as exc:
            raise BadRequestError({'msg': exc.message,
                                   'errors': exc.to_dict()})
        except me.NotUniqueError:
            raise CloudExistsError()

        # Add machine.
        if kwargs:
            try:
                self.add_machine_wrapper(
                    self.cloud.title, remove_on_error=remove_on_error,
                    fail_on_invalid_params=fail_on_invalid_params, **kwargs
                )
            except Exception as exc:
                if remove_on_error:
                    self.cloud.delete()
                raise

    def add_machine_wrapper(self, name, remove_on_error=True,
                            fail_on_invalid_params=True, **kwargs):
        """Wrapper around add_machine for kwargs backwards compatibity

        FIXME: This wrapper should be deprecated

        """
        # Sanitize params.
        rename_kwargs(kwargs, 'machine_ip', 'host')
        rename_kwargs(kwargs, 'machine_user', 'ssh_user')
        rename_kwargs(kwargs, 'machine_key', 'ssh_key')
        rename_kwargs(kwargs, 'machine_port', 'ssh_port')
        rename_kwargs(kwargs, 'remote_desktop_port', 'rdp_port')
        if kwargs.pop('windows', False):
            kwargs['os_type'] = 'windows'
        else:
            kwargs['os_type'] = 'unix'
        errors = {}
        for key in kwargs.keys():
            if key not in ('host', 'ssh_user', 'ssh_port', 'ssh_key',
                           'os_type', 'rdp_port'):
                error = "Invalid parameter %s=%r." % (key, kwargs[key])
                if fail_on_invalid_params:
                    errors[key] = error
                else:
                    log.warning(error)
                    kwargs.pop(key)
        if errors:
            raise BadRequestError({
                'msg': "Invalid parameters %s." % errors.keys(),
                'errors': errors,
            })

        # Add machine.
        return self.add_machine(name, remove_on_error=remove_on_error,
                                **kwargs)

    def add_machine(self, name, host='',
                    ssh_user='root', ssh_port=22, ssh_key=None,
                    os_type='unix', rdp_port=3389, remove_on_error=True):
        """Add machine to this dummy Cloud

        This is a special method that exists only on this Cloud subclass.

        """
        # FIXME: Move this to top of the file once Machine model is migrated.
        # The import statement is currently here to avoid circular import
        # issues.
        from mist.io.machines.models import Machine
        # FIXME: Move ssh command to Machine controller once it is migrated.
        from mist.core.methods import ssh_command

        # Sanitize inputs.
        host = sanitize_host(host)
        check_host(host)
        try:
            ssh_port = int(ssh_port)
        except (ValueError, TypeError):
            ssh_port = 22
        try:
            rdp_port = int(rdp_port)
        except (ValueError, TypeError):
            rdp_port = 3389
        if ssh_key:
            ssh_key = Keypair.objects.get(owner=self.cloud.owner, id=ssh_key)

        # Create and save machine entry to database.
        machine = Machine(
            cloud=self.cloud,
            name=name,
            machine_id=uuid.uuid4().hex,
            os_type=os_type,
            ssh_port=ssh_port,
            rdp_port=rdp_port
        )
        if host:
            if is_private_subnet(socket.gethostbyname(host)):
                machine.private_ips = [host]
            else:
                machine.hostname = host
                machine.public_ips = [host]
        machine.save()

        # Attempt to connect.
        if os_type == 'unix' and ssh_key:
            if not ssh_user:
                ssh_user = 'root'
            # Try to connect. If it works, it will create the association.
            try:
                if not host:
                    raise BadRequestError("You have specified an SSH key but "
                                          "machine hostname is empty.")
                to_tunnel(self.cloud.owner, host)  # May raise VPNTunnelError
                ssh_command(
                    self.cloud.owner, self.cloud.id, machine.machine_id, host,
                    'uptime', key_id=ssh_key.id, username=ssh_user,
                    port=ssh_port
                )
            except MachineUnauthorizedError as exc:
                if remove_on_error:
                    machine.delete()
                raise CloudUnauthorizedError(exc)
            except ServiceUnavailableError as exc:
                if remove_on_error:
                    machine.delete()
                raise MistError("Couldn't connect to host '%s'." % host)
            except:
                if remove_on_error:
                    machine.delete()
                raise

        return machine

<<<<<<< HEAD
    def add_machine_wrapper(self, name, remove_on_error=True,
                            fail_on_invalid_params=True, **kwargs):
        """Wrapper around add_machine to accept stupid

        FIXME: This wrapper should be deprecated"""
        # Sanitize params.
        rename_kwargs(kwargs, 'machine_ip', 'host')
        rename_kwargs(kwargs, 'machine_user', 'ssh_user')
        rename_kwargs(kwargs, 'machine_key', 'ssh_key')
        rename_kwargs(kwargs, 'machine_port', 'ssh_port')
        if kwargs.pop('windows', False):
            kwargs['os_type'] = 'windows'
        else:
            kwargs['os_type'] = 'unix'
        errors = {}
        for key in kwargs:
            if key not in ('host', 'ssh_user', 'ssh_port', 'ssh_key',
                           'os_type', 'rdp_port'):
                error = "Invalid parameter %s=%r." % (key, kwargs[key])
                if fail_on_invalid_params:
                    errors[key] = error
                else:
                    log.warning(error)
                    kwargs.pop(key)
        if errors:
            raise BadRequestError({
                'msg': "Invalid parameters %s." % errors.keys(),
                'errors': errors,
            })

        # Add machine.
        return self.add_machine(name, remove_on_error=remove_on_error,
                                **kwargs)

    def _reboot_machine(self, machine, machine_libcloud):
        try:
            if machine.public_ips:
                hostname = machine.public_ips[0]
            else:
                hostname = machine.private_ips[0]

            command = '$(command -v sudo) shutdown -r now'
            # TODO move it up
            from mist.core.methods import ssh_command
            ssh_command(self.cloud.owner, self.cloud.id,
                        machine.machine_id, hostname, command)
            return True
        except:
            return False

=======
>>>>>>> 1e8a5cca
    # m.extra['can_reboot'] = False
    # if machine_entry.key_associations:
    #     m.extra['can_reboot'] = True
    # can_start = False
    # can_destroy = False
    # can_stop = False
    # can_reboot = False
    # if extra.get('can_reboot', False):
    # # allow reboot action for bare metal with key associated
    #     can_reboot = True<|MERGE_RESOLUTION|>--- conflicted
+++ resolved
@@ -478,24 +478,24 @@
         for key in ('gce-initial-windows-password',
                     'gce-initial-windows-user'):
             # Windows specific metadata including user/password.
-<<<<<<< HEAD
+# <<<<<<< HEAD
             if key in provider_tags:
                 extra[key] = provider_tags.pop(key)
         tags.update(provider_tags)
-=======
-            if key in tags:
-                extra[key] = tags.pop(key)
+# =======
+#             if key in tags:
+#                 extra[key] = tags.pop(key)
 
         # FIXME only for now and not forever
         # we mist change in list_machines the order of libcloud tags
         # and post_parse machine, better in the oomachines branch
         for key in ('items', 'fingerprint', 'kind'):
-            if key in machine_dict['tags']:
-                machine_dict['tags'].pop(key)
-
-        tags.update(machine_dict['tags'])
-        machine_dict['tags'] = tags
->>>>>>> 1e8a5cca
+            if key in extra['tags']:
+                extra['tags'].pop(key)
+
+        tags.update(extra['tags'])
+        extra['tags'] = tags
+# >>>>>>> staging
 
         # Wrap in try/except to prevent from future GCE API changes.
 
@@ -1123,41 +1123,6 @@
 
         return machine
 
-<<<<<<< HEAD
-    def add_machine_wrapper(self, name, remove_on_error=True,
-                            fail_on_invalid_params=True, **kwargs):
-        """Wrapper around add_machine to accept stupid
-
-        FIXME: This wrapper should be deprecated"""
-        # Sanitize params.
-        rename_kwargs(kwargs, 'machine_ip', 'host')
-        rename_kwargs(kwargs, 'machine_user', 'ssh_user')
-        rename_kwargs(kwargs, 'machine_key', 'ssh_key')
-        rename_kwargs(kwargs, 'machine_port', 'ssh_port')
-        if kwargs.pop('windows', False):
-            kwargs['os_type'] = 'windows'
-        else:
-            kwargs['os_type'] = 'unix'
-        errors = {}
-        for key in kwargs:
-            if key not in ('host', 'ssh_user', 'ssh_port', 'ssh_key',
-                           'os_type', 'rdp_port'):
-                error = "Invalid parameter %s=%r." % (key, kwargs[key])
-                if fail_on_invalid_params:
-                    errors[key] = error
-                else:
-                    log.warning(error)
-                    kwargs.pop(key)
-        if errors:
-            raise BadRequestError({
-                'msg': "Invalid parameters %s." % errors.keys(),
-                'errors': errors,
-            })
-
-        # Add machine.
-        return self.add_machine(name, remove_on_error=remove_on_error,
-                                **kwargs)
-
     def _reboot_machine(self, machine, machine_libcloud):
         try:
             if machine.public_ips:
@@ -1174,8 +1139,6 @@
         except:
             return False
 
-=======
->>>>>>> 1e8a5cca
     # m.extra['can_reboot'] = False
     # if machine_entry.key_associations:
     #     m.extra['can_reboot'] = True
