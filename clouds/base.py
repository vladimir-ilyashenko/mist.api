--- conflicted
+++ resolved
@@ -393,11 +393,8 @@
                 machine = Machine.objects.get(cloud=self.cloud,
                                               machine_id=node.id)
             except Machine.DoesNotExist:
-<<<<<<< HEAD
-                machine = Machine(cloud=self.cloud, machine_id=node.id)
-=======
-                machine_model = Machine(cloud=self.cloud, machine_id=node.id).save()
->>>>>>> 3b3ceb52
+                machine = Machine(cloud=self.cloud,
+                                        machine_id=node.id).save()
 
             # Update machine_model's last_seen fields.
             machine.last_seen = now
