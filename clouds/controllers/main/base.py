"""Definition of base main controllers for clouds

This currently contains only BaseMainController. It includes basic
functionality common to all clouds, such as add, update, rename, disable etc.

The main controller also acts as a gateway to specific controllers. For
example, one may do

    cloud.ctl.enable()
    cloud.ctl.compute.list_machines()

Cloud specific main controllers are in
`mist.io.clouds.controllers.main.controllers`.

"""

import logging
import datetime

import mongoengine as me

from mist.io.exceptions import MistError
from mist.io.exceptions import BadRequestError
from mist.io.exceptions import CloudExistsError
from mist.io.exceptions import InternalServerError
from mist.io.exceptions import CloudUnavailableError
from mist.io.exceptions import CloudUnauthorizedError

from mist.io.helpers import rename_kwargs
from mist.io.clouds.controllers.network.base import BaseNetworkController

from mist.io.clouds.controllers.compute.base import BaseComputeController
from mist.io.clouds.controllers.dns.base import BaseDNSController


log = logging.getLogger(__name__)


class BaseMainController(object):
    """Base main controller class for all cloud types

    BaseMainController defines common cloud operations, such as add, update,
    disable, that mainly affect mist, instead of interacting with the remote
    cloud itself. These operations are mostly the same for all different
    clouds.

    Main controllers act as a gateway to specific controllers. For example, one
    may do

        cloud.ctl.enable()
        cloud.ctl.compute.list_machines()

    For this to work, subclasses must define the appropriate subcontroller
    class, by defining for example a `ComputeController` attribute with a
    subclass of mist.io.clouds.controllers.compute.base.BaseComputeController.

    For specific clouds, main controllers are defined in
    `mist.io.clouds.controllers.main.controllers`.

    Subclasses are meant to extend or override methods of this base class to
    account for differencies between different cloud types.

    Care should be taken when considering to add new methods to a subclass.
    All controllers should have the same interface, to the degree this is
    feasible. That is to say, don't add a new method to a subclass unless
    there is a very good reason to do so.

    Any methods and attributes that don't start with an underscore are the
    controller's public API.

    In the `BaseMainController`, these public methods will in most cases
    contain a basic implementation that works for most clouds, along with the
    proper logging and error handling. In almost all cases, subclasses SHOULD
    NOT override or extend the public methods of `BaseMainController`. To
    account for cloud/subclass specific behaviour, one is expected to override
    the internal/private methods of `BaseMainController`.

    """

    ComputeController = None
<<<<<<< HEAD
    # DnsController = None
    NetworkController = None
=======
    DnsController = None
    # NetworkController = None
>>>>>>> 5104db8c

    def __init__(self, cloud):
        """Initialize main cloud controller given a cloud

        Most times one is expected to access a controller from inside the
        cloud, like this:

            cloud = mist.io.clouds.models.Cloud.objects.get(id=cloud_id)
            print cloud.ctl.disable()

        Subclasses SHOULD NOT override this method.

        If a subclass has to initialize a certain instance attribute, it MAY
        extend this method instead.

        """

        self.cloud = cloud
        self._conn = None

        # Initialize compute controller.
        assert issubclass(self.ComputeController, BaseComputeController)
        self.compute = self.ComputeController(self)

        # Initialize DNS controller.
        if self.DnsController is not None:
            assert issubclass(self.DnsController, BaseDNSController)
            self.dns = self.DnsController(self)

        if self.NetworkController is not None:
            assert issubclass(self.NetworkController, BaseNetworkController)
            self.network = self.NetworkController(self)

    def add(self, fail_on_error=True, fail_on_invalid_params=True, **kwargs):
        """Add new Cloud to the database

        This is only expected to be called by `Cloud.add` classmethod to create
        a cloud. Fields `owner` and `title` are already populated in
        `self.cloud`. The `self.cloud` model is not yet saved.

        Params:
        fail_on_error: If True, then a connection to the cloud will be
            established and if it fails, a `CloudUnavailableError` or
            `CloudUnauthorizedError` will be raised and the cloud will be
            deleted.
        fail_on_invalid_params: If True, then invalid keys in `kwargs` will
            raise an Error.

        Subclasses SHOULD NOT override or extend this method.

        If a subclass has to perform special parsing of `kwargs`, it can
        override `self._add__preparse_kwargs`.

        """
        # Transform params with extra underscores for compatibility.
        rename_kwargs(kwargs, 'api_key', 'apikey')
        rename_kwargs(kwargs, 'api_secret', 'apisecret')

        # Cloud specific kwargs preparsing.
        try:
            self._add__preparse_kwargs(kwargs)
        except MistError as exc:
            log.error("Error while adding cloud %s: %r", self.cloud, exc)
            raise
        except Exception as exc:
            log.exception("Error while preparsing kwargs on add %s",
                          self.cloud)
            raise InternalServerError(exc=exc)

        try:
            self.update(fail_on_error=fail_on_error,
                        fail_on_invalid_params=fail_on_invalid_params,
                        **kwargs)
        except (CloudUnavailableError, CloudUnauthorizedError) as exc:
            # FIXME: Move this to top of the file once Machine model is
            # migrated.  The import statement is currently here to avoid
            # circular import issues.
            from mist.io.machines.models import Machine
            # Remove any machines created from check_connection performing a
            # list_machines.
            Machine.objects(cloud=self.cloud).delete()
            # Propagate original error.
            raise

    def _add__preparse_kwargs(self, kwargs):
        """Preparse keyword arguments to `self.add`

        This is called by `self.add` when adding a new cloud, in order to apply
        preprocessing to the given params. Any subclass that requires any
        special preprocessing of the params passed to `self.add`, SHOULD
        override this method.

        Params:
        kwargs: A dict of the keyword arguments that will be set as attributes
            to the `Cloud` model instance stored in `self.cloud`. This method
            is expected to modify `kwargs` in place.

        Subclasses MAY override this method.

        """
        return

    def update(self, fail_on_error=True, fail_on_invalid_params=True,
               **kwargs):
        """Edit an existing Cloud

        Params:
        fail_on_error: If True, then a connection to the cloud will be
            established and if it fails, a `CloudUnavailableError` or
            `CloudUnauthorizedError` will be raised and the cloud changes will
            not be saved.
        fail_on_invalid_params: If True, then invalid keys in `kwargs` will
            raise an Error.

        Subclasses SHOULD NOT override or extend this method.

        If a subclass has to perform special parsing of `kwargs`, it can
        override `self._update__preparse_kwargs`.

        """

        # Close previous connection.
        self.disconnect()

        # Transform params with extra underscores for compatibility.
        rename_kwargs(kwargs, 'api_key', 'apikey')
        rename_kwargs(kwargs, 'api_secret', 'apisecret')

        # Cloud specific kwargs preparsing.
        try:
            self._update__preparse_kwargs(kwargs)
        except MistError as exc:
            log.error("Error while updating cloud %s: %r", self.cloud, exc)
            raise
        except Exception as exc:
            log.exception("Error while preparsing kwargs on update %s",
                          self.cloud)
            raise InternalServerError(exc=exc)

        # Check for invalid `kwargs` keys.
        errors = {}
        for key in kwargs.keys():
            if key not in self.cloud._cloud_specific_fields:
                error = "Invalid parameter %s=%r." % (key, kwargs[key])
                if fail_on_invalid_params:
                    errors[key] = error
                else:
                    log.warning(error)
                    kwargs.pop(key)
        if errors:
            log.error("Error updating %s: %s", self.cloud, errors)
            raise BadRequestError({
                'msg': "Invalid parameters %s." % errors.keys(),
                'errors': errors,
            })

        # Set fields to cloud model and perform early validation.
        for key, value in kwargs.iteritems():
            setattr(self.cloud, key, value)
        try:
            self.cloud.validate(clean=True)
        except me.ValidationError as exc:
            log.error("Error updating %s: %s", self.cloud, exc.to_dict())
            raise BadRequestError({'msg': exc.message,
                                   'errors': exc.to_dict()})

        # Try to connect to cloud.
        if fail_on_error:
            try:
                self.compute.check_connection()
            except (CloudUnavailableError, CloudUnauthorizedError) as exc:
                log.error("Will not update cloud %s because "
                          "we couldn't connect: %r", self.cloud, exc)
                raise
            except Exception as exc:
                log.exception("Will not update cloud %s because "
                              "we couldn't connect.", self.cloud)
                raise CloudUnavailableError(exc=exc)

        # Attempt to save.
        try:
            self.cloud.save()
        except me.ValidationError as exc:
            log.error("Error updating %s: %s", self.cloud, exc.to_dict())
            raise BadRequestError({'msg': exc.message,
                                   'errors': exc.to_dict()})
        except me.NotUniqueError as exc:
            log.error("Cloud %s not unique error: %s", self.cloud, exc)
            raise CloudExistsError()

    def _update__preparse_kwargs(self, kwargs):
        """Preparse keyword arguments to `self.update`

        This is called by `self.update` when updating a cloud and it is also
        indirectly called during `self.add`, in order to apply preprocessing to
        the given params. Any subclass that requires any special preprocessing
        of the params passed to `self.update`, SHOULD override this method.

        Params:
        kwargs: A dict of the keyword arguments that will be set as attributes
            to the `Cloud` model instance stored in `self.cloud`. This method
            is expected to modify `kwargs` in place.

        Subclasses MAY override this method.

        """
        return

    def rename(self, title):
        self.cloud.title = title
        self.cloud.save()

    def enable(self):
        self.cloud.enabled = True
        self.cloud.save()

    def disable(self):
        self.cloud.enabled = False
        self.cloud.save()

    def set_polling_interval(self, interval):
        if not isinstance(interval, int):
            raise BadRequestError("Invalid interval type: %r" % interval)
        if interval != 0 and not 600 <= interval <= 3600 * 12:
            raise BadRequestError("Interval must be at least 10 mins "
                                  "and at most 12 hours.")
        self.cloud.polling_interval = interval
        self.cloud.save()

        # FIXME: Resolve circular import issues
        from mist.io.poller.models import ListMachinesPollingSchedule

        ListMachinesPollingSchedule.add(cloud=self.cloud)

    def delete(self, expire=False):
        """Delete a Cloud.

        By default the corresponding mongodb document is not actually deleted,
        but rather marked as deleted.

        :param expire: if True, the document is expired from its collection.
        """
        self.cloud.deleted = datetime.datetime.utcnow()
        self.cloud.save()
        if expire:
            # FIXME: Circular dependency.
            from mist.io.machines.models import Machine
            Machine.objects(cloud=self.cloud).delete()
            self.cloud.delete()

    def disconnect(self):
        self.compute.disconnect()<|MERGE_RESOLUTION|>--- conflicted
+++ resolved
@@ -78,13 +78,8 @@
     """
 
     ComputeController = None
-<<<<<<< HEAD
-    # DnsController = None
     NetworkController = None
-=======
     DnsController = None
-    # NetworkController = None
->>>>>>> 5104db8c
 
     def __init__(self, cloud):
         """Initialize main cloud controller given a cloud
@@ -114,6 +109,7 @@
             assert issubclass(self.DnsController, BaseDNSController)
             self.dns = self.DnsController(self)
 
+        # Initialize network controller.
         if self.NetworkController is not None:
             assert issubclass(self.NetworkController, BaseNetworkController)
             self.network = self.NetworkController(self)
