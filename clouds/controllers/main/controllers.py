"""Cloud Main Controllers

Main controllers implement common cloud operations, such as add, update,
disable, that mainly affect mist, instead of interacting with the remote cloud
itself. These operations are mostly the same for all different clouds.

A cloud controller is initialized given a cloud. Most of the time it will be
accessed through a cloud model, using the `ctl` abbreviation, like this:

    cloud = mist.io.clouds.models.Cloud.objects.get(id=cloud_id)
    cloud.ctl.enable()

The main controller also acts as a gateway to specific controllers. For
example, one may do

    print cloud.ctl.compute.list_machines()

See `mist.io.clouds.controllers.main.base` for more information.

"""


import uuid
import json
import socket
import logging

import mongoengine as me

from libcloud.utils.networking import is_private_subnet

from mist.io.exceptions import MistError
from mist.io.exceptions import NotFoundError
from mist.io.exceptions import BadRequestError
from mist.io.exceptions import CloudExistsError
from mist.io.exceptions import CloudUnauthorizedError
from mist.io.exceptions import ServiceUnavailableError
from mist.io.exceptions import MachineUnauthorizedError
from mist.io.exceptions import RequiredParameterMissingError

from mist.io.helpers import sanitize_host, check_host

from mist.io.keys.models import Key
from mist.core.vpn.methods import to_tunnel

from mist.io.helpers import rename_kwargs
from mist.io.clouds.controllers.main.base import BaseMainController
from mist.io.clouds.controllers.compute import controllers as compute_ctls


log = logging.getLogger(__name__)


class AmazonMainController(BaseMainController):

    provider = 'ec2'
    ComputeController = compute_ctls.AmazonComputeController

    def _add__preparse_kwargs(self, kwargs):
        # Autofill apisecret from other Amazon Cloud.
        apikey = kwargs.get('apikey')
        apisecret = kwargs.get('apisecret')
        if apikey and apisecret == 'getsecretfromdb':
            cloud = type(self.cloud).objects(owner=self.cloud.owner,
                                             apikey=apikey,
                                             deleted=None).first()
            if cloud is not None:
                kwargs['apisecret'] = cloud.apisecret

    def _update__preparse_kwargs(self, kwargs):
        # Regions translations, eg ec2_ap_northeast to ap-northeast-1.
        region = kwargs.get('region', self.cloud.region)
        if region.startswith('ec2_'):
            region = region[4:]
            parts = region.split('_')
            if parts[-1] == 'oregon':
                parts[-1] = '2'
            if not parts[-1].isdigit():
                parts.append('1')
            kwargs['region'] = '-'.join(parts)


class DigitalOceanMainController(BaseMainController):

    provider = 'digitalocean'
    ComputeController = compute_ctls.DigitalOceanComputeController


class LinodeMainController(BaseMainController):

    provider = 'linode'
    ComputeController = compute_ctls.LinodeComputeController


class RackSpaceMainController(BaseMainController):

    provider = 'rackspace'
    ComputeController = compute_ctls.RackSpaceComputeController

    def _add__preparse_kwargs(self, kwargs):
        username = kwargs.get('username')
        apikey = kwargs.get('apikey')
        if apikey == 'getsecretfromdb':
            cloud = type(self.cloud).objects(owner=self.cloud.owner,
                                             username=username,
                                             deleted=None).first()
            if cloud is not None:
                kwargs['apikey'] = cloud.apikey


class SoftLayerMainController(BaseMainController):

    provider = 'softlayer'
    ComputeController = compute_ctls.SoftLayerComputeController


class NephoScaleMainController(BaseMainController):

    provider = 'nephoscale'
    ComputeController = compute_ctls.NephoScaleComputeController


class AzureMainController(BaseMainController):

    provider = 'azure'
    ComputeController = compute_ctls.AzureComputeController


class AzureArmMainController(BaseMainController):

    provider = 'azure_arm'
    ComputeController = compute_ctls.AzureArmComputeController


class GoogleMainController(BaseMainController):

    provider = 'gce'
    ComputeController = compute_ctls.GoogleComputeController

    def _update__preparse_kwargs(self, kwargs):
        private_key = kwargs.get('private_key', self.cloud.private_key)
        email = kwargs.get('email', self.cloud.email)
        if not email:
            # Support both ways to authenticate a service account,
            # by either using a project id and json key file (highly
            # recommended) and also by specifying email, project id and private
            # key file.
            try:
                creds = json.loads(private_key)
                kwargs['email'] = creds['client_email']
                kwargs['private_key'] = creds['private_key']
            except:
                raise MistError("Specify both 'email' and 'private_key' "
                                "params, or 'private_key' as a json file.")


class HostVirtualMainController(BaseMainController):

    provider = 'hostvirtual'
    ComputeController = compute_ctls.HostVirtualComputeController


class PacketMainController(BaseMainController):

    provider = 'packet'
    ComputeController = compute_ctls.PacketComputeController


class VultrMainController(BaseMainController):

    provider = 'vultr'
    ComputeController = compute_ctls.VultrComputeController


class VSphereMainController(BaseMainController):

    provider = 'vsphere'
    ComputeController = compute_ctls.VSphereComputeController

    def _update__preparse_kwargs(self, kwargs):
        host = kwargs.get('host', self.cloud.host)
        if host:
            kwargs['host'] = sanitize_host(host)
            check_host(kwargs['host'])


class VCloudMainController(BaseMainController):

    provider = 'vcloud'
    ComputeController = compute_ctls.VCloudComputeController

    def _update__preparse_kwargs(self, kwargs):
        username = kwargs.get('username', self.cloud.username) or ''
        organization = kwargs.pop('organization')
        if not organization:
            if '@' not in username:
                raise RequiredParameterMissingError('organization')
        else:
            if '@' in username:
                username = username.split('@')[0]
            kwargs['username'] = '%s@%s' % (username, organization)
        host = kwargs.get('host', self.cloud.host)
        if host:
            kwargs['host'] = sanitize_host(host)
            check_host(kwargs['host'])


class IndonesianVCloudMainController(VCloudMainController):

    provider = 'indonesian_vcloud'
    ComputeController = compute_ctls.VCloudComputeController

    def _add__preparse_kwargs(self, kwargs):
        if kwargs.get('host') not in ('my.idcloudonline.com',
                                      'compute.idcloudonline.com'):
            kwargs['host'] = 'my.idcloudonline.com'

    def _update__preparse_kwargs(self, kwargs):
        host = kwargs.get('host', self.cloud.host) or 'my.idcloudonline.com'
        if host not in ('my.idcloudonline.com', 'compute.idcloudonline.com'):
            raise me.ValidationError("Invalid host '%s'." % host)
        super(IndonesianVCloudMainController,
              self)._update__preparse_kwargs(kwargs)


class OpenStackMainController(BaseMainController):

    provider = 'openstack'
    ComputeController = compute_ctls.OpenStackComputeController

    def _update__preparse_kwargs(self, kwargs):
        rename_kwargs(kwargs, 'auth_url', 'url')
        rename_kwargs(kwargs, 'tenant_name', 'tenant')
        url = kwargs.get('url', self.cloud.url)
        if url:
            if url.endswith('/v2.0/'):
                url = url.split('/v2.0/')[0]
            elif url.endswith('/v2.0'):
                url = url.split('/v2.0')[0]
            kwargs['url'] = url.rstrip('/')
            check_host(sanitize_host(kwargs['url']))


class DockerMainController(BaseMainController):

    provider = 'docker'
    ComputeController = compute_ctls.DockerComputeController

    def _update__preparse_kwargs(self, kwargs):
        rename_kwargs(kwargs, 'docker_port', 'port')
        rename_kwargs(kwargs, 'docker_host', 'host')
        rename_kwargs(kwargs, 'auth_user', 'username')
        rename_kwargs(kwargs, 'auth_password', 'password')
        host = kwargs.get('host', self.cloud.host)
        if host:
            kwargs['host'] = sanitize_host(host)
            check_host(kwargs['host'])


class LibvirtMainController(BaseMainController):

    provider = 'libvirt'
    ComputeController = compute_ctls.LibvirtComputeController

    def _add__preparse_kwargs(self, kwargs):
        rename_kwargs(kwargs, 'machine_hostname', 'host')
        rename_kwargs(kwargs, 'machine_user', 'username')
        rename_kwargs(kwargs, 'machine_key', 'key')
        rename_kwargs(kwargs, 'ssh_port', 'port')
        if kwargs.get('host'):
            kwargs['host'] = sanitize_host(kwargs['host'])
            check_host(kwargs['host'])
        if kwargs.get('key'):
            try:
<<<<<<< HEAD
                kwargs['key'] = Keypair.objects.get(owner=self.cloud.owner,
                                                    id=kwargs['key'],
                                                    deleted=None)
            except Keypair.DoesNotExist:
                raise NotFoundError("Keypair does not exist.")
=======
                kwargs['key'] = Key.objects.get(owner=self.cloud.owner,
                                                id=kwargs['key'])
            except Key.DoesNotExist:
                raise NotFoundError("Key does not exist.")
>>>>>>> 526690d2

    def add(self, fail_on_error=True, fail_on_invalid_params=True, **kwargs):
        """This is a hack to associate a key with the VM hosting this cloud"""
        super(LibvirtMainController, self).add(
            fail_on_error=fail_on_error,
            fail_on_invalid_params=fail_on_invalid_params,
            add=True, **kwargs
        )
        # FIXME: Resolve cyclic dependency issues
        from mist.io.machines.models import Machine
        # FIXME: Don't use self.cloud.host as machine_id, this prevents us from
        # changing the cloud's host.
        # FIXME: Add type field to differentiate between actual vm's and the
        # host.

        try:
            machine = Machine.objects.get(cloud=self.cloud,
                                          machine_id=self.cloud.host)
        except me.DoesNotExist:
            machine = Machine.objects(cloud=self.cloud,
                                      machine_id=self.cloud.host).save()

        machine.ctl.associate_key(self.cloud.key, username=self.cloud.username,
                                  port=self.cloud.port)

    def update(self, fail_on_error=True, fail_on_invalid_params=True,
               add=False, **kwargs):
        # FIXME: Add update support, need to clean up kvm 'host' from libcloud,
        # and especially stop using cloud.host as the machine id ffs.
        if not add:
            raise BadRequestError("Update action is not currently support for "
                                  "Libvirt/KVM clouds.")
        super(LibvirtMainController, self).update(
            fail_on_error=fail_on_error,
            fail_on_invalid_params=fail_on_invalid_params,
            **kwargs
        )


class OtherMainController(BaseMainController):

    provider = 'bare_metal'
    ComputeController = compute_ctls.OtherComputeController

    def add(self, fail_on_error=True, fail_on_invalid_params=True, **kwargs):
        """Add new Cloud to the database

        This is the only cloud controller subclass that overrides the `add`
        method of `BaseMainController`.

        This is only expected to be called by `Cloud.add` classmethod to create
        a cloud. Fields `owner` and `title` are already populated in
        `self.cloud`. The `self.cloud` model is not yet saved.

        If appropriate kwargs are passed, this can currently also act as a
        shortcut to also add the first machine on this dummy cloud.

        """
        # Attempt to save.
        try:
            self.cloud.save()
        except me.ValidationError as exc:
            raise BadRequestError({'msg': exc.message,
                                   'errors': exc.to_dict()})
        except me.NotUniqueError:
            raise CloudExistsError("Cloud with name %s already exists"
                                   % self.cloud.title)

        # Add machine.
        if kwargs:
            try:
                self.add_machine_wrapper(
                    self.cloud.title, fail_on_error=fail_on_error,
                    fail_on_invalid_params=fail_on_invalid_params, **kwargs
                )
            except Exception as exc:
                if fail_on_error:
                    self.cloud.delete()
                raise

    def update(self, fail_on_error=True, fail_on_invalid_params=True,
               **kwargs):
        raise BadRequestError("OtherServer clouds don't support `update`. "
                              "Only title can be changed, using `rename`. "
                              "To change machine details, one must edit the "
                              "machines themselves, not the cloud.")

    def add_machine_wrapper(self, name, fail_on_error=True,
                            fail_on_invalid_params=True, **kwargs):
        """Wrapper around add_machine for kwargs backwards compatibity

        FIXME: This wrapper should be deprecated

        """
        # Sanitize params.
        rename_kwargs(kwargs, 'machine_ip', 'host')
        rename_kwargs(kwargs, 'machine_user', 'ssh_user')
        rename_kwargs(kwargs, 'machine_key', 'ssh_key')
        rename_kwargs(kwargs, 'machine_port', 'ssh_port')
        rename_kwargs(kwargs, 'remote_desktop_port', 'rdp_port')
        if kwargs.pop('windows', False):
            kwargs['os_type'] = 'windows'
        else:
            kwargs['os_type'] = 'unix'
        errors = {}
        for key in kwargs.keys():
            if key not in ('host', 'ssh_user', 'ssh_port', 'ssh_key',
                           'os_type', 'rdp_port'):
                error = "Invalid parameter %s=%r." % (key, kwargs[key])
                if fail_on_invalid_params:
                    errors[key] = error
                else:
                    log.warning(error)
                    kwargs.pop(key)
        if errors:
            raise BadRequestError({
                'msg': "Invalid parameters %s." % errors.keys(),
                'errors': errors,
            })

        # Add machine.
        return self.add_machine(name, fail_on_error=fail_on_error,
                                **kwargs)

    def add_machine(self, name, host='',
                    ssh_user='root', ssh_port=22, ssh_key=None,
                    os_type='unix', rdp_port=3389, fail_on_error=True):
        """Add machine to this dummy Cloud

        This is a special method that exists only on this Cloud subclass.

        """
        # FIXME: Move this to top of the file once Machine model is migrated.
        # The import statement is currently here to avoid circular import
        # issues.
        from mist.io.machines.models import Machine
        # FIXME: Move ssh command to Machine controller once it is migrated.
        from mist.core.methods import ssh_command

        # Sanitize inputs.
        host = sanitize_host(host)
        check_host(host)
        try:
            ssh_port = int(ssh_port)
        except (ValueError, TypeError):
            ssh_port = 22
        try:
            rdp_port = int(rdp_port)
        except (ValueError, TypeError):
            rdp_port = 3389
        if ssh_key:
<<<<<<< HEAD
            ssh_key = Keypair.objects.get(owner=self.cloud.owner, id=ssh_key,
                                          deleted=None)
=======
            ssh_key = Key.objects.get(owner=self.cloud.owner, id=ssh_key)
>>>>>>> 526690d2

        # Create and save machine entry to database.
        machine = Machine(
            cloud=self.cloud,
            name=name,
            machine_id=uuid.uuid4().hex,
            os_type=os_type,
            ssh_port=ssh_port,
            rdp_port=rdp_port
        )
        if host:
            if is_private_subnet(socket.gethostbyname(host)):
                machine.private_ips = [host]
            else:
                machine.hostname = host
                machine.public_ips = [host]
        machine.save()

        # Attempt to connect.
        if os_type == 'unix' and ssh_key:
            if not ssh_user:
                ssh_user = 'root'
            # Try to connect. If it works, it will create the association.
            try:
                if not host:
                    raise BadRequestError("You have specified an SSH key but "
                                          "machine hostname is empty.")
                to_tunnel(self.cloud.owner, host)  # May raise VPNTunnelError
                ssh_command(
                    self.cloud.owner, self.cloud.id, machine.machine_id, host,
                    'uptime', key_id=ssh_key.id, username=ssh_user,
                    port=ssh_port
                )
            except MachineUnauthorizedError as exc:
                if fail_on_error:
                    machine.delete()
                raise CloudUnauthorizedError(exc)
            except ServiceUnavailableError as exc:
                if fail_on_error:
                    machine.delete()
                raise MistError("Couldn't connect to host '%s'." % host)
            except:
                if fail_on_error:
                    machine.delete()
                raise

        return machine<|MERGE_RESOLUTION|>--- conflicted
+++ resolved
@@ -272,18 +272,11 @@
             check_host(kwargs['host'])
         if kwargs.get('key'):
             try:
-<<<<<<< HEAD
-                kwargs['key'] = Keypair.objects.get(owner=self.cloud.owner,
-                                                    id=kwargs['key'],
-                                                    deleted=None)
-            except Keypair.DoesNotExist:
-                raise NotFoundError("Keypair does not exist.")
-=======
                 kwargs['key'] = Key.objects.get(owner=self.cloud.owner,
-                                                id=kwargs['key'])
+                                                id=kwargs['key'],
+                                                deleted=None)
             except Key.DoesNotExist:
                 raise NotFoundError("Key does not exist.")
->>>>>>> 526690d2
 
     def add(self, fail_on_error=True, fail_on_invalid_params=True, **kwargs):
         """This is a hack to associate a key with the VM hosting this cloud"""
@@ -435,12 +428,8 @@
         except (ValueError, TypeError):
             rdp_port = 3389
         if ssh_key:
-<<<<<<< HEAD
-            ssh_key = Keypair.objects.get(owner=self.cloud.owner, id=ssh_key,
-                                          deleted=None)
-=======
-            ssh_key = Key.objects.get(owner=self.cloud.owner, id=ssh_key)
->>>>>>> 526690d2
+            ssh_key = Key.objects.get(owner=self.cloud.owner, id=ssh_key,
+                                      deleted=None)
 
         # Create and save machine entry to database.
         machine = Machine(
