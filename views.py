--- conflicted
+++ resolved
@@ -800,11 +800,9 @@
       type: string
     ssh_port:
       type: integer
-<<<<<<< HEAD
     softlayer_backend_vlan_id:
       description: 'Specify id of a backend(private) vlan'
       type: integer
-=======
     project_id:
       description: ' Needed only by Packet.net cloud'
       type: string
@@ -814,8 +812,6 @@
     bare_metal:
       description: ' Needed only by SoftLayer cloud'
       type: string
-
->>>>>>> 037fb7c9
     """
     params = params_from_request(request)
     cloud_id = request.matchdict['cloud']
@@ -874,12 +870,8 @@
     # whule bare_metal False creates a virtual cloud server
     # hourly True is the default setting for SoftLayer hardware
     # servers, while False means the server has montly pricing
-<<<<<<< HEAD
-    hourly = params.get('hourly', True)
     softlayer_backend_vlan_id = params.get('softlayer_backend_vlan_id', None)
-=======
     hourly = params.get('billing', True)
->>>>>>> 037fb7c9
 
     # only for mist.core, parameters for cronjob
     if not params.get('cronjob_type'):
