--- conflicted
+++ resolved
@@ -490,11 +490,8 @@
         persist = request.json_body.get('persist', False)
         docker_port_bindings = request.json_body.get('docker_port_bindings', {})
         docker_exposed_ports = request.json_body.get('docker_exposed_ports', {})
-<<<<<<< HEAD
         docker_volume_bindings = request.json_body.get('docker_volume_bindings', [])
-=======
         azure_port_bindings = request.json_body.get('azure_port_bindings', '')
->>>>>>> 16e45921
         # hostname: if provided it will be attempted to assign a DNS name
         hostname = request.json_body.get('hostname', '')
         plugins = request.json_body.get('plugins')
@@ -513,11 +510,8 @@
     kwargs = {'script_id': script_id, 'script_params': script_params,
               'job_id': job_id, 'docker_port_bindings': docker_port_bindings,
               'docker_exposed_ports': docker_exposed_ports,
-<<<<<<< HEAD
               'docker_volume_bindings': docker_volume_bindings,
-=======
               'azure_port_bindings': azure_port_bindings,
->>>>>>> 16e45921
               'hostname': hostname, 'plugins': plugins}
     if not async:
         ret = methods.create_machine(user, *args, **kwargs)
